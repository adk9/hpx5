AUTOMAKE_OPTIONS = foreign
<<<<<<< HEAD
SUBDIRS = thread
=======
SUBDIRS = . thread 
if HAVE_NETWORK
SUBDIRS += hpx network
endif
>>>>>>> 7a5d7be0
<|MERGE_RESOLUTION|>--- conflicted
+++ resolved
@@ -1,9 +1,5 @@
 AUTOMAKE_OPTIONS = foreign
-<<<<<<< HEAD
-SUBDIRS = thread
-=======
-SUBDIRS = . thread 
+SUBDIRS = thread 
 if HAVE_NETWORK
 SUBDIRS += hpx network
-endif
->>>>>>> 7a5d7be0
+endif