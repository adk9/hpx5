--- conflicted
+++ resolved
@@ -4,11 +4,6 @@
 pingpong_SOURCES	= pingpong.c
 pingpong_LDADD		= $(top_builddir)/src/libhpx.la
 
-<<<<<<< HEAD
-examples_PROGRAMS = pingpong
-pingpong_SOURCES = pingpong.c
-pingpong_LDADD = $(top_srcdir)/src/libhpx.la -lmpich -lmpl
-=======
 if HAVE_NETWORK
     NETWORK_DEFS	= -DHAVE_NETWORK=1
 endif
@@ -29,5 +24,4 @@
 AM_CFLAGS          += @PHOTON_CFLAGS@ @MPI_CFLAGS@ @LIBCRYPTO_CFLAGS@
 AM_CFLAGS          += @HWLOC_CFLAGS@ @PAPI_CFLAGS@ @TCMALLOC_CFLAGS@
 AM_CFLAGS          += -std=c99
-AM_CFLAGS          += -Wno-unused -Wno-unused-but-set-variable # for now
->>>>>>> 0c36ee02
+AM_CFLAGS          += -Wno-unused -Wno-unused-but-set-variable # for now