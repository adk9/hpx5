--- conflicted
+++ resolved
@@ -3,13 +3,6 @@
 examples_PROGRAMS    = fibonaccihpx pingponghpx allreduce
 
 fibonaccihpx_SOURCES = fibonacci.c
-<<<<<<< HEAD
-fibonaccihpx_LDADD = $(top_srcdir)/src/libhpx.la -lmpich -lmpl
-pingponghpx_SOURCES = pingpong.c
-pingponghpx_LDADD = $(top_srcdir)/src/libhpx.la -lmpich -lmpl
-allreduce_SOURCES = allreduce.c
-allreduce_LDADD = $(top_srcdir)/src/libhpx.la -lmpich -lmpl
-=======
 pingponghpx_SOURCES  = pingpong.c
 allreduce_SOURCES    = allreduce.c
 
@@ -39,5 +32,4 @@
 AM_CFLAGS           += -std=c99
 
 # during development, for now
-AM_CFLAGS           += -Wno-unused -Wno-unused-but-set-variable
->>>>>>> c4fe49f3
+AM_CFLAGS           += -Wno-unused -Wno-unused-but-set-variable