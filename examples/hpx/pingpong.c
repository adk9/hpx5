--- conflicted
+++ resolved
@@ -78,7 +78,7 @@
   hpx_thread_wait(fut);
   double elapsed = hpx_elapsed_us(ts);
   double avg_oneway_latency = elapsed/((double)(arg_iter_limit*2));
-  printf("average oneway latency (MPI):   %f ms\n", avg_oneway_latency/1000000.0);
+  printf("average oneway latency (MPI):   %f ms\n", avg_oneway_latency/1000.0);
 
   hpx_locality_destroy(other_loc);
   hpx_cleanup();
@@ -121,8 +121,10 @@
       hpx_parcel_t *p = hpx_parcel_acquire(0);
       CHECK_NOT_NULL(p, "Failed to acquire parcel in 'pingpong' action");
       hpx_parcel_set_action(p, done);
-      hpx_parcel_send(hpx_locality_from_rank(i), p, NULL, NULL, NULL);
+      hpx_locality_t* loc = hpx_locality_from_rank(i);
+      hpx_parcel_send(loc, p, NULL, NULL, NULL);
       hpx_parcel_release(p);
+      hpx_locality_destroy(loc);
     }
   }
   
@@ -283,23 +285,11 @@
          arg_iter_limit, arg_text_ping, arg_screen_out);
 }
 
-<<<<<<< HEAD
 void init_other_loc(void) {
   unsigned int num_ranks = hpx_get_num_localities();
   unsigned int my_rank = hpx_get_my_locality()->rank;
   other_loc = hpx_locality_from_rank((my_rank == 0) ? num_ranks - 1 : 0);  
 }
-=======
-  hpx_timer_t ts;
-  hpx_get_time(&ts);
-  hpx_thread_create(__hpx_global_ctx, 0, (hpx_func_t)pingpong, 0, &th);
-  hpx_thread_join(th, NULL);
-  double elapsed = hpx_elapsed_us(ts);
-  double avg_oneway_latency = elapsed/((double)(opt_iter_limit*2));
-  printf("average oneway latency (MPI):   %f μs\n", avg_oneway_latency);
-  
-  hpx_cleanup();
->>>>>>> 8401ecb9
 
 /**
  * Registers functions as actions.
