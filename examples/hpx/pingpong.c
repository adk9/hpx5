#include <string.h>
#include <stdio.h>

#include "hpx.h"

struct pingpong_args {
  int ping_id;
  int pong_id;
  char msg[128];
};

#define BUFFER_SIZE 128

int global_count = 0;
hpx_locality_t* my_loc;
hpx_locality_t* other_loc;
hpx_future_t done_fut;
hpx_action_t* a_done;

int opt_iter_limit = 1000;
int opt_text_ping = 0;
int opt_screen_out = 0;

void _done_action(void* _args) {
  hpx_lco_future_set(&done_fut, 0);
}

void _ping_action(void* _args) {
  int success;
  hpx_parcel_t* p;
  struct pingpong_args* in_args = (struct pingpong_args*)_args;
  int ping_id = in_args->pong_id + 1;
  struct pingpong_args* out_args;

  if (opt_screen_out)
    printf("Ping acting; global_count=%d, message=%s\n", global_count, out_args->msg);

  //  if (global_count >= opt_iter_limit) {
  if (ping_id >= opt_iter_limit) {
    p = hpx_alloc(sizeof(hpx_parcel_t));
    success = hpx_new_parcel("_done_action", (void*)NULL, 0, p);
    success = hpx_send_parcel(other_loc, p);
    hpx_action_invoke(a_done, NULL, (void**)NULL);
  }
  else {
    out_args = hpx_alloc(sizeof(struct pingpong_args));
    if (out_args == NULL) {
      printf("Dieing horribly - no memory!\n");
      exit(-1);
    }
    out_args->ping_id = ping_id;
    if (opt_text_ping)
      snprintf(out_args->msg, 128, "Message %d from proc 0", ping_id);
  
    p = hpx_alloc(sizeof(hpx_parcel_t));
    success = hpx_new_parcel("_pong_action", (void*)out_args, sizeof(struct pingpong_args), p);
    success = hpx_send_parcel(other_loc, p);
  }
  
  hpx_free(in_args);
  global_count++;
}

void _pong_action(void* _args) {
  int success;
  int str_length;
  char copy_buffer[BUFFER_SIZE];
  hpx_parcel_t* p;
  struct pingpong_args* out_args;
  struct pingpong_args* in_args = (struct pingpong_args*)_args;
  int ping_id = in_args->ping_id;
  int pong_id = ping_id;

<<<<<<< HEAD
  out_args = hpx_alloc(sizeof(struct pingpong_args));
  if (out_args == NULL) {
    printf("Dieing horribly!\n");
    exit(-1);
  }
  out_args->pong_id = pong_id;

  if (opt_text_ping) {
    snprintf(copy_buffer, 50, "At %d, received from proc 0 message: '", pong_id);
    str_length = strlen(copy_buffer);
    strcpy(&copy_buffer[str_length], in_args->msg);
    str_length = strlen(copy_buffer);
    strcpy(&copy_buffer[str_length], "'");
    strcpy(out_args->msg, copy_buffer);
  }

  if (opt_screen_out)
    printf("Pong acting; global_count=%d, message=%s\n", global_count, out_args->msg);


  //  if (global_count >= opt_iter_limit - 1) {
  if (ping_id >= opt_iter_limit) {
=======
  if (global_count >= opt_iter_limit - 1) {
>>>>>>> 82614f0e
  }
  else {
    out_args = hpx_alloc(sizeof(struct pingpong_args));
    if (out_args == NULL) {
      printf("Dieing horribly!\n");
      exit(-1);
    }
    out_args->pong_id = pong_id;
    
    if (opt_text_ping) {
      snprintf(copy_buffer, 50, "At %d, received from proc 0 message: '", pong_id);
      str_length = strlen(copy_buffer);
      strcpy(&copy_buffer[str_length], in_args->msg);
      str_length = strlen(copy_buffer);
      strcpy(&copy_buffer[str_length], "'");
      strcpy(out_args->msg, copy_buffer);
    }
    
    if (opt_screen_out)
      printf("Pong acting; global_count=%d, message=%s\n", global_count, out_args->msg);
    
    p = hpx_alloc(sizeof(hpx_parcel_t));
    success = hpx_new_parcel("_ping_action", (void*)out_args, sizeof(struct pingpong_args), p);
    success = hpx_send_parcel(other_loc, p);
  }

  global_count++;
}

void pingpong(void* _args) {
  unsigned int num_ranks;
  unsigned int my_rank;
  hpx_parcel_t* p;
  struct pingpong_args* args;
  hpx_action_t* a_ping;
  hpx_action_t* a_pong;
  int* result;

  num_ranks = hpx_get_num_localities();
  my_loc = hpx_get_my_locality();
  my_rank = my_loc->rank;

  /* register action for parcel (must be done by all ranks) */
  a_ping = hpx_alloc(sizeof(hpx_action_t));
  hpx_action_register("_ping_action", (hpx_func_t)_ping_action, a_ping);
  a_pong = hpx_alloc(sizeof(hpx_action_t));
  hpx_action_register("_pong_action", (hpx_func_t)_pong_action, a_pong);
  a_done = hpx_alloc(sizeof(hpx_action_t));
  hpx_action_register("_done_action", (hpx_func_t)_done_action, a_done);

  if (my_rank == 0)
    other_loc = hpx_get_locality(1);
  else if (my_rank == 1)
    other_loc = hpx_get_locality(0);
  else 
    {}

  hpx_lco_future_init(&done_fut, 1);

  if (my_rank == 0) {
    args = hpx_alloc(sizeof(struct pingpong_args));
    args->pong_id = -1;
    //    p = hpx_alloc(sizeof(hpx_parcel_t));
    //    success = hpx_new_parcel("_ping_action", (void*)args, sizeof(struct pingpong_args), p);
    //    success = hpx_send_parcel(other_loc, p);
    result = hpx_alloc(sizeof(int));
    hpx_action_invoke(a_ping, args, (void**)&result);
  }
<<<<<<< HEAD
  else if (my_rank ==1) {
=======
  else if (my_rank == 1) {
    while (global_count < opt_iter_limit) {
    }
>>>>>>> 82614f0e
  }
  else
    {}

  hpx_thread_wait(&done_fut);

  if (my_rank == 0)
    free(result);
  hpx_locality_destroy(other_loc);
  free(a_ping);
  free(a_pong);
  free(a_done);

  return;
}

int main(int argc, char** argv) {
  int success;
  struct timespec begin_ts;
  struct timespec end_ts;
  unsigned long elapsed;
  double avg_oneway_latency;
  hpx_thread_t* th;

  if (argc > 1)
    opt_iter_limit = atoi(argv[1]);
  if (opt_iter_limit < 0) {
    printf("Bad iteration limit\n");
    exit(-1);
  }
  if (argc > 2)
    opt_text_ping = atoi(argv[2]);
  if (argc > 3)
    opt_screen_out = atoi(argv[3]);
  printf("Running with options: {iter limit: %d}, {text_ping: %d}, {screen_out: %d}\n", opt_iter_limit, opt_text_ping, opt_screen_out);

  success = hpx_init();
  if (success != 0)
    exit(-1);

  clock_gettime(CLOCK_MONOTONIC, &begin_ts);
  th = hpx_thread_create(__hpx_global_ctx, 0, (hpx_func_t)pingpong, 0);
  hpx_thread_join(th, NULL);
  clock_gettime(CLOCK_MONOTONIC, &end_ts);
  elapsed = ((end_ts.tv_sec * 1000000000) + end_ts.tv_nsec) - ((begin_ts.tv_sec * 1000000000) + begin_ts.tv_nsec);
  avg_oneway_latency = elapsed/((double)(opt_iter_limit*2));
  printf("average oneway latency (MPI):   %f ms\n", avg_oneway_latency/1000000.0);
  
  hpx_cleanup();

  return 0;
}<|MERGE_RESOLUTION|>--- conflicted
+++ resolved
@@ -71,7 +71,6 @@
   int ping_id = in_args->ping_id;
   int pong_id = ping_id;
 
-<<<<<<< HEAD
   out_args = hpx_alloc(sizeof(struct pingpong_args));
   if (out_args == NULL) {
     printf("Dieing horribly!\n");
@@ -94,9 +93,6 @@
 
   //  if (global_count >= opt_iter_limit - 1) {
   if (ping_id >= opt_iter_limit) {
-=======
-  if (global_count >= opt_iter_limit - 1) {
->>>>>>> 82614f0e
   }
   else {
     out_args = hpx_alloc(sizeof(struct pingpong_args));
@@ -165,13 +161,7 @@
     result = hpx_alloc(sizeof(int));
     hpx_action_invoke(a_ping, args, (void**)&result);
   }
-<<<<<<< HEAD
   else if (my_rank ==1) {
-=======
-  else if (my_rank == 1) {
-    while (global_count < opt_iter_limit) {
-    }
->>>>>>> 82614f0e
   }
   else
     {}
