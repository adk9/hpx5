--- conflicted
+++ resolved
@@ -155,21 +155,14 @@
     op_args->futs      = local_reduction_futures;
     op_args->op        = sum;
 
-<<<<<<< HEAD
     hpx_call(hpx_get_my_locality(), op_action, op_args, sizeof(*op_args), NULL);   
-=======
-    hpx_action_invoke(op_action, op_args, NULL);
->>>>>>> bd975375
+
 
     args = hpx_alloc(sizeof(struct reduction_recv_args));
     args->index = 0;
     args->value = value;
 
-<<<<<<< HEAD
     hpx_call(hpx_get_my_locality(), recv_action, args, sizeof(*args), NULL);   
-=======
-    hpx_action_invoke(recv_action, args, NULL);
->>>>>>> bd975375
   }
   else {
     hpx_parcel_t *p = hpx_parcel_acquire(sizeof(*args));
