//****************************************************************************
// @Filename      06_TestNewFutures.c
// @Project       High Performance ParallelX Library (libhpx)
//----------------------------------------------------------------------------
// @Subject       Library Unit Test Harness - futures
// 
// @Compiler      GCC
// @OS            Linux
// @Description   future.h File Reference
// @Goal          Goal of this testcase is to test future LCO
// @Copyright     Copyright (c) 2014, Trustees of Indiana University
//                All rights reserved.
//
//                This software may be modified and distributed under the terms
//                of the BSD license.  See the COPYING file for details.
//
//                This software was created at the Indiana University Center 
//                for Research in Extreme Scale Technologies (CREST).
//----------------------------------------------------------------------------
// @Date          08/26/2014
// @Author        Jayashree Candadai <jayaajay [at] indiana.edu>
// @Version       0.1
// Commands to Run: make, mpirun hpxtest 
//****************************************************************************

//****************************************************************************
// @Project Includes
//****************************************************************************
#include <stdio.h>
#include <stdlib.h>
#include "tests.h"
#include "hpx/hpx.h"

#define SET_VALUE_T int
static int SET_VALUE = 1234;
static int NUM_LOCAL_FUTURES = 4;

//****************************************************************************
// hpx_lco_newfuture_waitat for empty test: 
// This tests the creation of a single future. In the test, we wait on the
// future to see if it is empty, since a future should be empty on creation.
// Finally we free the future.
//****************************************************************************
int t06_waitforempty_action(hpx_addr_t *fut) {
  hpx_lco_newfuture_waitat(*fut, 0, HPX_UNSET);
  return HPX_SUCCESS;
}

START_TEST (test_hpx_lco_newfuture_waitat_empty)
{
  printf("Starting the hpx_lco_newfuture_waitat() empty test\n");

  // allocate and start a timer
  hpx_time_t t1 = hpx_time_now();

  hpx_addr_t done = hpx_lco_future_new(0);
  hpx_addr_t fut = hpx_lco_newfuture_new(sizeof(uint64_t));
  hpx_call(HPX_HERE, t06_waitforempty, &fut, sizeof(fut), done);
  hpx_lco_wait(done);
  
  hpx_lco_newfuture_free(fut);
  hpx_lco_delete(done, HPX_NULL);

  printf(" Elapsed: %g\n", hpx_time_elapsed_ms(t1));
} 
END_TEST

//****************************************************************************
// hpx_lco_newfuture_waitat for empty (remote version) test:
// Just like the hpx_lco_newfuture_waitat test but this time we wait
// remotely (if we have more than one locality)
//****************************************************************************
START_TEST (test_libhpx_lco_newfuture_waitat_empty_remote)
{
  if (hpx_get_num_ranks() > 1) {

    printf("Starting the hpx_lco_newfuture_waitat() empty (remote) test\n");
    
    // allocate and start a timer
    hpx_time_t t1 = hpx_time_now();
    
    hpx_addr_t done = hpx_lco_future_new(0);
    hpx_addr_t fut = hpx_lco_newfuture_new(sizeof(uint64_t));
    hpx_call(HPX_THERE(1), t06_waitforempty, &fut, sizeof(fut), done);
    hpx_lco_wait(done);
    
    hpx_lco_newfuture_free(fut);
    hpx_lco_delete(done, HPX_NULL);

    printf(" Elapsed: %g\n", hpx_time_elapsed_ms(t1));
  }
} 
END_TEST

//****************************************************************************
// hpx_lco_newfuture_waitat full test: 
// This tests the waiting for a future to be set. This test includes setting
// the future, but we do not actually test the value that gets set.
//****************************************************************************
int t06_waitforfull_action(hpx_addr_t *fut) {
  hpx_lco_newfuture_waitat(*fut, 0, HPX_SET);
  return HPX_SUCCESS;
}

START_TEST (test_hpx_lco_newfuture_waitat_full)
{
  printf("Starting the hpx_lco_newfuture_waitat() full test\n");

  // allocate and start a timer
  hpx_time_t t1 = hpx_time_now();

  hpx_addr_t done = hpx_lco_future_new(0);
  hpx_addr_t lsync = hpx_lco_future_new(0);
  hpx_addr_t rsync = hpx_lco_future_new(0);
  hpx_addr_t fut = hpx_lco_newfuture_new(sizeof(uint64_t));
  hpx_call(HPX_HERE, t06_waitforfull, &fut, sizeof(fut), done);
  hpx_lco_newfuture_setat(fut, 0, sizeof(SET_VALUE), &SET_VALUE, lsync, rsync);
  hpx_lco_wait(lsync);
  hpx_lco_wait(rsync);
  hpx_lco_wait(done);
  
  hpx_lco_newfuture_free(fut);

  printf(" Elapsed: %g\n", hpx_time_elapsed_ms(t1));
} 
END_TEST

//****************************************************************************
// hpx_lco_newfuture_waitat full remote test: 
// This tests the setting of a single future and waiting for a future to be set.
//****************************************************************************
START_TEST (test_hpx_lco_newfuture_waitat_full_remote)
{
  if (hpx_get_num_ranks() > 1) {
    printf("Starting the hpx_lco_newfuture_waitat() full remote test\n");

    // allocate and start a timer
    hpx_time_t t1 = hpx_time_now();
    
    hpx_addr_t done = hpx_lco_future_new(0);
    hpx_addr_t lsync = hpx_lco_future_new(0);
    hpx_addr_t rsync = hpx_lco_future_new(0);
    hpx_addr_t fut = hpx_lco_newfuture_new(sizeof(uint64_t));
    hpx_call(HPX_THERE(1), t06_waitforfull, &fut, sizeof(fut), done);
    hpx_lco_newfuture_setat(fut, 0, sizeof(SET_VALUE), &SET_VALUE, lsync, rsync);
    hpx_lco_wait(lsync);
    hpx_lco_wait(rsync);
    hpx_lco_wait(done);
    
    hpx_lco_newfuture_free(fut);
    
    printf(" Elapsed: %g\n", hpx_time_elapsed_ms(t1));
  }
} 
END_TEST

//****************************************************************************
// hpx_lco_newfuture_getat test: 
// This tests the getting of a future's value.
//****************************************************************************
int t06_getat_action(hpx_addr_t *fut) {
  SET_VALUE_T value;
  hpx_lco_newfuture_getat(*fut, 0, sizeof(value), &value);
  ck_assert_msg(value == SET_VALUE, "Future did not contain the correct value.");
  return HPX_SUCCESS;
}

START_TEST (test_hpx_lco_newfuture_getat)
{
  printf("Starting the hpx_lco_newfuture_getat() test\n");

  // allocate and start a timer
  hpx_time_t t1 = hpx_time_now();

  hpx_addr_t done = hpx_lco_future_new(0);
  hpx_addr_t lsync = hpx_lco_future_new(0);
  hpx_addr_t rsync = hpx_lco_future_new(0);
  hpx_addr_t fut = hpx_lco_newfuture_new(sizeof(uint64_t));
  hpx_call(HPX_HERE, t06_getat, &fut, sizeof(fut), done);
  hpx_lco_newfuture_setat(fut, 0, sizeof(SET_VALUE), &SET_VALUE, lsync, rsync);
  hpx_lco_wait(lsync);
  hpx_lco_wait(rsync);
  hpx_lco_wait(done);
  
  hpx_lco_newfuture_free(fut);
  hpx_lco_delete(lsync, HPX_NULL);
  hpx_lco_delete(rsync, HPX_NULL);
  hpx_lco_delete(done, HPX_NULL);

  printf(" Elapsed: %g\n", hpx_time_elapsed_ms(t1));
} 
END_TEST

//****************************************************************************
// hpx_lco_newfuture_getat remote test: 
// This tests the getting of a future's value at a remote location.
//****************************************************************************
START_TEST (test_hpx_lco_newfuture_getat_remote)
{
  if (hpx_get_num_ranks() > 0) {
    printf("Starting the hpx_lco_newfuture_getat() remote test\n");
    
    // allocate and start a timer
    hpx_time_t t1 = hpx_time_now();
    
    hpx_addr_t done = hpx_lco_future_new(0);
    hpx_addr_t lsync = hpx_lco_future_new(0);
    hpx_addr_t rsync = hpx_lco_future_new(0);
    hpx_addr_t fut = hpx_lco_newfuture_new(sizeof(uint64_t));
    hpx_call(HPX_THERE(1), t06_getat, &fut, sizeof(fut), done);
    hpx_lco_newfuture_setat(fut, 0, sizeof(SET_VALUE), &SET_VALUE, lsync, rsync);
    hpx_lco_wait(lsync);
    hpx_lco_wait(rsync);
    hpx_lco_wait(done);
    
    hpx_lco_newfuture_free(fut);
    hpx_lco_delete(lsync, HPX_NULL);
    hpx_lco_delete(rsync, HPX_NULL);
    hpx_lco_delete(done, HPX_NULL);
    
    printf(" Elapsed: %g\n", hpx_time_elapsed_ms(t1));
  }
} 
END_TEST

//****************************************************************************
// This testcase tests for future wait for function.
// Waits for the result to become available. Blocks until specified timeout
// _duration has elapsed or the result becomes available, whichever comes
// first. Returns value identifies the state of the result.
// This function may block for longer than timeout_duration due to
// scheduling or resource contention delay
//****************************************************************************
START_TEST (test_hpx_lco_newfuture_waitfor) 
{
  printf("Starting the future wait for test\n");
  // allocate and start a timer
  hpx_time_t t1 = hpx_time_now();

  hpx_addr_t fut = hpx_lco_newfuture_new(sizeof(uint64_t));
  hpx_lco_newfuture_setat(fut, 0, sizeof(SET_VALUE), &SET_VALUE, 
                          HPX_NULL, HPX_NULL);

  printf("Waiting for status to be set...\n");
  hpx_future_status status;
  do {
    hpx_time_t timeout_duration = hpx_time_construct(5, 0);
    status = hpx_lco_newfuture_waitat_for(fut, 0, HPX_SET, timeout_duration);
    if (status == HPX_FUTURE_STATUS_DEFERRED) {
      printf("Deferred\n");
    } else if (status == HPX_FUTURE_STATUS_TIMEOUT) {
      printf("Timeout\n");
    } else if (status == HPX_FUTURE_STATUS_READY) {
      printf("Ready\n");
    }
  } while (status != HPX_FUTURE_STATUS_READY);

  uint64_t result;
  hpx_lco_newfuture_getat(fut, 0, sizeof(uint64_t), &result);
  printf("Result of the future is = %"PRIu64"\n", result);
  ck_assert(result == SET_VALUE);

  hpx_lco_newfuture_free(fut);

  printf(" Elapsed: %g\n", hpx_time_elapsed_ms(t1));
}
END_TEST

//****************************************************************************
// wait_until waits for a result to become available. It blocks until 
// specified timeout_time has been reached or the result becomes available,
// whichever comes first. The return value indicates why wait_until returned.
// The behavior is undefined if valid()== false before the call 
// to this function. In this case throw a future error with an error condition
// no state.
//****************************************************************************
START_TEST (test_hpx_lco_newfuture_waituntil) 
{
  printf("Starting the future wait for test\n");
  // allocate and start a timer
  hpx_time_t t1 = hpx_time_now();

  hpx_addr_t fut = hpx_lco_newfuture_new(sizeof(uint64_t));
  hpx_lco_newfuture_setat(fut, 0, sizeof(SET_VALUE), &SET_VALUE,
                          HPX_NULL, HPX_NULL);

  printf("Waiting for status to be set...\n");
  hpx_future_status status;
  do {
    hpx_time_t now = hpx_time_now();
    // Duration is used to measure the time since epoch
    hpx_time_t duration = hpx_time_construct(5, 0);
    hpx_time_t timeout_time = hpx_time_point(now, duration);
    status = hpx_lco_newfuture_waitat_until(fut, 0, HPX_SET, timeout_time);
    if (status == HPX_FUTURE_STATUS_DEFERRED) {
      printf("Deferred\n");
    } else if (status == HPX_FUTURE_STATUS_TIMEOUT) {
      printf("Timeout\n");
    } else if (status == HPX_FUTURE_STATUS_READY) {
      printf("Ready\n");
    }
  } while (status != HPX_FUTURE_STATUS_READY);

  uint64_t result;
  hpx_lco_newfuture_getat(fut, 0, sizeof(uint64_t), &result);
  printf("Result of the future is = %"PRIu64"\n", result);
  ck_assert(result == SET_VALUE);

  hpx_lco_newfuture_free(fut);

  printf(" Elapsed: %g\n", hpx_time_elapsed_ms(t1));
}
END_TEST

//****************************************************************************
// hpx_lco_newfuture_waitat for empty test, array version: 
// This tests the creation of an array of futures. In the test, we wait on the
// futures to see if they are empty, since a future should be empty on creation.
// Finally we free the futures.
//****************************************************************************
struct waitforempty_id_args {
  hpx_addr_t base;
  int index;
};

int t06_waitforempty_id_action(void *vargs) {
  struct waitforempty_id_args *args = (struct waitforempty_id_args*)vargs; 
  hpx_lco_newfuture_waitat(args->base, args->index, HPX_UNSET);
  return HPX_SUCCESS;
}

START_TEST (test_hpx_lco_newfuture_waitat_empty_array)
{
  printf("Starting the hpx_lco_newfuture_waitat() empty array test\n");

  // allocate and start a timer
  hpx_time_t t1 = hpx_time_now();

  hpx_addr_t done = hpx_lco_and_new(NUM_LOCAL_FUTURES);
  hpx_addr_t fut = hpx_lco_newfuture_new_all(NUM_LOCAL_FUTURES, sizeof(uint64_t));
  struct waitforempty_id_args *args = calloc(NUM_LOCAL_FUTURES, sizeof(args[0]));
  for (int i = 0; i < NUM_LOCAL_FUTURES; i++) {
    args[i].base = fut;
    args[i].index = i;
    hpx_call(HPX_HERE, t06_waitforempty_id, &args[i], sizeof(args[i]), done);
  }

  hpx_lco_wait(done);
  
  hpx_lco_newfuture_free_all(fut);
  hpx_lco_delete(done, HPX_NULL);

  printf(" Elapsed: %g\n", hpx_time_elapsed_ms(t1));
} 
END_TEST


//****************************************************************************
// hpx_lco_newfuture_waitat for empty remote test, array version: 
// This tests the creation of an array of futures. In the test, we wait on the
// futures to see if they are empty, since a future should be empty on creation.
// Finally we free the futures.
//****************************************************************************
START_TEST (test_hpx_lco_newfuture_waitat_empty_array_remote)
{
  int ranks = hpx_get_num_ranks();
  if (ranks > 1) {
    printf("Starting the hpx_lco_newfuture_waitat() empty array remote test\n");
    
    // allocate and start a timer
    hpx_time_t t1 = hpx_time_now();
    
    hpx_addr_t done = hpx_lco_and_new(NUM_LOCAL_FUTURES * ranks);
    hpx_addr_t fut = hpx_lco_newfuture_new_all(NUM_LOCAL_FUTURES * ranks, sizeof(uint64_t));
    struct waitforempty_id_args *args = calloc(NUM_LOCAL_FUTURES * ranks, sizeof(args[0]));
    for (int i = 0; i < NUM_LOCAL_FUTURES * ranks; i++) {
      args[i].base = fut;
      args[i].index = i;
      hpx_call(hpx_lco_newfuture_at(fut, i), t06_waitforempty_id, &args[i], sizeof(args[i]), done);
    }
    
    hpx_lco_wait(done);
    hpx_lco_newfuture_free_all(fut);
    hpx_lco_delete(done, HPX_NULL);
    
    printf(" Elapsed: %g\n", hpx_time_elapsed_ms(t1));
  }
} 
END_TEST

//****************************************************************************
// hpx_lco_newfuture_waitat for full test, array version
//****************************************************************************
struct waitforfull_id_args {
  hpx_addr_t base;
  int index;
};

int t06_waitforfull_id_action(void *vargs) {
  struct waitforfull_id_args *args = (struct waitforfull_id_args*)vargs; 
  hpx_lco_newfuture_waitat(args->base, args->index, HPX_SET);
  return HPX_SUCCESS;
}

START_TEST (test_hpx_lco_newfuture_waitat_full_array)
{
  printf("Starting the hpx_lco_newfuture_waitat() full array test\n");

  // allocate and start a timer
  hpx_time_t t1 = hpx_time_now();

  hpx_addr_t done = hpx_lco_and_new(NUM_LOCAL_FUTURES);
  hpx_addr_t fut = hpx_lco_newfuture_new_all(NUM_LOCAL_FUTURES, sizeof(uint64_t));
  struct waitforempty_id_args *args = calloc(NUM_LOCAL_FUTURES, sizeof(args[0]));
  for (int i = 0; i < NUM_LOCAL_FUTURES; i++) {
    args[i].base = fut;
    args[i].index = i;
    hpx_call(HPX_HERE, t06_waitforfull_id, &args[i], sizeof(args[i]), done);
  }

  for (int i = 0; i < NUM_LOCAL_FUTURES; i++) {
    hpx_addr_t lsync = hpx_lco_future_new(0);
    hpx_addr_t rsync = hpx_lco_future_new(0);
    hpx_lco_newfuture_setat(fut, 0, sizeof(SET_VALUE), &SET_VALUE, lsync, rsync);
    hpx_lco_delete(lsync, HPX_NULL);
    hpx_lco_delete(rsync, HPX_NULL);
  }
  hpx_lco_wait(done);  
  hpx_lco_newfuture_free_all(fut);
  hpx_lco_delete(done, HPX_NULL);

  printf(" Elapsed: %g\n", hpx_time_elapsed_ms(t1));
} 
END_TEST

//****************************************************************************
// hpx_lco_newfuture_waitat for full remote test, array version
//****************************************************************************
START_TEST (test_hpx_lco_newfuture_waitat_full_array_remote)
{
  int ranks = hpx_get_num_ranks();
  if (ranks > 1) {
    printf("Starting the hpx_lco_newfuture_waitat() full array remote test\n");
    
    // allocate and start a timer
    hpx_time_t t1 = hpx_time_now();
    
    hpx_addr_t done = hpx_lco_and_new(NUM_LOCAL_FUTURES * ranks);
    hpx_addr_t fut = hpx_lco_newfuture_new_all(NUM_LOCAL_FUTURES * ranks, sizeof(uint64_t));
    struct waitforempty_id_args *args = calloc(NUM_LOCAL_FUTURES * ranks, sizeof(args[0]));
    for (int i = 0; i < NUM_LOCAL_FUTURES * ranks; i++) {
      args[i].base = fut;
      args[i].index = i;
      hpx_call(hpx_lco_newfuture_at(fut, i), t06_waitforfull_id, &args[i], sizeof(args[i]), done);
    }
    for (int i = 0; i < NUM_LOCAL_FUTURES * ranks; i++) {
      hpx_addr_t lsync = hpx_lco_future_new(0);
      hpx_addr_t rsync = hpx_lco_future_new(0);
      hpx_lco_newfuture_setat(fut, 0, sizeof(SET_VALUE), &SET_VALUE, lsync, rsync);
      hpx_lco_delete(lsync, HPX_NULL);
      hpx_lco_delete(rsync, HPX_NULL);
    }
   
    hpx_lco_wait(done);
    hpx_lco_newfuture_free_all(fut);
    hpx_lco_delete(done, HPX_NULL);
    
    printf(" Elapsed: %g\n", hpx_time_elapsed_ms(t1));
  } 
}
END_TEST

//****************************************************************************
// hpx_lco_newfuture_getat test: 
// This tests the getting of a future's value.
//****************************************************************************
int t06_getat_id_action(void* vargs) {
  struct waitforfull_id_args *args = (struct waitforfull_id_args*)vargs; 
  SET_VALUE_T value;
  hpx_lco_newfuture_getat(args->base, args->index, sizeof(value), &value);
  ck_assert_msg(value == SET_VALUE, "Future did not contain the correct value.");
  return HPX_SUCCESS;
}

START_TEST (test_hpx_lco_newfuture_getat_array)
{
  printf("Starting the hpx_lco_newfuture_getat() array test\n");

  // allocate and start a timer
  hpx_time_t t1 = hpx_time_now();

  hpx_addr_t done = hpx_lco_and_new(NUM_LOCAL_FUTURES);
  hpx_addr_t fut = hpx_lco_newfuture_new_all(NUM_LOCAL_FUTURES, sizeof(uint64_t));
  struct waitforempty_id_args *args = calloc(NUM_LOCAL_FUTURES, sizeof(args[0]));
  for (int i = 0; i < NUM_LOCAL_FUTURES; i++) {
    args[i].base = fut;
    args[i].index = i;
    hpx_call(HPX_HERE, t06_getat_id, &args[i], sizeof(args[i]), done);
  }

  for (int i = 0; i < NUM_LOCAL_FUTURES; i++) {
    hpx_addr_t lsync = hpx_lco_future_new(0);
    hpx_addr_t rsync = hpx_lco_future_new(0);
    hpx_lco_newfuture_setat(fut, 0, sizeof(SET_VALUE), &SET_VALUE, lsync, rsync);
    hpx_lco_delete(lsync, HPX_NULL);
    hpx_lco_delete(rsync, HPX_NULL);
  }
  hpx_lco_wait(done);  
  hpx_lco_newfuture_free_all(fut);
  hpx_lco_delete(done, HPX_NULL);

  printf(" Elapsed: %g\n", hpx_time_elapsed_ms(t1));
} 
END_TEST


//****************************************************************************
// hpx_lco_newfuture_getat for full remote test, array version
//****************************************************************************
START_TEST (test_hpx_lco_newfuture_getat_array_remote)
{
  int ranks = hpx_get_num_ranks();
  if (ranks > 1) {
    printf("Starting the hpx_lco_newfuture_getat() array remote test\n");
    
    // allocate and start a timer
    hpx_time_t t1 = hpx_time_now();
    
    hpx_addr_t done = hpx_lco_and_new(NUM_LOCAL_FUTURES * ranks);
    hpx_addr_t fut = hpx_lco_newfuture_new_all(NUM_LOCAL_FUTURES * ranks, sizeof(uint64_t));
    struct waitforempty_id_args *args = calloc(NUM_LOCAL_FUTURES * ranks, sizeof(args[0]));
    for (int i = 0; i < NUM_LOCAL_FUTURES * ranks; i++) {
      args[i].base = fut;
      args[i].index = i;
      hpx_call(hpx_lco_newfuture_at(fut, i), t06_getat_id, &args[i], sizeof(args[i]), done);
    }
    for (int i = 0; i < NUM_LOCAL_FUTURES * ranks; i++) {
      hpx_addr_t lsync = hpx_lco_future_new(0);
      hpx_addr_t rsync = hpx_lco_future_new(0);
      hpx_lco_newfuture_setat(fut, 0, sizeof(SET_VALUE), &SET_VALUE, lsync, rsync);
      hpx_lco_delete(lsync, HPX_NULL);
      hpx_lco_delete(rsync, HPX_NULL);
    }
   
    hpx_lco_wait(done);
    hpx_lco_newfuture_free_all(fut);
    hpx_lco_delete(done, HPX_NULL);
    
    printf(" Elapsed: %g\n", hpx_time_elapsed_ms(t1));
  } 
}
END_TEST

//****************************************************************************
<<<<<<< HEAD
// test_hpx_lco_newfuture_wait_all
//****************************************************************************
START_TEST (test_hpx_lco_newfuture_wait_all) 
{
  printf("Starting the future wait for test\n");
  // allocate and start a timer
  hpx_time_t t1 = hpx_time_now();

  hpx_addr_t fut = hpx_lco_newfuture_new_all(NUM_LOCAL_FUTURES, sizeof(uint64_t));
  for (int i = 0; i < NUM_LOCAL_FUTURES; i++) {
    hpx_lco_newfuture_setat(fut, 1, sizeof(SET_VALUE), &SET_VALUE, 
			    HPX_NULL, HPX_NULL);
  }
  hpx_lco_newfuture_wait_all(NUM_LOCAL_FUTURES, fut, HPX_SET);
  hpx_lco_newfuture_free_all(fut);

  printf(" Elapsed: %g\n", hpx_time_elapsed_ms(t1));
}
END_TEST

//****************************************************************************
// test_hpx_lco_newfuture_wait_all_for
//****************************************************************************
START_TEST (test_hpx_lco_newfuture_wait_all_for) 
{
  printf("Starting the future wait for test\n");
  // allocate and start a timer
  hpx_time_t t1 = hpx_time_now();

  hpx_addr_t fut = hpx_lco_newfuture_new_all(NUM_LOCAL_FUTURES, sizeof(uint64_t));
  hpx_time_t timeout_duration = hpx_time_construct(0, 5e8);
  hpx_future_status status;
  status = hpx_lco_newfuture_wait_all_for(NUM_LOCAL_FUTURES, fut, HPX_SET, timeout_duration);
  ck_assert_msg(status = HPX_FUTURE_STATUS_TIMEOUT);
  for (int i = 0; i < NUM_LOCAL_FUTURES; i++) {
    hpx_lco_newfuture_setat(fut, 1, sizeof(SET_VALUE), &SET_VALUE, 
			    HPX_NULL, HPX_NULL);
  }
  status = hpx_lco_newfuture_wait_all_for(NUM_LOCAL_FUTURES, fut, HPX_SET, timeout_duration);
  ck_assert_msg(status = HPX_FUTURE_STATUS_READY);

  hpx_lco_newfuture_free_all(fut);

  printf(" Elapsed: %g\n", hpx_time_elapsed_ms(t1));
}
END_TEST

//****************************************************************************
// test_hpx_lco_newfuture_wait_all_until
//****************************************************************************
START_TEST (test_hpx_lco_newfuture_wait_all_until) 
{
  hpx_time_t now, duration, timeout;
  printf("Starting the future wait for test\n");
  // allocate and start a timer
  hpx_time_t t1 = hpx_time_now();

  hpx_addr_t fut = hpx_lco_newfuture_new_all(NUM_LOCAL_FUTURES, sizeof(uint64_t));

  now = hpx_time_now();
  duration = hpx_time_construct(0, 5e8);
  timeout = hpx_time_point(now, duration);
  hpx_future_status status;
  status = hpx_lco_newfuture_wait_all_until(NUM_LOCAL_FUTURES, fut, HPX_SET, timeout);
  ck_assert_msg(status = HPX_FUTURE_STATUS_TIMEOUT);
  for (int i = 0; i < NUM_LOCAL_FUTURES; i++) {
    hpx_lco_newfuture_setat(fut, 1, sizeof(SET_VALUE), &SET_VALUE, 
			    HPX_NULL, HPX_NULL);
  }
  now = hpx_time_now();
  duration = hpx_time_construct(0, 5e8);
  timeout = hpx_time_point(now, duration);
  status = hpx_lco_newfuture_wait_all_until(NUM_LOCAL_FUTURES, fut, HPX_SET, timeout);
  ck_assert_msg(status = HPX_FUTURE_STATUS_READY);

  hpx_lco_newfuture_free_all(fut);

  printf(" Elapsed: %g\n", hpx_time_elapsed_ms(t1));
}
END_TEST

=======
// Testcase to test shared future
//****************************************************************************
int t07_lcoSetGet_action(int *args) {
  int val = 10, setVal;
  hpx_addr_t future = hpx_lco_future_new(sizeof(int));
  // Set an LCO, with data.
  hpx_lco_set(future, sizeof(int), &val, HPX_NULL, HPX_NULL);
>>>>>>> 381e83dc

  // Get the value and print for debugging purpose. An LCO blocks the caller
  // until the future is set, and then copies its value to data into the 
  // provided output location.
  hpx_lco_get(future, sizeof(setVal), &setVal);
  hpx_lco_delete(future, HPX_NULL);
  hpx_thread_continue(sizeof(int), &setVal);
}

START_TEST (test_hpx_lco_newfuture_shared) 
{
    int n = 10, result;
    printf("Starting the hpx_lco_newfuture_shared_new test\n");
    // allocate and start a timer
    hpx_time_t t1 = hpx_time_now();

    hpx_addr_t shared_done = test_hpx_lco_newfuture_shared(sizeof(uint64_t));
    hpx_call(HPX_HERE, t06_lcoSetGet, &n, sizeof(n), shared_done);
    
    // Shared futures can be accessed multiple times;
    hpx_lco_get(shared_done, sizeof(int), &result);
    printf("Value = %d\n", result);

    hpx_lco_get(shared_done, sizeof(int), &result);
    printf("Its double = %d\n", result * 2); 

    printf(" Elapsed: %g\n", hpx_time_elapsed_ms(t1));
}
END_TEST
//****************************************************************************
// Register tests from this file
//****************************************************************************

void add_06_TestNewFutures(TCase *tc) {
  tcase_add_test(tc, test_hpx_lco_newfuture_waitat_empty);
  tcase_add_test(tc, test_libhpx_lco_newfuture_waitat_empty_remote);
  tcase_add_test(tc, test_hpx_lco_newfuture_waitat_full);
  tcase_add_test(tc, test_hpx_lco_newfuture_waitat_full_remote);
  tcase_add_test(tc, test_hpx_lco_newfuture_getat);
  tcase_add_test(tc, test_hpx_lco_newfuture_getat_remote);
  tcase_add_test(tc, test_hpx_lco_newfuture_getat);
  tcase_add_test(tc, test_hpx_lco_newfuture_waitfor);
  tcase_add_test(tc, test_hpx_lco_newfuture_waituntil);
  tcase_add_test(tc, test_hpx_lco_newfuture_waitat_empty_array);
  tcase_add_test(tc, test_hpx_lco_newfuture_waitat_empty_array_remote);
  tcase_add_test(tc, test_hpx_lco_newfuture_waitat_full_array);
  tcase_add_test(tc, test_hpx_lco_newfuture_waitat_full_array_remote);
  tcase_add_test(tc, test_hpx_lco_newfuture_getat_array);
  tcase_add_test(tc, test_hpx_lco_newfuture_getat_array_remote);
<<<<<<< HEAD
  tcase_add_test(tc, test_hpx_lco_newfuture_wait_all);
  //  tcase_add_test(tc, test_hpx_lco_newfuture_wait_all_remote);
  //  tcase_add_test(tc, test_hpx_lco_newfuture_get_all);
  //  tcase_add_test(tc, test_hpx_lco_newfuture_get_all_remote);
  tcase_add_test(tc, test_hpx_lco_newfuture_wait_all_for);
  tcase_add_test(tc, test_hpx_lco_newfuture_wait_all_until);
=======
  tcase_add_test(tc, test_hpx_lco_newfuture_waituntil);
  tcase_add_test(tc, test_hpx_lco_newfuture_shared);
>>>>>>> 381e83dc
}<|MERGE_RESOLUTION|>--- conflicted
+++ resolved
@@ -552,7 +552,44 @@
 END_TEST
 
 //****************************************************************************
-<<<<<<< HEAD
+// Testcase to test shared future
+//****************************************************************************
+int t07_lcoSetGet_action(int *args) {
+  int val = 10, setVal;
+  hpx_addr_t future = hpx_lco_future_new(sizeof(int));
+  // Set an LCO, with data.
+  hpx_lco_set(future, sizeof(int), &val, HPX_NULL, HPX_NULL);
+
+  // Get the value and print for debugging purpose. An LCO blocks the caller
+  // until the future is set, and then copies its value to data into the 
+  // provided output location.
+  hpx_lco_get(future, sizeof(setVal), &setVal);
+  hpx_lco_delete(future, HPX_NULL);
+  hpx_thread_continue(sizeof(int), &setVal);
+}
+
+START_TEST (test_hpx_lco_newfuture_shared) 
+{
+    int n = 10, result;
+    printf("Starting the hpx_lco_newfuture_shared_new test\n");
+    // allocate and start a timer
+    hpx_time_t t1 = hpx_time_now();
+
+    hpx_addr_t shared_done = hpx_lco_newfuture_shared_new(sizeof(uint64_t));
+    hpx_call(HPX_HERE, t06_lcoSetGet, &n, sizeof(n), shared_done);
+    
+    // Shared futures can be accessed multiple times;
+    hpx_lco_get(shared_done, sizeof(int), &result);
+    printf("Value = %d\n", result);
+
+    hpx_lco_get(shared_done, sizeof(int), &result);
+    printf("Its double = %d\n", result * 2); 
+
+    printf(" Elapsed: %g\n", hpx_time_elapsed_ms(t1));
+}
+END_TEST
+
+//****************************************************************************
 // test_hpx_lco_newfuture_wait_all
 //****************************************************************************
 START_TEST (test_hpx_lco_newfuture_wait_all) 
@@ -634,44 +671,6 @@
 }
 END_TEST
 
-=======
-// Testcase to test shared future
-//****************************************************************************
-int t07_lcoSetGet_action(int *args) {
-  int val = 10, setVal;
-  hpx_addr_t future = hpx_lco_future_new(sizeof(int));
-  // Set an LCO, with data.
-  hpx_lco_set(future, sizeof(int), &val, HPX_NULL, HPX_NULL);
->>>>>>> 381e83dc
-
-  // Get the value and print for debugging purpose. An LCO blocks the caller
-  // until the future is set, and then copies its value to data into the 
-  // provided output location.
-  hpx_lco_get(future, sizeof(setVal), &setVal);
-  hpx_lco_delete(future, HPX_NULL);
-  hpx_thread_continue(sizeof(int), &setVal);
-}
-
-START_TEST (test_hpx_lco_newfuture_shared) 
-{
-    int n = 10, result;
-    printf("Starting the hpx_lco_newfuture_shared_new test\n");
-    // allocate and start a timer
-    hpx_time_t t1 = hpx_time_now();
-
-    hpx_addr_t shared_done = test_hpx_lco_newfuture_shared(sizeof(uint64_t));
-    hpx_call(HPX_HERE, t06_lcoSetGet, &n, sizeof(n), shared_done);
-    
-    // Shared futures can be accessed multiple times;
-    hpx_lco_get(shared_done, sizeof(int), &result);
-    printf("Value = %d\n", result);
-
-    hpx_lco_get(shared_done, sizeof(int), &result);
-    printf("Its double = %d\n", result * 2); 
-
-    printf(" Elapsed: %g\n", hpx_time_elapsed_ms(t1));
-}
-END_TEST
 //****************************************************************************
 // Register tests from this file
 //****************************************************************************
@@ -686,21 +685,17 @@
   tcase_add_test(tc, test_hpx_lco_newfuture_getat);
   tcase_add_test(tc, test_hpx_lco_newfuture_waitfor);
   tcase_add_test(tc, test_hpx_lco_newfuture_waituntil);
+  tcase_add_test(tc, test_hpx_lco_newfuture_shared);
   tcase_add_test(tc, test_hpx_lco_newfuture_waitat_empty_array);
   tcase_add_test(tc, test_hpx_lco_newfuture_waitat_empty_array_remote);
   tcase_add_test(tc, test_hpx_lco_newfuture_waitat_full_array);
   tcase_add_test(tc, test_hpx_lco_newfuture_waitat_full_array_remote);
   tcase_add_test(tc, test_hpx_lco_newfuture_getat_array);
   tcase_add_test(tc, test_hpx_lco_newfuture_getat_array_remote);
-<<<<<<< HEAD
   tcase_add_test(tc, test_hpx_lco_newfuture_wait_all);
   //  tcase_add_test(tc, test_hpx_lco_newfuture_wait_all_remote);
   //  tcase_add_test(tc, test_hpx_lco_newfuture_get_all);
   //  tcase_add_test(tc, test_hpx_lco_newfuture_get_all_remote);
   tcase_add_test(tc, test_hpx_lco_newfuture_wait_all_for);
   tcase_add_test(tc, test_hpx_lco_newfuture_wait_all_until);
-=======
-  tcase_add_test(tc, test_hpx_lco_newfuture_waituntil);
-  tcase_add_test(tc, test_hpx_lco_newfuture_shared);
->>>>>>> 381e83dc
 }