--- conflicted
+++ resolved
@@ -38,12 +38,10 @@
 #include "09_config.c"
 #include "10_list.c"
 #include "11_map.c"
-<<<<<<< HEAD
+#include "12_gate.c"
+#ifdef HAVE_NETWORK
 #include "12_parcelhandler.c"
-=======
-#include "12_gate.c"
->>>>>>> 40179e15
-
+#endif
 #include "98_thread_perf1.c"
 
 
@@ -255,8 +253,11 @@
     tcase_add_test(tc, test_libhpx_thread_multi_thread_set_yield_hardcore10000);
   }
 
-<<<<<<< HEAD
+  /* gates */
+  tcase_add_test(tc, test_libhpx_gate_allreduce);
+
   /* parcel handler tests */
+#if HAVE_NETWORK
   tcase_add_test(tc, test_libhpx_parcelqueue_create);
   tcase_add_test(tc, test_libhpx_parcelqueue_push);
   tcase_add_test(tc, test_libhpx_parcelqueue_push_multithreaded);
@@ -269,10 +270,7 @@
   tcase_add_test(tc, test_libhpx_parcel_send);
   tcase_add_test(tc, test_libhpx_parcel_senddata);
   tcase_add_test(tc, test_libhpx_parcel_senddata_large);
-=======
-  /* gates */
-  tcase_add_test(tc, test_libhpx_gate_allreduce);
->>>>>>> 40179e15
+#endif
 
   /* performance tests */
   if (perf_tests) {
