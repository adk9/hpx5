--- conflicted
+++ resolved
@@ -28,9 +28,12 @@
 #include <string.h>
 #include <math.h>
 #include <float.h>
+
+#include <libhpx/debug.h> 
+#include <hpx/hpx.h>
+
 #include "tests.h"
-#include "hpx/hpx.h"
-<<<<<<< HEAD
+#include "common.h"
 
 /*
   Globals
@@ -41,11 +44,6 @@
 hpx_action_t t04_get_rank;
 
 
-
-=======
-#include "common.h"
-#include <libhpx/debug.h> 
->>>>>>> b0201b69
 /*
  --------------------------------------------------------------------
   Main
@@ -104,6 +102,17 @@
 **/
 void _register_actions(void) {
   _main = HPX_REGISTER_ACTION(_main_action);
+
+  // 02_TestMemAlloc.c
+  t02_init_sources = HPX_REGISTER_ACTION(t02_init_sources_action);
+
+  // 03_TestGlobalMemAlloc.c
+  t03_initDomain = HPX_REGISTER_ACTION(t03_initDomain_action);
+
+  // 04_TestMemMove.c
+  t04_root     = HPX_REGISTER_ACTION(t04_root_action);
+  t04_get_rank = HPX_REGISTER_ACTION(t04_get_rank_action);
+
   //_init_sources = HPX_REGISTER_ACTION(_init_sources_action);
 }
 
@@ -144,20 +153,8 @@
   // Initialize HPX
   hpx_init(&cfg);
 
-<<<<<<< HEAD
-  // Register the main action (user-level action with the runtime)
-  _main = HPX_REGISTER_ACTION(_main_action);
-  // 02_TestMemAlloc.c
-  t02_init_sources = HPX_REGISTER_ACTION(t02_init_sources_action);
-  // 03_TestGlobalMemAlloc.c
-  t03_initDomain = HPX_REGISTER_ACTION(t03_initDomain_action);
-  // 04_TestMemMove.c
-  t04_root     = HPX_REGISTER_ACTION(t04_root_action);
-  t04_get_rank = HPX_REGISTER_ACTION(t04_get_rank_action);
-=======
   // Register all the actions
   _register_actions();
->>>>>>> b0201b69
 
   // Run HPX 
   return hpx_run(_main, NULL, 0);
