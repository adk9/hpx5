--- conflicted
+++ resolved
@@ -89,11 +89,7 @@
       // everyone posts their send buffer to their next rank
       photon_post_send_buffer_rdma(next, s_buf, k, PHOTON_TAG, &sendReq);
       // wait for the send buffer that was posted from the previous rank
-<<<<<<< HEAD
-      photon_wait_send_buffer_rdma(prev, PHOTON_ANY_SIZE,PHOTON_TAG, &recvReq);
-=======
       photon_wait_send_buffer_rdma(prev, PHOTON_ANY_SIZE, PHOTON_TAG, &recvReq);
->>>>>>> e4ae73e7
       // get that posted send buffer
       photon_post_os_get(recvReq, prev, r_buf, k, PHOTON_TAG, 0);
       while (1) {
