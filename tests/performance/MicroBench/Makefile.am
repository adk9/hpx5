--- conflicted
+++ resolved
@@ -24,19 +24,10 @@
 LOG_COMPILER = $(TEST_RUNNER)
 
 AM_LDFLAGS         = $(LIBTOOL_WRAPPER_LDFLAGS)
-<<<<<<< HEAD
-LDADD              = $(top_builddir)/libhpx/libhpx.la @CHECK_LIBS@ -lm -lcheck
+LDADD              = $(top_builddir)/libhpx/libhpx.la @CHECK_LIBS@ -lm
 AM_CPPFLAGS        = -I$(top_srcdir)/include -I$(top_srcdir)/tests/performance/common -D_POSIX_C_SOURCE=200809L
-AM_CFLAGS          = $(HPX_PEDANTIC) $(HPX_W_ALL) $(HPX_W_ERROR) $(HPX_C99)
-AM_CFLAGS         += @CHECK_LIBS@ @PHOTON_CFLAGS@ @MPI_CFLAGS@
-AM_CFLAGS         += @CHECK_CFLAGS@ @HWLOC_CFLAGS@ @PAPI_CFLAGS@
-AM_CFLAGS         += $(HPX_C99)
-=======
-LDADD              = $(top_builddir)/libhpx/libhpx.la @CHECK_LIBS@ -lm
-AM_CPPFLAGS        = -I$(top_srcdir)/include -D_POSIX_C_SOURCE=200809L
 AM_CFLAGS          = @MPI_CFLAGS@ @CHECK_CFLAGS@
 AM_CFLAGS         += @HWLOC_CFLAGS@ @PAPI_CFLAGS@
->>>>>>> a63680b0
 
 perfmain_SOURCES   = perfmain.c
 memput_SOURCES     = memput.c 
