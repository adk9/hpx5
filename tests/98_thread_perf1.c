--- conflicted
+++ resolved
@@ -21,11 +21,7 @@
 */
 
 
-<<<<<<< HEAD
-#include "hpx.h"
-=======
 #include "hpx/thread.h"
->>>>>>> 3eab6d68
 
 /* from autoconf */
 #include "config.h"
