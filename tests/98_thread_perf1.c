
/*
 ====================================================================
  High Performance ParalleX Library (libhpx)
  
  Thread Performance Tests - Context Switching
  98_thread_perf1.c

  Copyright (c) 2013, Trustees of Indiana University 
  All rights reserved.

  This software may be modified and distributed under the terms of
  the BSD license.  See the COPYING file for details.

  This software was created at the Indiana University Center for
  Research in Extreme Scale Technologies (CREST).

  Authors:
    Patrick K. Bohan <pbohan [at] indiana.edu>
 ====================================================================
*/


<<<<<<< HEAD
#include "hpx.h"
=======
#include "hpx/thread.h"
>>>>>>> 40179e15

/* from autoconf */
#include "config.h"

/* include a header for whatever timing functions we're using */
#ifdef WITH_PAPI
  #include <papi.h>
#else
  #ifdef __linux__
    #include <time.h>
  #endif
  
  #ifdef __APPLE__
    #include <mach/mach_time.h>

    static mach_timebase_info_data_t tbi;
  #endif
#endif


typedef struct {
  uint64_t iters;
  int delay;
} hpx_thread_perf_t;


/*
 --------------------------------------------------------------------
  UTILITY: initialize measurement functions
 --------------------------------------------------------------------
*/

void init_measurement(void) {
#ifdef WITH_PAPI
  PAPI_library_init(PAPI_VER_CURRENT);
#else
  #ifdef __APPLE__
  if (tbi.denom == 0) {
    (void) mach_timebase_info(&tbi);
  }
  #endif
#endif
}


/*
 --------------------------------------------------------------------
  UTILITY: get a monotonic timestamp with nanosecond resolution
 --------------------------------------------------------------------
*/

#ifdef WITH_PAPI
#define get_ns() PAPI_get_real_nsec()
#else
long long get_ns(void) {
  long long ns = 0;

  #ifdef __linux__
  struct timespec ts;

  clock_gettime(CLOCK_MONOTONIC, &ts);
  ns = (ts.tv_sec * 1000000000) + ts.tv_nsec;  
  #endif

  #ifdef __APPLE__
  ns = mach_absolute_time() * tbi.numer / tbi.denom;
  #endif

  return ns;
}
#endif

/*
 --------------------------------------------------------------------
  TEST HELPER: baseline timings
 --------------------------------------------------------------------
*/

void loop_function(void * ptr){
  hpx_thread_perf_t * perf = (hpx_thread_perf_t *) ptr;
  uint64_t i;

  volatile double bigcount = 1;
  for(i = 0; i < perf->iters; i++){
    bigcount = bigcount + perf->iters / bigcount;
    if(i % perf->delay == 0)
      bigcount += 3;
  }
}


/*
 --------------------------------------------------------------------
  TEST HELPER: yield timings
 --------------------------------------------------------------------
*/  

void loop_function2(void * ptr) {
  hpx_thread_perf_t * perf = (hpx_thread_perf_t *) ptr;
  uint64_t i;

  volatile double bigcount = 1;
  for(i = 0; i < perf->iters; i++){
    bigcount = bigcount + perf->iters / bigcount;
    if(i % perf->delay == 0){
      hpx_thread_yield();
    }
  }
}


/*
 --------------------------------------------------------------------
  TEST HELPER: context switch timer
 --------------------------------------------------------------------
*/

void run_yield_timings(uint64_t mflags, uint32_t core_cnt, uint64_t th_cnt, uint64_t iters, int delay) {
  hpx_context_t * ctx = NULL;
  hpx_thread_perf_t perf;
  hpx_config_t cfg;
  uint64_t idx;
  double elapsed1 = 1;
  double elapsed2 = 1;
  void * retval;

  hpx_future_t * ths[th_cnt];

  long long begin_ts;
  long long end_ts;

  init_measurement();

  perf.iters = iters;
  perf.delay = delay;

  /* get a thread context */
  hpx_config_init(&cfg);
  hpx_config_set_switch_flags(&cfg, mflags);

  if (core_cnt > 0) {
    hpx_config_set_cores(&cfg, core_cnt);
  }

  ctx = hpx_ctx_create(&cfg);
  ck_assert_msg(ctx != NULL, "Could not create a thread context.");

  /* run the baseline once before measuring, to limit cache misses */
  for (idx = 0; idx < th_cnt; idx++) {
    ths[idx] = hpx_thread_create(ctx, 0, loop_function, &perf, NULL);
  }

  /* wait for the threads to finish */
  for (idx = 0; idx < th_cnt; idx++) {
    hpx_thread_wait(ths[idx]);
  }

  begin_ts = get_ns();

  /* create threads for the baseline measurement */
  for (idx = 0; idx < th_cnt; idx++) {
    ths[idx] = hpx_thread_create(ctx, 0, loop_function, &perf, NULL);
  }  

  /* wait for the baseline threads to complete */
  for (idx = 0; idx < th_cnt; idx++) {
    hpx_thread_wait(ths[idx]);
  }

  end_ts = get_ns();
  elapsed1 = end_ts - begin_ts;

  /* run the yielding threads once to get data locality */
  for (idx = 0; idx < th_cnt; idx++) {
    ths[idx] = hpx_thread_create(ctx, 0, loop_function2, &perf, NULL);
  }

  /* wait for them to finish */
  for (idx = 0; idx < th_cnt; idx++) {
    hpx_thread_wait(ths[idx]);
  }

  begin_ts = get_ns();

  /* create threads for the yield measurement */
  for (idx = 0; idx < th_cnt; idx++) {
    ths[idx] = hpx_thread_create(ctx, 0, loop_function2, &perf, NULL);
  }  

  /* wait for the baseline threads to complete */
  for (idx = 0; idx < th_cnt; idx++) {
    hpx_thread_wait(ths[idx]);
  }

  end_ts = get_ns();
  elapsed2 = end_ts - begin_ts;

  printf("  Time spent context switching:                %.4f seconds\n", ((elapsed2 - elapsed1) / 1000000000.0));
  printf("  Percentage of time spent context switching:  %.2f%%\n", (1 - elapsed1 / ((double) (elapsed2))) * 100);
  printf("  Mean context switch time:                    %.2f nanoseconds\n", (elapsed2 - elapsed1) / (th_cnt * (double) iters) * delay);

  hpx_ctx_destroy(ctx);
  ctx = NULL;
}


/*
 --------------------------------------------------------------------
  TEST: thread context switch timings
 --------------------------------------------------------------------
*/

START_TEST (test_libhpx_thread_perf_switch)
{
  printf("RUNNING PERFORMANCE TEST: test_libhpx_thread_perf_switch\n");
  printf("250,000 context switches with one HPX thread on one core, no switching flags\n");
  printf("----------------------------------------------------------------------------\n"); 
  run_yield_timings(0, 1, 1, 250000000, 1000);  
  printf("\n\n");
}
END_TEST


/*
 --------------------------------------------------------------------
  TEST: thread context switch timings, saving extended state
 --------------------------------------------------------------------
*/

START_TEST (test_libhpx_thread_perf_switch_ext)
{
  printf("RUNNING PERFORMANCE TEST: test_libhpx_thread_perf_switch_ext\n");
  printf("250,000 context switches with one HPX thread on one core, saving FPU state\n");
  printf("--------------------------------------------------------------------------\n"); 
  run_yield_timings(HPX_MCTX_SWITCH_EXTENDED, 1, 1, 250000000, 1000);  
  printf("\n\n");
}
END_TEST


/*
 --------------------------------------------------------------------
  TEST: thread context switch timings, saving signals
 --------------------------------------------------------------------
*/

START_TEST (test_libhpx_thread_perf_switch_sig)
{
  printf("RUNNING PERFORMANCE TEST: test_libhpx_thread_perf_switch_sig\n");
  printf("250,000 context switches with one HPX thread on one core, saving the signal mask\n");
  printf("--------------------------------------------------------------------------------\n"); 
  run_yield_timings(HPX_MCTX_SWITCH_SIGNALS, 1, 1, 250000000, 1000);  
  printf("\n\n");
}
END_TEST


/*
 --------------------------------------------------------------------
  TEST: thread context switch timings, saving FPU and signals
 --------------------------------------------------------------------
*/

START_TEST (test_libhpx_thread_perf_switch_ext_sig)
{
  printf("RUNNING PERFORMANCE TEST: test_libhpx_thread_perf_switch_ext_sig\n");
  printf("250,000 context switches with one HPX thread on one core, saving FPU state and the signal mask\n");
  printf("----------------------------------------------------------------------------------------------\n"); 
  run_yield_timings(HPX_MCTX_SWITCH_EXTENDED | HPX_MCTX_SWITCH_SIGNALS, 1, 1, 250000000, 1000);  
  printf("\n\n");
}
END_TEST


/*
 --------------------------------------------------------------------
  TEST: thread context switch timings, no switching flags on two
  HPX threads on one core
 --------------------------------------------------------------------
*/

START_TEST (test_libhpx_thread_perf_switch_2th)
{
  printf("RUNNING PERFORMANCE TEST: test_libhpx_thread_perf_switch_2th\n");
  printf("500,000 context switches with two HPX threads on one core, no switching flags\n");
  printf("-----------------------------------------------------------------------------\n"); 
  run_yield_timings(0, 1, 2, 250000000, 1000);  
  printf("\n\n");
}
END_TEST



/*
 --------------------------------------------------------------------
  TEST: thread context switch timings, saving FPU state on two HPX
  threads, one core
 --------------------------------------------------------------------
*/

START_TEST (test_libhpx_thread_perf_switch_2th_ext)
{
  printf("RUNNING PERFORMANCE TEST: test_libhpx_thread_perf_switch_2th_ext\n");
  printf("500,000 context switches with two HPX threads on one core, saving FPU state\n");
  printf("---------------------------------------------------------------------------\n"); 
  run_yield_timings(HPX_MCTX_SWITCH_EXTENDED, 1, 2, 250000000, 1000);  
  printf("\n\n");
}
END_TEST


/*
 --------------------------------------------------------------------
  TEST: thread context switch timings, saving signals on two HPX
  threads, one core
 --------------------------------------------------------------------
*/

START_TEST (test_libhpx_thread_perf_switch_2th_sig)
{
  printf("RUNNING PERFORMANCE TEST: test_libhpx_thread_perf_switch_2th_sig\n");
  printf("500,000 context switches with two HPX threads on one core, saving the signal mask\n");
  printf("---------------------------------------------------------------------------------\n"); 
  run_yield_timings(HPX_MCTX_SWITCH_SIGNALS, 1, 2, 250000000, 1000);  
  printf("\n\n");
}
END_TEST


/*
 --------------------------------------------------------------------
  TEST: thread context switch timings, saving FPU and signals with
  two HPX threads, one core
 --------------------------------------------------------------------
*/

START_TEST (test_libhpx_thread_perf_switch_2th_ext_sig)
{
  printf("RUNNING PERFORMANCE TEST: test_libhpx_thread_perf_switch_2th_ext_sig\n");
  printf("500,000 context switches with two HPX threads on one core, saving FPU state and the signal mask\n");
  printf("-----------------------------------------------------------------------------------------------\n"); 
  run_yield_timings(HPX_MCTX_SWITCH_EXTENDED | HPX_MCTX_SWITCH_SIGNALS, 1, 2, 250000000, 1000);  
  printf("\n\n");
}
END_TEST


/*
 --------------------------------------------------------------------
  TEST: thread context switch timings, no switching flags on three
  HPX threads on one core
 --------------------------------------------------------------------
*/

START_TEST (test_libhpx_thread_perf_switch_3th)
{
  printf("RUNNING PERFORMANCE TEST: test_libhpx_thread_perf_switch_3th\n");
  printf("750,000 context switches with three HPX threads on one core, no switching flags\n");
  printf("-------------------------------------------------------------------------------\n"); 
  run_yield_timings(0, 1, 3, 250000000, 1000);  
  printf("\n\n");
}
END_TEST



/*
 --------------------------------------------------------------------
  TEST: thread context switch timings, saving FPU state on three 
  HPX threads, one core
 --------------------------------------------------------------------
*/

START_TEST (test_libhpx_thread_perf_switch_3th_ext)
{
  printf("RUNNING PERFORMANCE TEST: test_libhpx_thread_perf_switch_3th_ext\n");
  printf("750,000 context switches with three HPX threads on one core, saving FPU state\n");
  printf("-----------------------------------------------------------------------------\n"); 
  run_yield_timings(HPX_MCTX_SWITCH_EXTENDED, 1, 3, 250000000, 1000);  
  printf("\n\n");
}
END_TEST


/*
 --------------------------------------------------------------------
  TEST: thread context switch timings, saving signals on three HPX
  threads, one core
 --------------------------------------------------------------------
*/

START_TEST (test_libhpx_thread_perf_switch_3th_sig)
{
  printf("RUNNING PERFORMANCE TEST: test_libhpx_thread_perf_switch_3th_sig\n");
  printf("750,000 context switches with three HPX threads on one core, saving the signal mask\n");
  printf("-----------------------------------------------------------------------------------\n"); 
  run_yield_timings(HPX_MCTX_SWITCH_SIGNALS, 1, 3, 250000000, 1000);  
  printf("\n\n");
}
END_TEST


/*
 --------------------------------------------------------------------
  TEST: thread context switch timings, saving FPU and signals with
  two HPX threads, one core
 --------------------------------------------------------------------
*/

START_TEST (test_libhpx_thread_perf_switch_3th_ext_sig)
{
  printf("RUNNING PERFORMANCE TEST: test_libhpx_thread_perf_switch_3th_ext_sig\n");
  printf("750,000 context switches with three HPX threads on one core, saving FPU state and the signal mask\n");
  printf("-------------------------------------------------------------------------------------------------\n"); 
  run_yield_timings(HPX_MCTX_SWITCH_EXTENDED | HPX_MCTX_SWITCH_SIGNALS, 1, 3, 250000000, 1000);  
  printf("\n\n");
}
END_TEST


/*
 --------------------------------------------------------------------
  TEST: thread context switch timings, no switching flags on four
  HPX threads on one core
 --------------------------------------------------------------------
*/

START_TEST (test_libhpx_thread_perf_switch_4th)
{
  printf("RUNNING PERFORMANCE TEST: test_libhpx_thread_perf_switch_4th\n");
  printf("1,000,000 context switches with four HPX threads on one core, no switching flags\n");
  printf("------------------------------------------------------------------------------\n"); 
  run_yield_timings(0, 1, 4, 250000000, 1000);  
  printf("\n\n");
}
END_TEST



/*
 --------------------------------------------------------------------
  TEST: thread context switch timings, saving FPU state on four 
  HPX threads, one core
 --------------------------------------------------------------------
*/

START_TEST (test_libhpx_thread_perf_switch_4th_ext)
{
  printf("RUNNING PERFORMANCE TEST: test_libhpx_thread_perf_switch_4th_ext\n");
  printf("1,000,000 context switches with four HPX threads on one core, saving FPU state\n");
  printf("----------------------------------------------------------------------------\n"); 
  run_yield_timings(HPX_MCTX_SWITCH_EXTENDED, 1, 4, 250000000, 1000);  
  printf("\n\n");
}
END_TEST


/*
 --------------------------------------------------------------------
  TEST: thread context switch timings, saving signals on four HPX
  threads, one core
 --------------------------------------------------------------------
*/

START_TEST (test_libhpx_thread_perf_switch_4th_sig)
{
  printf("RUNNING PERFORMANCE TEST: test_libhpx_thread_perf_switch_4th_sig\n");
  printf("1,000,000 context switches with four HPX threads on one core, saving the signal mask\n");
  printf("----------------------------------------------------------------------------------\n"); 
  run_yield_timings(HPX_MCTX_SWITCH_SIGNALS, 1, 4, 250000000, 1000);  
  printf("\n\n");
}
END_TEST


/*
 --------------------------------------------------------------------
  TEST: thread context switch timings, saving FPU and signals with
  two HPX threads, one core
 --------------------------------------------------------------------
*/

START_TEST (test_libhpx_thread_perf_switch_4th_ext_sig)
{
  printf("RUNNING PERFORMANCE TEST: test_libhpx_thread_perf_switch_4th_ext_sig\n");
  printf("1,000,000 context switches with four HPX threads on one core, saving FPU state and the signal mask\n");
  printf("------------------------------------------------------------------------------------------------\n"); 
  run_yield_timings(HPX_MCTX_SWITCH_EXTENDED | HPX_MCTX_SWITCH_SIGNALS, 1, 4, 250000000, 1000);  
  printf("\n\n");
}
END_TEST


/*
 --------------------------------------------------------------------
  TEST: thread context switch timings, no switching flags on six
  HPX threads on one core
 --------------------------------------------------------------------
*/

START_TEST (test_libhpx_thread_perf_switch_6th)
{
  printf("RUNNING PERFORMANCE TEST: test_libhpx_thread_perf_switch_6th\n");
  printf("1,000,000 context switches with six HPX threads on one core, no switching flags\n");
  printf("-------------------------------------------------------------------------------\n"); 
  run_yield_timings(0, 1, 6, 250000000, 1000);  
  printf("\n\n");
}
END_TEST



/*
 --------------------------------------------------------------------
  TEST: thread context switch timings, saving FPU state on six 
  HPX threads, one core
 --------------------------------------------------------------------
*/

START_TEST (test_libhpx_thread_perf_switch_6th_ext)
{
  printf("RUNNING PERFORMANCE TEST: test_libhpx_thread_perf_switch_6th_ext\n");
  printf("1,000,000 context switches with six HPX threads on one core, saving FPU state\n");
  printf("-----------------------------------------------------------------------------\n"); 
  run_yield_timings(HPX_MCTX_SWITCH_EXTENDED, 1, 6, 250000000, 1000);  
  printf("\n\n");
}
END_TEST


/*
 --------------------------------------------------------------------
  TEST: thread context switch timings, saving signals on six HPX
  threads, one core
 --------------------------------------------------------------------
*/

START_TEST (test_libhpx_thread_perf_switch_6th_sig)
{
  printf("RUNNING PERFORMANCE TEST: test_libhpx_thread_perf_switch_6th_sig\n");
  printf("1,000,000 context switches with six HPX threads on one core, saving the signal mask\n");
  printf("-----------------------------------------------------------------------------------\n"); 
  run_yield_timings(HPX_MCTX_SWITCH_SIGNALS, 1, 6, 250000000, 1000);  
  printf("\n\n");
}
END_TEST


/*
 --------------------------------------------------------------------
  TEST: thread context switch timings, saving FPU and signals with
  six HPX threads, one core
 --------------------------------------------------------------------
*/

START_TEST (test_libhpx_thread_perf_switch_6th_ext_sig)
{
  printf("RUNNING PERFORMANCE TEST: test_libhpx_thread_perf_switch_6th_ext_sig\n");
  printf("1,000,000 context switches with six HPX threads on one core, saving FPU state and the signal mask\n");
  printf("-------------------------------------------------------------------------------------------------\n"); 
  run_yield_timings(HPX_MCTX_SWITCH_EXTENDED | HPX_MCTX_SWITCH_SIGNALS, 1, 6, 250000000, 1000);  
  printf("\n\n");
}
END_TEST


/*
 --------------------------------------------------------------------
  TEST: thread context switch timings, no switching flags on eight
  HPX threads on one core
 --------------------------------------------------------------------
*/

START_TEST (test_libhpx_thread_perf_switch_8th)
{
  printf("RUNNING PERFORMANCE TEST: test_libhpx_thread_perf_switch_8th\n");
  printf("1,500,000 context switches with eight HPX threads on one core, no switching flags\n");
  printf("---------------------------------------------------------------------------------\n"); 
  run_yield_timings(0, 1, 8, 250000000, 1000);  
  printf("\n\n");
}
END_TEST



/*
 --------------------------------------------------------------------
  TEST: thread context switch timings, saving FPU state on eight 
  HPX threads, one core
 --------------------------------------------------------------------
*/

START_TEST (test_libhpx_thread_perf_switch_8th_ext)
{
  printf("RUNNING PERFORMANCE TEST: test_libhpx_thread_perf_switch_8th_ext\n");
  printf("1,500,000 context switches with eight HPX threads on one core, saving FPU state\n");
  printf("-------------------------------------------------------------------------------\n"); 
  run_yield_timings(HPX_MCTX_SWITCH_EXTENDED, 1, 8, 250000000, 1000);  
  printf("\n\n");
}
END_TEST


/*
 --------------------------------------------------------------------
  TEST: thread context switch timings, saving signals on eight HPX
  threads, one core
 --------------------------------------------------------------------
*/

START_TEST (test_libhpx_thread_perf_switch_8th_sig)
{
  printf("RUNNING PERFORMANCE TEST: test_libhpx_thread_perf_switch_8th_sig\n");
  printf("1,000,000 context switches with eight HPX threads on one core, saving the signal mask\n");
  printf("-------------------------------------------------------------------------------------\n"); 
  run_yield_timings(HPX_MCTX_SWITCH_SIGNALS, 1, 8, 250000000, 1000);  
  printf("\n\n");
}
END_TEST


/*
 --------------------------------------------------------------------
  TEST: thread context switch timings, saving FPU and signals with
  eight HPX threads, one core
 --------------------------------------------------------------------
*/

START_TEST (test_libhpx_thread_perf_switch_8th_ext_sig)
{
  printf("RUNNING PERFORMANCE TEST: test_libhpx_thread_perf_switch_8th_ext_sig\n");
  printf("1,000,000 context switches with eight HPX threads on one core, saving FPU state and the signal mask\n");
  printf("---------------------------------------------------------------------------------------------------\n"); 
  run_yield_timings(HPX_MCTX_SWITCH_EXTENDED | HPX_MCTX_SWITCH_SIGNALS, 1, 8, 250000000, 1000);  
  printf("\n\n");
}
END_TEST


/* === */


/*
 --------------------------------------------------------------------
  TEST: thread context switch timings
 --------------------------------------------------------------------
*/

START_TEST (test_libhpx_thread_perf_switch2)
{
  printf("RUNNING PERFORMANCE TEST: test_libhpx_thread_perf_switch2\n");
  printf("2,500,000 context switches with one HPX thread on one core, no switching flags\n");
  printf("------------------------------------------------------------------------------\n"); 
  run_yield_timings(0, 1, 1, 250000000, 100);  
  printf("\n\n");
}
END_TEST


/*
 --------------------------------------------------------------------
  TEST: thread context switch timings, saving extended state
 --------------------------------------------------------------------
*/

START_TEST (test_libhpx_thread_perf_switch2_ext)
{
  printf("RUNNING PERFORMANCE TEST: test_libhpx_thread_perf_switch2_ext\n");
  printf("2,500,000 context switches with one HPX thread on one core, saving FPU state\n");
  printf("----------------------------------------------------------------------------\n"); 
  run_yield_timings(HPX_MCTX_SWITCH_EXTENDED, 1, 1, 250000000, 100);  
  printf("\n\n");
}
END_TEST


/*
 --------------------------------------------------------------------
  TEST: thread context switch timings, saving signals
 --------------------------------------------------------------------
*/

START_TEST (test_libhpx_thread_perf_switch2_sig)
{
  printf("RUNNING PERFORMANCE TEST: test_libhpx_thread_perf_switch2_sig\n");
  printf("2,500,000 context switches with one HPX thread on one core, saving the signal mask\n");
  printf("----------------------------------------------------------------------------------\n"); 
  run_yield_timings(HPX_MCTX_SWITCH_SIGNALS, 1, 1, 250000000, 100);  
  printf("\n\n");
}
END_TEST


/*
 --------------------------------------------------------------------
  TEST: thread context switch timings, saving FPU and signals
 --------------------------------------------------------------------
*/

START_TEST (test_libhpx_thread_perf_switch2_ext_sig)
{
  printf("RUNNING PERFORMANCE TEST: test_libhpx_thread_perf_switch2_ext_sig\n");
  printf("2,500,000 context switches with one HPX thread on one core, saving FPU state and the signal mask\n");
  printf("------------------------------------------------------------------------------------------------\n"); 
  run_yield_timings(HPX_MCTX_SWITCH_EXTENDED | HPX_MCTX_SWITCH_SIGNALS, 1, 1, 250000000, 100);  
  printf("\n\n");
}
END_TEST


/*
 --------------------------------------------------------------------
  TEST: thread context switch timings, no switching flags on two
  HPX threads on one core
 --------------------------------------------------------------------
*/

START_TEST (test_libhpx_thread_perf_switch2_2th)
{
  printf("RUNNING PERFORMANCE TEST: test_libhpx_thread_perf_switch2_2th\n");
  printf("5,000,000 context switches with two HPX threads on one core, no switching flags\n");
  printf("-------------------------------------------------------------------------------\n"); 
  run_yield_timings(0, 1, 2, 250000000, 100);  
  printf("\n\n");
}
END_TEST



/*
 --------------------------------------------------------------------
  TEST: thread context switch timings, saving FPU state on two HPX
  threads, one core
 --------------------------------------------------------------------
*/

START_TEST (test_libhpx_thread_perf_switch2_2th_ext)
{
  printf("RUNNING PERFORMANCE TEST: test_libhpx_thread_perf_switch2_2th_ext\n");
  printf("5,000,000 context switches with two HPX threads on one core, saving FPU state\n");
  printf("-----------------------------------------------------------------------------\n"); 
  run_yield_timings(HPX_MCTX_SWITCH_EXTENDED, 1, 2, 250000000, 100);  
  printf("\n\n");
}
END_TEST


/*
 --------------------------------------------------------------------
  TEST: thread context switch timings, saving signals on two HPX
  threads, one core
 --------------------------------------------------------------------
*/

START_TEST (test_libhpx_thread_perf_switch2_2th_sig)
{
  printf("RUNNING PERFORMANCE TEST: test_libhpx_thread_perf_switch2_2th_sig\n");
  printf("5,000,000 context switches with two HPX threads on one core, saving the signal mask\n");
  printf("-----------------------------------------------------------------------------------\n"); 
  run_yield_timings(HPX_MCTX_SWITCH_SIGNALS, 1, 2, 250000000, 100);  
  printf("\n\n");
}
END_TEST


/*
 --------------------------------------------------------------------
  TEST: thread context switch timings, saving FPU and signals with
  two HPX threads, one core
 --------------------------------------------------------------------
*/

START_TEST (test_libhpx_thread_perf_switch2_2th_ext_sig)
{
  printf("RUNNING PERFORMANCE TEST: test_libhpx_thread_perf_switch2_2th_ext_sig\n");
  printf("5,000,000 context switches with two HPX threads on one core, saving FPU state and the signal mask\n");
  printf("-------------------------------------------------------------------------------------------------\n"); 
  run_yield_timings(HPX_MCTX_SWITCH_EXTENDED | HPX_MCTX_SWITCH_SIGNALS, 1, 2, 250000000, 100);  
  printf("\n\n");
}
END_TEST


/*
 --------------------------------------------------------------------
  TEST: thread context switch timings, no switching flags on three
  HPX threads on one core
 --------------------------------------------------------------------
*/

START_TEST (test_libhpx_thread_perf_switch2_3th)
{
  printf("RUNNING PERFORMANCE TEST: test_libhpx_thread_perf_switch2_3th\n");
  printf("7,500,000 context switches with three HPX threads on one core, no switching flags\n");
  printf("---------------------------------------------------------------------------------\n"); 
  run_yield_timings(0, 1, 3, 250000000, 100);  
  printf("\n\n");
}
END_TEST



/*
 --------------------------------------------------------------------
  TEST: thread context switch timings, saving FPU state on three 
  HPX threads, one core
 --------------------------------------------------------------------
*/

START_TEST (test_libhpx_thread_perf_switch2_3th_ext)
{
  printf("RUNNING PERFORMANCE TEST: test_libhpx_thread_perf_switch2_3th_ext\n");
  printf("7,500,000 context switches with three HPX threads on one core, saving FPU state\n");
  printf("-------------------------------------------------------------------------------\n"); 
  run_yield_timings(HPX_MCTX_SWITCH_EXTENDED, 1, 3, 250000000, 100);  
  printf("\n\n");
}
END_TEST


/*
 --------------------------------------------------------------------
  TEST: thread context switch timings, saving signals on three HPX
  threads, one core
 --------------------------------------------------------------------
*/

START_TEST (test_libhpx_thread_perf_switch2_3th_sig)
{
  printf("RUNNING PERFORMANCE TEST: test_libhpx_thread_perf_switch2_3th_sig\n");
  printf("7,500,000 context switches with three HPX threads on one core, saving the signal mask\n");
  printf("-------------------------------------------------------------------------------------\n"); 
  run_yield_timings(HPX_MCTX_SWITCH_SIGNALS, 1, 3, 250000000, 100);  
  printf("\n\n");
}
END_TEST


/*
 --------------------------------------------------------------------
  TEST: thread context switch timings, saving FPU and signals with
  two HPX threads, one core
 --------------------------------------------------------------------
*/

START_TEST (test_libhpx_thread_perf_switch2_3th_ext_sig)
{
  printf("RUNNING PERFORMANCE TEST: test_libhpx_thread_perf_switch2_3th_ext_sig\n");
  printf("7,500,000 context switches with three HPX threads on one core, saving FPU state and the signal mask\n");
  printf("---------------------------------------------------------------------------------------------------\n"); 
  run_yield_timings(HPX_MCTX_SWITCH_EXTENDED | HPX_MCTX_SWITCH_SIGNALS, 1, 3, 250000000, 100);  
  printf("\n\n");
}
END_TEST


/*
 --------------------------------------------------------------------
  TEST: thread context switch timings, no switching flags on four
  HPX threads on one core
 --------------------------------------------------------------------
*/

START_TEST (test_libhpx_thread_perf_switch2_4th)
{
  printf("RUNNING PERFORMANCE TEST: test_libhpx_thread_perf_switch2_4th\n");
  printf("10,000,000 context switches with four HPX threads on one core, no switching flags\n");
  printf("---------------------------------------------------------------------------------\n"); 
  run_yield_timings(0, 1, 4, 250000000, 100);  
  printf("\n\n");
}
END_TEST



/*
 --------------------------------------------------------------------
  TEST: thread context switch timings, saving FPU state on four 
  HPX threads, one core
 --------------------------------------------------------------------
*/

START_TEST (test_libhpx_thread_perf_switch2_4th_ext)
{
  printf("RUNNING PERFORMANCE TEST: test_libhpx_thread_perf_switch2_4th_ext\n");
  printf("10,000,000 context switches with four HPX threads on one core, saving FPU state\n");
  printf("-------------------------------------------------------------------------------\n"); 
  run_yield_timings(HPX_MCTX_SWITCH_EXTENDED, 1, 4, 250000000, 100);  
  printf("\n\n");
}
END_TEST


/*
 --------------------------------------------------------------------
  TEST: thread context switch timings, saving signals on four HPX
  threads, one core
 --------------------------------------------------------------------
*/

START_TEST (test_libhpx_thread_perf_switch2_4th_sig)
{
  printf("RUNNING PERFORMANCE TEST: test_libhpx_thread_perf_switch2_4th_sig\n");
  printf("10,000,000 context switches with four HPX threads on one core, saving the signal mask\n");
  printf("-------------------------------------------------------------------------------------\n"); 
  run_yield_timings(HPX_MCTX_SWITCH_SIGNALS, 1, 4, 250000000, 100);  
  printf("\n\n");
}
END_TEST


/*
 --------------------------------------------------------------------
  TEST: thread context switch timings, saving FPU and signals with
  two HPX threads, one core
 --------------------------------------------------------------------
*/

START_TEST (test_libhpx_thread_perf_switch2_4th_ext_sig)
{
  printf("RUNNING PERFORMANCE TEST: test_libhpx_thread_perf_switch2_4th_ext_sig\n");
  printf("10,000,000 context switches with four HPX threads on one core, saving FPU state and the signal mask\n");
  printf("---------------------------------------------------------------------------------------------------\n"); 
  run_yield_timings(HPX_MCTX_SWITCH_EXTENDED | HPX_MCTX_SWITCH_SIGNALS, 1, 4, 250000000, 100);  
  printf("\n\n");
}
END_TEST


/*
 --------------------------------------------------------------------
  TEST: thread context switch timings, no switching flags on six
  HPX threads on one core
 --------------------------------------------------------------------
*/

START_TEST (test_libhpx_thread_perf_switch2_6th)
{
  printf("RUNNING PERFORMANCE TEST: test_libhpx_thread_perf_switch2_6th\n");
  printf("15,000,000 context switches with six HPX threads on one core, no switching flags\n");
  printf("--------------------------------------------------------------------------------\n"); 
  run_yield_timings(0, 1, 6, 250000000, 100);  
  printf("\n\n");
}
END_TEST



/*
 --------------------------------------------------------------------
  TEST: thread context switch timings, saving FPU state on six 
  HPX threads, one core
 --------------------------------------------------------------------
*/

START_TEST (test_libhpx_thread_perf_switch2_6th_ext)
{
  printf("RUNNING PERFORMANCE TEST: test_libhpx_thread_perf_switch2_6th_ext\n");
  printf("15,000,000 context switches with six HPX threads on one core, saving FPU state\n");
  printf("------------------------------------------------------------------------------\n"); 
  run_yield_timings(HPX_MCTX_SWITCH_EXTENDED, 1, 6, 250000000, 100);  
  printf("\n\n");
}
END_TEST


/*
 --------------------------------------------------------------------
  TEST: thread context switch timings, saving signals on six HPX
  threads, one core
 --------------------------------------------------------------------
*/

START_TEST (test_libhpx_thread_perf_switch2_6th_sig)
{
  printf("RUNNING PERFORMANCE TEST: test_libhpx_thread_perf_switch2_6th_sig\n");
  printf("15,000,000 context switches with six HPX threads on one core, saving the signal mask\n");
  printf("------------------------------------------------------------------------------------\n"); 
  run_yield_timings(HPX_MCTX_SWITCH_SIGNALS, 1, 6, 250000000, 100);  
  printf("\n\n");
}
END_TEST


/*
 --------------------------------------------------------------------
  TEST: thread context switch timings, saving FPU and signals with
  six HPX threads, one core
 --------------------------------------------------------------------
*/

START_TEST (test_libhpx_thread_perf_switch2_6th_ext_sig)
{
  printf("RUNNING PERFORMANCE TEST: test_libhpx_thread_perf_switch2_6th_ext_sig\n");
  printf("15,000,000 context switches with six HPX threads on one core, saving FPU state and the signal mask\n");
  printf("--------------------------------------------------------------------------------------------------\n"); 
  run_yield_timings(HPX_MCTX_SWITCH_EXTENDED | HPX_MCTX_SWITCH_SIGNALS, 1, 6, 250000000, 100);  
  printf("\n\n");
}
END_TEST


/*
 --------------------------------------------------------------------
  TEST: thread context switch timings, no switching flags on eight
  HPX threads on one core
 --------------------------------------------------------------------
*/

START_TEST (test_libhpx_thread_perf_switch2_8th)
{
  printf("RUNNING PERFORMANCE TEST: test_libhpx_thread_perf_switch2_8th\n");
  printf("20,000,000 context switches with eight HPX threads on one core, no switching flags\n");
  printf("----------------------------------------------------------------------------------\n"); 
  run_yield_timings(0, 1, 8, 250000000, 100);  
  printf("\n\n");
}
END_TEST



/*
 --------------------------------------------------------------------
  TEST: thread context switch timings, saving FPU state on eight 
  HPX threads, one core
 --------------------------------------------------------------------
*/

START_TEST (test_libhpx_thread_perf_switch2_8th_ext)
{
  printf("RUNNING PERFORMANCE TEST: test_libhpx_thread_perf_switch2_8th_ext\n");
  printf("20,000,000 context switches with eight HPX threads on one core, saving FPU state\n");
  printf("--------------------------------------------------------------------------------\n"); 
  run_yield_timings(HPX_MCTX_SWITCH_EXTENDED, 1, 8, 250000000, 100);  
  printf("\n\n");
}
END_TEST


/*
 --------------------------------------------------------------------
  TEST: thread context switch timings, saving signals on eight HPX
  threads, one core
 --------------------------------------------------------------------
*/

START_TEST (test_libhpx_thread_perf_switch2_8th_sig)
{
  printf("RUNNING PERFORMANCE TEST: test_libhpx_thread_perf_switch2_8th_sig\n");
  printf("20,000,000 context switches with eight HPX threads on one core, saving the signal mask\n");
  printf("--------------------------------------------------------------------------------------\n"); 
  run_yield_timings(HPX_MCTX_SWITCH_SIGNALS, 1, 8, 250000000, 100);  
  printf("\n\n");
}
END_TEST


/*
 --------------------------------------------------------------------
  TEST: thread context switch timings, saving FPU and signals with
  eight HPX threads, one core
 --------------------------------------------------------------------
*/

START_TEST (test_libhpx_thread_perf_switch2_8th_ext_sig)
{
  printf("RUNNING PERFORMANCE TEST: test_libhpx_thread_perf_switch2_8th_ext_sig\n");
  printf("20,000,000 context switches with eight HPX threads on one core, saving FPU state and the signal mask\n");
  printf("----------------------------------------------------------------------------------------------------\n"); 
  run_yield_timings(HPX_MCTX_SWITCH_EXTENDED | HPX_MCTX_SWITCH_SIGNALS, 1, 8, 250000000, 100);  
  printf("\n\n");
}
END_TEST
<|MERGE_RESOLUTION|>--- conflicted
+++ resolved
@@ -21,11 +21,7 @@
 */
 
 
-<<<<<<< HEAD
-#include "hpx.h"
-=======
 #include "hpx/thread.h"
->>>>>>> 40179e15
 
 /* from autoconf */
 #include "config.h"
