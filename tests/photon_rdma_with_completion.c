--- conflicted
+++ resolved
@@ -97,11 +97,7 @@
   }
   fprintf(detailed_log, "\n");
 
-<<<<<<< HEAD
-  ck_assert_msg(*send == *recv, "RDMA with completion test failed");
-=======
   ck_assert_msg(strcmp(send, recv) == 0, "Photon rdma with completion test failed");
->>>>>>> 23f9e678
 
   photon_unregister_buffer(send, PHOTON_SEND_SIZE);
   photon_unregister_buffer(recv, PHOTON_SEND_SIZE);
