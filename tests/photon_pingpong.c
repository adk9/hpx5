--- conflicted
+++ resolved
@@ -16,11 +16,7 @@
 #define PHOTON_TAG  13
 #define PING         0
 #define PONG         1
-<<<<<<< HEAD
-#define ITERS     10000
-=======
 #define ITERS    10000
->>>>>>> 58a9c773
 #define SIZE        32
 //****************************************************************************
 // Photon pingpong test
@@ -64,11 +60,7 @@
       int flag, type;
       struct photon_status_t stat;
       photon_test(send_req, &flag, &type, &stat);
-<<<<<<< HEAD
-      if (flag > 0) {
-=======
       if(flag > 0) {
->>>>>>> 58a9c773
         dbg_printf("%d: send_pingpong(%d->%d)[%d] of size %d completed successfully\n", rank, rank, dst, pp_type, msize);
         break;
       }
@@ -82,7 +74,7 @@
     //MPI_Wait(&mpi_r, &stat);
     while (1) {
       MPI_Test(&mpi_r, &flag, &stat);
-      if (flag > 0) {
+      if (flag) {
         break;
       }
     }
@@ -111,11 +103,7 @@
         int flag, type;
         struct photon_status_t stat;
         photon_test(recv_req, &flag, &type, &stat);
-<<<<<<< HEAD
-        if (flag > 0) {
-=======
         if(flag > 0) {
->>>>>>> 58a9c773
           dbg_printf("%d: recv_ping(%d<-%d) of size %d completed successfully\n", rank, rank, (int)stat.src_addr.global.proc_id, msize);
           break;
         }
@@ -129,7 +117,7 @@
       MPI_Irecv((void*)recv_args, msize, MPI_BYTE, other_rank, other_rank, MPI_COMM_WORLD, &mpi_r);
       while (1) {
         MPI_Test(&mpi_r, &flag, &stat);
-        if (flag > 0) {
+        if (flag) {
           break;
         }
       }
