
/*
 ====================================================================
  High Performance ParalleX Library (libhpx)
  
  Library Unit Test Harness - Maps
  11_map.c

  Copyright (c) 2013, Trustees of Indiana University 
  All rights reserved.

  This software may be modified and distributed under the terms of
  the BSD license.  See the COPYING file for details.

  This software was created at the Indiana University Center for
  Research in Extreme Scale Technologies (CREST).

  Authors:
    Patrick K. Bohan <pbohan [at] indiana.edu>
 ====================================================================
*/

<<<<<<< HEAD
#include <stdint.h>
=======
#include <check.h>
#include "hpx/map.h"
>>>>>>> 40179e15

#include <check.h>
#include "hpx.h"

/*
 --------------------------------------------------------------------
  TEST HELPER: map visitor for deletions
 --------------------------------------------------------------------
*/

void int_visitor2(void * ptr) {
  int * i = (int *) ptr;

  ck_assert_msg(*i != -18495, "Element at index 1 was not deleted in the map.");
  ck_assert_msg(*i != -147, "Element at index 2 was not deleted in the map.");
}


/*
 --------------------------------------------------------------------
  TEST HELPER: map visitor
 --------------------------------------------------------------------
*/

void int_visitor(void * ptr) {
  int * i = (int *) ptr;

  *i = 0;  
}


/*
 --------------------------------------------------------------------
  TEST HELPER: hashing function for ints
 --------------------------------------------------------------------
*/

uint64_t int_hasher(hpx_map_t * map, void * ptr) {
  int * n = (int *) ptr;

  return (*n % hpx_map_size(map));
}


/*
 --------------------------------------------------------------------
  TEST HELPER: comparator function for ints
 --------------------------------------------------------------------
*/

bool int_cmp(void * ptr1, void * ptr2) {
  int * i1 = (int *) ptr1;
  int * i2 = (int *) ptr2;

  return (*i1 == *i2);
}


/*
 --------------------------------------------------------------------
  TEST: map initialization size and count
 --------------------------------------------------------------------
*/

START_TEST (test_libhpx_map_sizecount)
{
  hpx_map_t map;
  char msg[128];
  uint64_t sz;

  /* initialize a map with default settings */
  hpx_map_init(&map, hpx_thread_map_hash, hpx_thread_map_cmp, 0);

  sz = hpx_map_size(&map);
<<<<<<< HEAD
  sprintf(msg, "Map was initialized with an incorrect size (expected %zd, got %zd).",  (size_t)HPX_MAP_DEFAULT_SIZE,  (size_t)sz);
  ck_assert_msg(sz == HPX_MAP_DEFAULT_SIZE, msg);

  sz = hpx_map_count(&map);
  sprintf(msg, "Map was initialized with an incorrect element count (expected 0, got %zd).",  (size_t)sz);
=======
  sprintf(msg, "Map was initialized with an incorrect size (expected %d, got %ld).", HPX_MAP_DEFAULT_SIZE, sz);
  ck_assert_msg(sz == HPX_MAP_DEFAULT_SIZE, msg);

  sz = hpx_map_count(&map);
  sprintf(msg, "Map was initialized with an incorrect element count (expected 0, got %ld).", sz);
>>>>>>> 40179e15
  ck_assert_msg(sz == 0, msg);

  hpx_map_destroy(&map);

  /* initialize a map with a custom size */
  hpx_map_init(&map, hpx_thread_map_hash, hpx_thread_map_cmp, 11287);
  
  sz = hpx_map_size(&map);
<<<<<<< HEAD
  sprintf(msg, "Map was initialized with an incorrect size (expected 11287, got %zd).",  (size_t)sz);
  ck_assert_msg(sz == 11287, msg);

  sz = hpx_map_count(&map);
  sprintf(msg, "Map was initialized with an incorrect element count (expected 0, got %zd).",  (size_t)sz);
=======
  sprintf(msg, "Map was initialized with an incorrect size (expected 11287, got %ld).", sz);
  ck_assert_msg(sz == 11287, msg);

  sz = hpx_map_count(&map);
  sprintf(msg, "Map was initialized with an incorrect element count (expected 0, got %ld).", sz);
>>>>>>> 40179e15
  ck_assert_msg(sz == 0, msg);

  hpx_map_destroy(&map);
}
END_TEST


/*
 --------------------------------------------------------------------
  TEST: map insertions
 --------------------------------------------------------------------
*/

START_TEST (test_libhpx_map_insert)
{
  hpx_map_t map;
  int vals[] = { 47, 10284, -18, 9, 10204945, 93, 73, 100 };
  char msg[128];
  int idx;

  hpx_map_init(&map, int_hasher, int_cmp, 23);

  /* insert our values */
  for (idx = 0; idx < 8; idx++) {
    hpx_map_insert(&map, (void *) &vals[idx]);
  }

  /* check our element count */
  sprintf(msg, "Map has an incorrect element count (expected 8, got %ld).", hpx_map_count(&map));
  ck_assert_msg(hpx_map_count(&map) == 8, msg);

  hpx_map_destroy(&map);  
}
END_TEST


/*
 --------------------------------------------------------------------
  TEST: map iterations
 --------------------------------------------------------------------
*/

START_TEST (test_libhpx_map_foreach)
{
  hpx_map_t map;
  int vals[] = { 729, -18495, -147, 4756, 3, 73, 90, 9, 1, 182734 };
  char msg[128];
  int idx;
 
  hpx_map_init(&map, int_hasher, int_cmp, 5);

  /* insert our values */
  for (idx = 0; idx < 10; idx++) {
    hpx_map_insert(&map, (void *) &vals[idx]);
  }

  /* apply our visitor to the map */
  hpx_map_foreach(&map, int_visitor);

  /* verify that each element got set to 0 */
  for (idx = 0; idx < 10; idx++) {
    sprintf(msg, "Value at index %d was not set correctly (expected 0, got %d).", idx, vals[idx]);
    ck_assert_msg(vals[idx] == 0, msg);
  }

  hpx_map_destroy(&map);
}
END_TEST


/*
 --------------------------------------------------------------------
  TEST: map deletions
 --------------------------------------------------------------------
*/

START_TEST (test_libhpx_map_delete)
{
  hpx_map_t map;
  int vals[] = { 729, -18495, -147, 4756, 3, 73, 90, 9, 1, 182734 };
  char msg[128];
  int idx;
 
  hpx_map_init(&map, int_hasher, int_cmp, 5);

  /* insert our values */
  for (idx = 0; idx < 10; idx++) {
    hpx_map_insert(&map, (void *) &vals[idx]);
  }

  /* delete a couple of values */
  hpx_map_delete(&map, &vals[1]);
  hpx_map_delete(&map, &vals[2]);

  /* try to find the deleted values in the map */
  hpx_map_foreach(&map, int_visitor2);

  /* verify our element count is correct */
<<<<<<< HEAD
  sprintf(msg, "Map has an incorrect element count (expected 8, got %zd).", (size_t)hpx_map_count(&map));
=======
  sprintf(msg, "Map has an incorrect element count (expected 8, got %ld).", hpx_map_count(&map));
>>>>>>> 40179e15
  ck_assert_msg(hpx_map_count(&map) == 8, msg);

  hpx_map_destroy(&map);  
}
END_TEST<|MERGE_RESOLUTION|>--- conflicted
+++ resolved
@@ -20,15 +20,9 @@
  ====================================================================
 */
 
-<<<<<<< HEAD
 #include <stdint.h>
-=======
 #include <check.h>
 #include "hpx/map.h"
->>>>>>> 40179e15
-
-#include <check.h>
-#include "hpx.h"
 
 /*
  --------------------------------------------------------------------
@@ -100,19 +94,11 @@
   hpx_map_init(&map, hpx_thread_map_hash, hpx_thread_map_cmp, 0);
 
   sz = hpx_map_size(&map);
-<<<<<<< HEAD
-  sprintf(msg, "Map was initialized with an incorrect size (expected %zd, got %zd).",  (size_t)HPX_MAP_DEFAULT_SIZE,  (size_t)sz);
-  ck_assert_msg(sz == HPX_MAP_DEFAULT_SIZE, msg);
-
-  sz = hpx_map_count(&map);
-  sprintf(msg, "Map was initialized with an incorrect element count (expected 0, got %zd).",  (size_t)sz);
-=======
   sprintf(msg, "Map was initialized with an incorrect size (expected %d, got %ld).", HPX_MAP_DEFAULT_SIZE, sz);
   ck_assert_msg(sz == HPX_MAP_DEFAULT_SIZE, msg);
 
   sz = hpx_map_count(&map);
   sprintf(msg, "Map was initialized with an incorrect element count (expected 0, got %ld).", sz);
->>>>>>> 40179e15
   ck_assert_msg(sz == 0, msg);
 
   hpx_map_destroy(&map);
@@ -121,19 +107,11 @@
   hpx_map_init(&map, hpx_thread_map_hash, hpx_thread_map_cmp, 11287);
   
   sz = hpx_map_size(&map);
-<<<<<<< HEAD
-  sprintf(msg, "Map was initialized with an incorrect size (expected 11287, got %zd).",  (size_t)sz);
-  ck_assert_msg(sz == 11287, msg);
-
-  sz = hpx_map_count(&map);
-  sprintf(msg, "Map was initialized with an incorrect element count (expected 0, got %zd).",  (size_t)sz);
-=======
   sprintf(msg, "Map was initialized with an incorrect size (expected 11287, got %ld).", sz);
   ck_assert_msg(sz == 11287, msg);
 
   sz = hpx_map_count(&map);
   sprintf(msg, "Map was initialized with an incorrect element count (expected 0, got %ld).", sz);
->>>>>>> 40179e15
   ck_assert_msg(sz == 0, msg);
 
   hpx_map_destroy(&map);
@@ -232,11 +210,7 @@
   hpx_map_foreach(&map, int_visitor2);
 
   /* verify our element count is correct */
-<<<<<<< HEAD
-  sprintf(msg, "Map has an incorrect element count (expected 8, got %zd).", (size_t)hpx_map_count(&map));
-=======
   sprintf(msg, "Map has an incorrect element count (expected 8, got %ld).", hpx_map_count(&map));
->>>>>>> 40179e15
   ck_assert_msg(hpx_map_count(&map) == 8, msg);
 
   hpx_map_destroy(&map);  
