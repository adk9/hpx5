--- conflicted
+++ resolved
@@ -21,11 +21,7 @@
 */
 
 #include <check.h>
-<<<<<<< HEAD
-#include "hpx.h"
-=======
 #include "hpx/list.h"
->>>>>>> 3eab6d68
 
 
 /*
