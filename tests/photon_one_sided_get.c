#include <stdio.h>
#include <stdlib.h>
#include <math.h>
#include <mpi.h>
#include <sys/time.h>
#include <time.h>
#include <unistd.h>
#include <check.h>
#include "tests.h"
#include "photon.h"

#define PHOTON_SEND_SIZE 32 
#define PHOTON_TAG       13
//****************************************************************************
// This testcase tests RDMA one-sided photon_post_os_get_direct functions
//****************************************************************************
START_TEST(test_rdma_one_sided_get_direct) 
{
  photon_rid recvReq,sendReq,directReq;
  char *send,*recv;
  int rank,size,prev,next;

  fprintf(detailed_log, "Starting the photon one sided get direct test\n");

  MPI_Comm_rank(MPI_COMM_WORLD,&rank);
  MPI_Comm_size(MPI_COMM_WORLD,&size);
  next = (rank+1) % size;
  prev = (size+rank-1) % size;

  send = (char*)malloc(PHOTON_SEND_SIZE*sizeof(char));
  recv = (char*)malloc(PHOTON_SEND_SIZE*sizeof(char));

  photon_register_buffer(send, PHOTON_SEND_SIZE);
  photon_register_buffer(recv, PHOTON_SEND_SIZE);

  int i;
  for (i = 0; i < PHOTON_SEND_SIZE; i++) {
    send[i] = i;
  }

  // everyone posts their recv buffer to their next rank
  struct photon_buffer_t rbuf;
  photon_post_recv_buffer_rdma(next, send, PHOTON_SEND_SIZE, PHOTON_TAG, &sendReq);
  // Wait for a recv buffer that was posted
<<<<<<< HEAD
  photon_wait_recv_buffer_rdma(prev, PHOTON_ANY_SIZE,  PHOTON_TAG, &recvReq);
=======
  photon_wait_recv_buffer_rdma(prev, PHOTON_ANY_SIZE, PHOTON_TAG, &recvReq);
>>>>>>> e4ae73e7
  
  // Get the remote buffer info so that we can get
  photon_get_buffer_remote(recvReq, &rbuf);
  photon_post_os_get_direct(prev, recv, PHOTON_SEND_SIZE, &rbuf, 0, &directReq);
  
  while (1) {
    int flag, type;
    struct photon_status_t stat;
    photon_test(directReq, &flag, &type, &stat);
    if (flag > 0) {
      fprintf(detailed_log, "direct get of size %d completed successfully\n", (int)stat.size);
      photon_send_FIN(recvReq, prev, 0); 
      break;
    }
  }

  // clear the FIN event to avoid it being reaped in later tests
  int ret_proc;
  photon_rid req;
  photon_wait_any(&ret_proc, &req);
  photon_wait(sendReq);

  MPI_Barrier(MPI_COMM_WORLD);

  fprintf(detailed_log, "Received buffer: ");
  int j;
  for (j = 0; j < PHOTON_SEND_SIZE; j++) {
    fprintf(detailed_log, "%d", recv[j]);
  }
  fprintf(detailed_log, "\n");

  photon_unregister_buffer(send, PHOTON_SEND_SIZE);
  photon_unregister_buffer(recv, PHOTON_SEND_SIZE);
  free(send);
  free(recv);

}
END_TEST

// Register the testcase
void add_photon_rdma_one_sided_get(TCase *tc) {
  tcase_add_test(tc, test_rdma_one_sided_get_direct);
}<|MERGE_RESOLUTION|>--- conflicted
+++ resolved
@@ -42,11 +42,7 @@
   struct photon_buffer_t rbuf;
   photon_post_recv_buffer_rdma(next, send, PHOTON_SEND_SIZE, PHOTON_TAG, &sendReq);
   // Wait for a recv buffer that was posted
-<<<<<<< HEAD
-  photon_wait_recv_buffer_rdma(prev, PHOTON_ANY_SIZE,  PHOTON_TAG, &recvReq);
-=======
   photon_wait_recv_buffer_rdma(prev, PHOTON_ANY_SIZE, PHOTON_TAG, &recvReq);
->>>>>>> e4ae73e7
   
   // Get the remote buffer info so that we can get
   photon_get_buffer_remote(recvReq, &rbuf);
