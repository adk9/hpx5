
/*
 ====================================================================
  High Performance ParalleX Library (libhpx)
  
  Library Unit Test Harness - Threads (Stage 2)
  08_thread2.c

  Copyright (c) 2013, Trustees of Indiana University 
  All rights reserved.

  This software may be modified and distributed under the terms of
  the BSD license.  See the COPYING file for details.

  This software was created at the Indiana University Center for
  Research in Extreme Scale Technologies (CREST).

  Authors:
    Patrick K. Bohan <pbohan [at] indiana.edu>
 ====================================================================
*/


#include <string.h>
#include "hpx/hpx.h"


/*
 --------------------------------------------------------------------
  TEST DATA
 --------------------------------------------------------------------
*/

char thread_msg1[] = "The open steppe, fleet horse, falcons at your wrist, and the wind in your hair.";
char thread_msg2[] = "To crush your enemies, see them driven before you, and to hear the lamentation of their women.";
char * test_buf;

char * thread_msgbuf;
hpx_thread_t * th_self;
void * thread_arg;
int thread_counter;

unsigned char * thread_buf;


/*
 --------------------------------------------------------------------
  TEST HELPER: Worker Function for run_thread_counter_arg1
 --------------------------------------------------------------------
*/

void thread_counter_arg1_worker(void * a) {
  int * a_ptr;

  thread_arg = a;
  a_ptr = (int *) a;
  thread_counter += *a_ptr;
}


/*
 --------------------------------------------------------------------
  TEST HELPER: Worker Function for run_thread_self_ptr
 --------------------------------------------------------------------
*/

void thread_self_ptr_worker(void) {
  th_self = hpx_thread_self();
}


/*
 --------------------------------------------------------------------
  TEST HELPER: Worker Function for run_thread_strcpy.
 --------------------------------------------------------------------
*/

void thread_strcpy_worker(void) {
  strcpy(thread_msgbuf, thread_msg1);
}


/*
 --------------------------------------------------------------------
  TEST HELPER: Worker Function for multi_thread_set.
 --------------------------------------------------------------------
*/

void multi_thread_set_worker(void * ptr) {
  char * my_idx = (char *) ptr;
  uint32_t buf_idx;
  int idx;

  for (idx = 0; idx < 256; idx++) {
    buf_idx = (uint32_t) idx + ((uint64_t) my_idx - (uint64_t) thread_buf);
    thread_buf[buf_idx] = (unsigned char) idx;
  }
}


/*
 --------------------------------------------------------------------
  TEST HELPER: Test Runner for multi_thread_set
 --------------------------------------------------------------------
*/

void run_multi_thread_set(uint64_t mflags, uint32_t core_cnt, uint32_t th_cnt) {
  hpx_context_t * ctx;
  hpx_future_t ** fts;
  hpx_config_t cfg;
  char msg[128];
  uint32_t buf_idx;
  int idx;

  /* init our config */
  hpx_config_init(&cfg);
  hpx_config_set_switch_flags(&cfg, mflags);

  if (core_cnt > 0) {
    hpx_config_set_cores(&cfg, core_cnt);
  }

  /* get a thread context */
  ctx = hpx_ctx_create(&cfg);
  ck_assert_msg(ctx != NULL, "Could not get a thread context.");

  /* create & init our test data */
  thread_buf = (char *) hpx_alloc(sizeof(char) * th_cnt * 256);
  ck_assert_msg(thread_buf != NULL, "Could not allocate memory for test data.");

  memset(thread_buf, 0, sizeof(char) * th_cnt * 256);

  /* create HPX theads */
  fts = (hpx_future_t **) hpx_alloc(sizeof(hpx_future_t *) * th_cnt);
  ck_assert_msg(fts != NULL, "Could not allocate an array to hold thread data.");

  for(idx = 0; idx < th_cnt; idx++) {
    buf_idx = idx * 256;
    fts[idx] = hpx_thread_create(ctx, 0, multi_thread_set_worker, &thread_buf[buf_idx], NULL);
  }

  /* wait until our threads are done */
  for (idx = 0; idx < th_cnt; idx++) {
    hpx_thread_wait(fts[idx]);
  }

  /* make sure things got done right */
  for (idx = 0; idx < (th_cnt * 256); idx++) {
    sprintf(msg, "Thread data was not set at index %d (expected %d, got %d).", idx, (idx % 256), thread_buf[idx]);
    ck_assert_msg(thread_buf[idx] == (idx % 256), msg);
  }

  /* clean up */
  hpx_free(fts);
  hpx_free(thread_buf);

  hpx_ctx_destroy(ctx);
}


/*
 --------------------------------------------------------------------
  TEST HELPER: Worker Function for multi_thread_set_yield.
 --------------------------------------------------------------------
*/

void multi_thread_set_yield_worker(void * ptr) {
  char * my_idx = (char *) ptr;
  uint32_t buf_idx;
  int idx;

  for (idx = 0; idx < 256; idx++) {
    buf_idx = (uint32_t) idx + ((uint64_t) my_idx - (uint64_t) thread_buf);
    thread_buf[buf_idx] = (unsigned char) idx;
    hpx_thread_yield();
  }
}


/*
 --------------------------------------------------------------------
  TEST HELPER: Test Runner for multi_thread_set_yield
 --------------------------------------------------------------------
*/

void run_multi_thread_set_yield(uint64_t mflags, uint32_t core_cnt, uint32_t th_cnt) {
  hpx_context_t * ctx;
  hpx_future_t ** ths;
  hpx_config_t cfg;
  char msg[128];
  uint32_t buf_idx;
  int idx;

  /* init our config */
  hpx_config_init(&cfg);
  hpx_config_set_switch_flags(&cfg, mflags);

  if (core_cnt > 0) {
    hpx_config_set_cores(&cfg, core_cnt);
  }

  /* get a thread context */
  ctx = hpx_ctx_create(&cfg);
  ck_assert_msg(ctx != NULL, "Could not get a thread context.");

  /* create & init our test data */
  thread_buf = (char *) hpx_alloc(sizeof(char) * th_cnt * 256);
  ck_assert_msg(thread_buf != NULL, "Could not allocate memory for test data.");

  memset(thread_buf, 0, sizeof(char) * th_cnt * 256);

  /* create HPX theads */
  ths = (hpx_future_t **) hpx_alloc(sizeof(hpx_future_t *) * th_cnt);
  ck_assert_msg(ths != NULL, "Could not allocate an array to hold thread data.");

  for(idx = 0; idx < th_cnt; idx++) {
    buf_idx = idx * 256;
    ths[idx] = hpx_thread_create(ctx, 0, multi_thread_set_yield_worker, &thread_buf[buf_idx], NULL);
  }

  /* wait until our threads are done */
  for (idx = 0; idx < th_cnt; idx++) {
    hpx_thread_wait(ths[idx]);
  }

  /* make sure things got done right */
  for (idx = 0; idx < (th_cnt * 256); idx++) {
    sprintf(msg, "Thread data was not set at index %d (expected %d, got %d).", idx, (idx % 256), thread_buf[idx]);
    ck_assert_msg(thread_buf[idx] == (idx % 256), msg);
  }

  /* clean up */
  hpx_free(ths);
  hpx_free(thread_buf);

  hpx_ctx_destroy(ctx);
}



/*
 --------------------------------------------------------------------
  TEST HELPER: Test Runner for thread_args
 --------------------------------------------------------------------
*/

void run_thread_args(uint64_t mflags) {
  hpx_context_t * ctx;
  hpx_future_t * th1;
  hpx_config_t cfg;
  char msg[128];
  int * th_arg_ptr;
  int th_arg = 8473;

  /* init our config */
  hpx_config_init(&cfg);
  hpx_config_set_switch_flags(&cfg, mflags);

  /* get a thread context */
  ctx = hpx_ctx_create(&cfg);
  ck_assert_msg(ctx != NULL, "Could not get a thread context.");

  /* create HPX thead */
  th1 = hpx_thread_create(ctx, 0, thread_counter_arg1_worker, &th_arg, NULL);

  /* wait until our thread is done */
  hpx_thread_wait(th1);

  /* make sure we got the right arguments */
  th_arg_ptr = thread_arg;
  sprintf(msg, "Thread argument is not correct (expected 8473, got %d).", *th_arg_ptr);
  ck_assert_msg(*th_arg_ptr == 8473, msg);

  /* clean up */
  hpx_ctx_destroy(ctx);
}


/*
 --------------------------------------------------------------------
  TEST HELPER: Worker thread for thread stack size testing
 --------------------------------------------------------------------
*/

void stack_size_worker(void * ptr) {
  volatile float num = 73 / 4;
}


/*
 --------------------------------------------------------------------
  TEST HELPER: Test Runner for hpx_thread_strcpy().
 --------------------------------------------------------------------
*/

void run_thread_strcpy(uint64_t mflags, uint64_t th_cnt, uint64_t core_cnt, char * orig_msg, size_t msg_len) {
  hpx_context_t * ctx;
  hpx_future_t * ths[th_cnt];
  hpx_config_t cfg;
  uint64_t idx;
  char msg[128 + msg_len + 1];  // only l337 h4x0rz can get around this lol

  /* init our config */
  hpx_config_init(&cfg);
  hpx_config_set_switch_flags(&cfg, mflags);

  /* get a thread context */
  ctx = hpx_ctx_create(&cfg);
  ck_assert_msg(ctx != NULL, "Could not get a thread context.");

  /* initialize our message buffer */
  thread_msgbuf = (char *) hpx_alloc(sizeof(char) * msg_len);
  ck_assert_msg(thread_msgbuf != NULL, "Could not initialize thread message buffer.");

  memset(thread_msgbuf, 0, sizeof(char) * msg_len);

  /* create HPX theads */
  for (idx = 0; idx < th_cnt; idx++) {
<<<<<<< HEAD
    ths[idx] = hpx_thread_create(ctx, 0, (hpx_func_t)thread_strcpy_worker, 0);
=======
    ths[idx] = hpx_thread_create(ctx, 0, thread_strcpy_worker, 0, NULL);
>>>>>>> 40179e15
  }

  /* wait until our threads are done */
  for (idx = 0; idx < th_cnt; idx++) {
    hpx_thread_wait(ths[idx]);
  }

  /* make sure our string got copied */
  sprintf(msg, "Thread message was not copied (expected \"%s\", got \"%s\").", orig_msg, thread_msgbuf);
  ck_assert_msg(strcmp(thread_msgbuf, orig_msg) == 0, msg);

  hpx_free(thread_msgbuf);
  hpx_ctx_destroy(ctx);
}


/*
 --------------------------------------------------------------------
  TEST HELPER: Test Runner for thread_self_get_ptr
 --------------------------------------------------------------------
*/

void run_thread_self_get_ptr(uint64_t mflags) {
  hpx_context_t * ctx;
  hpx_future_t * th;
  hpx_thread_id_t id1;
  hpx_thread_id_t id2;
  hpx_kthread_t * kth1;
  hpx_kthread_t * kth2;
  hpx_config_t cfg;
  char msg[128];

  th_self = NULL;

  /* init our config */
  hpx_config_init(&cfg);
  hpx_config_set_switch_flags(&cfg, mflags);

  /* get a thread context */
  ctx = hpx_ctx_create(&cfg);
  ck_assert_msg(ctx != NULL, "Could not get a thread context.");

  /* create an HPX thead */
<<<<<<< HEAD
  th = hpx_thread_create(ctx, 0, (hpx_func_t)thread_self_ptr_worker, 0);
=======
  th = hpx_thread_create(ctx, 0, thread_self_ptr_worker, 0, NULL);
>>>>>>> 40179e15

  //  id1 = th->tid;

  /* wait on the thread */
  hpx_thread_wait(th);

  /* make sure we have something good */
  ck_assert_msg(th_self != NULL, "Could not get a pointer to a thread's TLS data.");

  //  /* make sure it's actually the data we want */
  //  id2 = th_self->tid;
  //  ck_assert_msg(id1 == id2, "Thread IDs do not match (expected %ld, got %ld).", id1, id2);  

  /* clean up */
  //  hpx_free(thread_msgbuf);
  hpx_ctx_destroy(ctx);
}


/*
 --------------------------------------------------------------------
  TEST HELPER: worker function for run_main_hierarchy (level 2)
 --------------------------------------------------------------------
*/

void main_hierarchy_worker2(void * ptr) {
  hpx_list_node_t * child = NULL;
  hpx_thread_t * parent = (hpx_thread_t *) ptr;
  hpx_thread_t * th = hpx_thread_self();
  int found = 0;
  char msg[128];

  ck_assert_msg(th != NULL, "Thread data is NULL.");
  ck_assert_msg(th->parent != NULL, "Thread has no parent at hierarchy level 2.");

  sprintf(msg, "Thread %ld has an incorrect parent at hierarchy level 2 (expected %ld, got %ld)", hpx_thread_get_id(th), hpx_thread_get_id(parent), hpx_thread_get_id(th->parent));
  ck_assert_msg(th->parent == parent, msg);
}


/*
 --------------------------------------------------------------------
  TEST HELPER: worker function for run_main_hierarchy (level 1)
 --------------------------------------------------------------------
*/

void main_hierarchy_worker1(void * ptr) {
  hpx_list_node_t * child = NULL;
  hpx_thread_t * th = hpx_thread_self();
  hpx_thread_t * parent = (hpx_thread_t *) ptr;
  hpx_future_t * clds[10];
  int found = 0;
  char msg[128];
  uint32_t idx;

  ck_assert_msg(th != NULL, "Thread data is NULL.");
  ck_assert_msg(th->parent != NULL, "Thread has no parent at hierarchy level 1.");

  sprintf(msg, "Thread %ld has an incorrect parent at hierarchy level 1 (expected %ld, got %ld)", hpx_thread_get_id(th), hpx_thread_get_id(parent), hpx_thread_get_id(th->parent));
  ck_assert_msg(th->parent == parent, msg);

  hpx_thread_yield();

  sprintf(msg, "Parent for thread %ld is NULL when spawned from hierarchy level 1.", hpx_thread_get_id(th));
  ck_assert_msg(th->parent != NULL, msg);

  /* create some child threads */
  for (idx = 0; idx < 10; idx++) {
    clds[idx] = hpx_thread_create(th->ctx, 0, main_hierarchy_worker2, (void *) th, NULL);
  }

  /* wait for the children to finish */
  for (idx = 0; idx < 10; idx++) {
    hpx_thread_wait(clds[idx]);
  }
}


/*
 --------------------------------------------------------------------
  TEST HELPER: worker function for run_main_hierarchy (level 0)
 --------------------------------------------------------------------
*/

void main_hierarchy_worker0(void * ptr) {
  hpx_thread_t * th = hpx_thread_self();
  uint32_t * th_cnt = (uint32_t *) ptr;
  hpx_future_t * clds[*th_cnt];
  char msg[128];
  uint32_t idx;

  hpx_thread_yield();

  sprintf(msg, "Parent for thread %ld is not NULL when spawned from main thread.", hpx_thread_get_id(th));
  ck_assert_msg(th->parent == NULL, msg);

  /* create some child threads */
  for (idx = 0; idx < *th_cnt; idx++) {
    clds[idx] = hpx_thread_create(th->ctx, 0, main_hierarchy_worker1, (void *) th, NULL);
  }

  /* wait for the children to finish */
  for (idx = 0; idx < *th_cnt; idx++) {
    hpx_thread_wait(clds[idx]);
  }
}


/*
 --------------------------------------------------------------------
  TEST HELPER: thread hierarchies
 --------------------------------------------------------------------
*/

run_main_hierarchy(uint64_t mflags, uint32_t th_cnt) {
  hpx_context_t * ctx = NULL;
  hpx_config_t cfg;
  hpx_future_t * ths[th_cnt];
  uint32_t idx;

  /* get our config */
  hpx_config_init(&cfg);
  hpx_config_set_switch_flags(&cfg, mflags);

  /* get a thread context */
  ctx = hpx_ctx_create(&cfg);  
  ck_assert_msg(ctx != NULL, "Could not get a thread context.");

  /* create some threads */
  for (idx = 0; idx < th_cnt; idx++) {
    ths[idx] = hpx_thread_create(ctx, 0, main_hierarchy_worker0, &th_cnt, NULL);
  }

  /* wait until the threads are done */
  for (idx = 0; idx < th_cnt; idx++) {
    hpx_thread_wait(ths[idx]);
  }

  /* cleanup */
  hpx_ctx_destroy(ctx);
}


/*
 --------------------------------------------------------------------
  TEST HELPER: Return Value Worker
 --------------------------------------------------------------------
*/

void return_value_worker(void * ptr) {
  int * x = (int *) hpx_alloc(sizeof(int));
  ck_assert_msg(x != NULL, "Could not allocate a return value.");

  *x = 73;
  hpx_thread_exit((void *) x);
}


/*
 --------------------------------------------------------------------
  TEST HELPER: Return Value Runner
 --------------------------------------------------------------------
*/

void run_return_value(uint64_t mflags, uint32_t core_cnt, uint64_t th_cnt) {
  hpx_context_t * ctx;
  hpx_future_t * ths[th_cnt];
  hpx_config_t cfg;
  uint64_t idx;
  int * retval;
  char msg[128];

  /* get our configuration */
  hpx_config_init(&cfg);
  hpx_config_set_switch_flags(&cfg, mflags);

  if (core_cnt > 0) {
    hpx_config_set_cores(&cfg, core_cnt);
  }

  /* get our thread context */
  ctx = hpx_ctx_create(&cfg);
  ck_assert_msg(ctx != NULL, "Could not get a thread context.");

  /* create threads */
  for (idx = 0; idx < th_cnt; idx++) {
    ths[idx] = hpx_thread_create(ctx, 0, return_value_worker, NULL, NULL);
    ck_assert_msg(ths[idx] != NULL, "Could not create thread.");
  }

  /* wait for threads to finish */
  for (idx = 0; idx < th_cnt; idx++) {
    hpx_thread_wait(ths[idx]);

    retval = hpx_lco_future_get_value(ths[idx]);
    sprintf(msg, "Return value is incorrect (expected 73, got %d).", *retval);
    ck_assert_msg((int) *retval == 73, msg);
  }

  /* cleanup */
  hpx_ctx_destroy(ctx);
}


/*
 --------------------------------------------------------------------
  TEST: single thread string copy on a single logical CPU with no
  switching flags.
 --------------------------------------------------------------------
*/

START_TEST (test_libhpx_thread_strcpy_th1_core1)
{
  printf("RUNNING TEST test_libhpx_thread_strcpy_th1_core1\n  single thread string copy on a singal logical CPU with no switching flags.\n");
  run_thread_strcpy(0, 1, 1, thread_msg1, strlen(thread_msg1));
  printf("DONE\n\n");
}
END_TEST


/*
 --------------------------------------------------------------------
  TEST: single thread string copy on a single logical CPU, saving
  extended state.
 --------------------------------------------------------------------
*/

START_TEST (test_libhpx_thread_strcpy_th1_core1_ext)
{
  printf("RUNNING TEST test_libhpx_thread_strcpy_th1_core1_ext\n  single thread string copy on a single logical CPU, saving extended (FPU) state.\n");
  run_thread_strcpy(HPX_MCTX_SWITCH_EXTENDED, 1, 1, thread_msg1, strlen(thread_msg1));
  printf("DONE\n\n");
}
END_TEST

/*
 --------------------------------------------------------------------
  TEST: single thread string copy on a single logical CPU, saving
  signals.
 --------------------------------------------------------------------
*/

START_TEST (test_libhpx_thread_strcpy_th1_core1_sig)
{
  printf("RUNNING TEST test_libhpx_thread_strcpy_th1_core1_sig\n   single thread string copy on a single logical CPU, saving the thread signal mask.\n");
  run_thread_strcpy(HPX_MCTX_SWITCH_SIGNALS, 1, 1, thread_msg1, strlen(thread_msg1));
  printf("DONE\n\n");
}
END_TEST

/*
 --------------------------------------------------------------------
  TEST: single thread string copy on a single logical CPU, saving
  extended state and signals.
 --------------------------------------------------------------------
*/

START_TEST (test_libhpx_thread_strcpy_th1_core1_ext_sig)
{
  printf("RUNNING TEST test_libhpx_thread_strcpy_th1_core1_ext_sig\n  single thread string copy on a single logical CPU, saving extended (FPU) state and the signal mask.\n");
  run_thread_strcpy(HPX_MCTX_SWITCH_EXTENDED | HPX_MCTX_SWITCH_SIGNALS, 1, 1, thread_msg1, strlen(thread_msg1));
  printf("DONE\n\n");
}
END_TEST


/*
 --------------------------------------------------------------------
  TEST: get a pointer to the current thread's data with no flags.
 --------------------------------------------------------------------
*/

START_TEST (test_libhpx_thread_self_ptr)
{
  printf("RUNNING TEST test_libhpx_thread_self_ptr\n  get a pointer to the current thread's data with no switching flags.\n");
  run_thread_self_get_ptr(0);
  printf("DONE\n\n");
}
END_TEST


/*
 --------------------------------------------------------------------
  TEST: get a pointer to the current thread's data, saving
  extended state..
 --------------------------------------------------------------------
*/

START_TEST (test_libhpx_thread_self_ptr_ext)
{
  printf("RUNNING TEST test_libhpx_thread_self_ptr_ext\n  get a pointer to the current thread's data, saving extended (FPU) state.\n");
  run_thread_self_get_ptr(HPX_MCTX_SWITCH_EXTENDED);
  printf("DONE\n\n");
}
END_TEST


/*
 --------------------------------------------------------------------
  TEST: get a pointer to the current thread's data, saving signals.
 --------------------------------------------------------------------
*/

START_TEST (test_libhpx_thread_self_ptr_sig)
{
  printf("RUNNING TEST test_libhpx_thread_self_ptr_sig\n  get a pointer to the current thread's data, saving the thread signal mask.\n");
  run_thread_self_get_ptr(HPX_MCTX_SWITCH_SIGNALS);
  printf("DONE\n\n");
}
END_TEST


/*
 --------------------------------------------------------------------
  TEST: get a pointer to the current thread's data, saving
  extended state and signals.
 --------------------------------------------------------------------
*/

START_TEST (test_libhpx_thread_self_ptr_ext_sig)
{
  printf("RUNNING TEST test_libhpx_thread_self_ptr_ext_sig\n  get a pointer to the current thread's data, saving extended (FPU) state and the thread signal mask.\n");
  run_thread_self_get_ptr(HPX_MCTX_SWITCH_EXTENDED | HPX_MCTX_SWITCH_SIGNALS);
  printf("DONE\n\n");
}
END_TEST


/*
 --------------------------------------------------------------------
  TEST: pass an argument into threads with no flags.
 --------------------------------------------------------------------
*/

START_TEST (test_libhpx_thread_args)
{
  printf("RUNNING TEST test_libhpx_thread_args\n  pass an argument to a thread with no switching flags.\n");
  run_thread_args(0);
  printf("DONE\n\n");
}
END_TEST


/*
 --------------------------------------------------------------------
  TEST: pass an argument into threads, saving extended state
 --------------------------------------------------------------------
*/

START_TEST (test_libhpx_thread_args_ext)
{
  printf("RUNNING TEST test_libhpx_thread_args_ext\n  pass an argument to a thread, saving extended (FPU) state.\n");
  run_thread_args(HPX_MCTX_SWITCH_EXTENDED);
  printf("DONE\n\n");
}
END_TEST


/*
 --------------------------------------------------------------------
  TEST: pass an argument into threads, saving signals.
 --------------------------------------------------------------------
*/

START_TEST (test_libhpx_thread_args_sig)
{
  printf("RUNNING TEST test_libhpx_thread_args_sig\n  pass an argument to a thread, saving the signal mask.\n");
  run_thread_args(HPX_MCTX_SWITCH_SIGNALS);
  printf("DONE\n\n");
}
END_TEST


/*
 --------------------------------------------------------------------
  TEST: pass an argument into threads, saving extended state and
  signals.
 --------------------------------------------------------------------
*/

START_TEST (test_libhpx_thread_args_ext_sig)
{
  printf("RUNNING TEST test_libhpx_thread_args_ext_sig\n  pass an argument to a thread, saving extended (FPU) state and the thread signal mask.\n");
  run_thread_args(HPX_MCTX_SWITCH_EXTENDED | HPX_MCTX_SWITCH_SIGNALS);
  printf("DONE\n\n");
}
END_TEST


/*
 --------------------------------------------------------------------
  TEST: create two threads on each core, with no flags
 --------------------------------------------------------------------
*/

START_TEST (test_libhpx_thread_multi_thread_set_x2)
{
  run_multi_thread_set(0, 0, hpx_kthread_get_cores() * 2);
}
END_TEST


/*
 --------------------------------------------------------------------
  TEST: create two threads on each core, saving extended state
 --------------------------------------------------------------------
*/

START_TEST (test_libhpx_thread_multi_thread_set_x2_ext)
{
  run_multi_thread_set(HPX_MCTX_SWITCH_EXTENDED, 0, hpx_kthread_get_cores() * 2);
}
END_TEST


/*
 --------------------------------------------------------------------
  TEST: create two threads on each core, saving signals
 --------------------------------------------------------------------
*/

START_TEST (test_libhpx_thread_multi_thread_set_x2_sig)
{
  run_multi_thread_set(HPX_MCTX_SWITCH_SIGNALS, 0, hpx_kthread_get_cores() * 2);
}
END_TEST


/*
 --------------------------------------------------------------------
  TEST: create two threads on each core, saving extended state
  and signals.
 --------------------------------------------------------------------
*/

START_TEST (test_libhpx_thread_multi_thread_set_x2_ext_sig)
{
  run_multi_thread_set(HPX_MCTX_SWITCH_EXTENDED | HPX_MCTX_SWITCH_SIGNALS, 0, hpx_kthread_get_cores() * 2);
}
END_TEST


/*
 --------------------------------------------------------------------
  TEST: create 32 threads on each core, with no flags
 --------------------------------------------------------------------
*/

START_TEST (test_libhpx_thread_multi_thread_set_x32)
{
  run_multi_thread_set(0, 0, hpx_kthread_get_cores() * 32);
}
END_TEST


/*
 --------------------------------------------------------------------
  TEST: create 32 threads on each core, saving extended state
 --------------------------------------------------------------------
*/

START_TEST (test_libhpx_thread_multi_thread_set_x32_ext)
{
  run_multi_thread_set(HPX_MCTX_SWITCH_EXTENDED, 0, hpx_kthread_get_cores() * 32);
}
END_TEST


/*
 --------------------------------------------------------------------
  TEST: create 32 threads on each core, saving signals
 --------------------------------------------------------------------
*/

START_TEST (test_libhpx_thread_multi_thread_set_x32_sig)
{
  run_multi_thread_set(HPX_MCTX_SWITCH_SIGNALS, 0, hpx_kthread_get_cores() * 32);
}
END_TEST


/*
 --------------------------------------------------------------------
  TEST: create 32 threads on each core, saving extended state and
  signals.
 --------------------------------------------------------------------
*/

START_TEST (test_libhpx_thread_multi_thread_set_x32_ext_sig)
{
  run_multi_thread_set(HPX_MCTX_SWITCH_EXTENDED | HPX_MCTX_SWITCH_SIGNALS, 0, hpx_kthread_get_cores() * 32);
}
END_TEST


/*
 --------------------------------------------------------------------
  TEST: Futures
 --------------------------------------------------------------------
*/

START_TEST (test_libhpx_lco_futures)
{
  hpx_future_t fut1;
  hpx_future_t fut2;
  hpx_future_t fut3;
  char msg[128];
  int * xp;
  int x = 73;

  /* initialize Future 1 */
  hpx_lco_future_init(&fut1);
  sprintf(msg, "Future 1 was not initialized in an UNSET state (expected 0, got %ld).", hpx_lco_future_get_state(&fut1));
  ck_assert_msg(!(hpx_lco_future_get_state(&fut1) & HPX_LCO_FUTURE_SETMASK), msg);

  /* set Future 1 to NULL */
  //  fut1.value = NULL;
  hpx_lco_future_set_state(&fut1);
  sprintf(msg, "Future 1 was not set (expected %ld, got %ld).", HPX_LCO_FUTURE_SETMASK, hpx_lco_future_get_state(&fut1));
  ck_assert_msg((hpx_lco_future_get_state(&fut1) & HPX_LCO_FUTURE_SETMASK) == HPX_LCO_FUTURE_SETMASK, msg);
  
  sprintf(msg, "Future 1 was set with an incorrect value (expected NULL, got %ld).", (uint64_t) hpx_lco_future_get_value(&fut1));
  ck_assert_msg(hpx_lco_future_get_value(&fut1) == NULL, msg);

  /* initialize Future 2 */
  hpx_lco_future_init(&fut2);
  sprintf(msg, "Future 2 was not initialized in an UNSET state (expected 0, got %ld).", hpx_lco_future_get_state(&fut2));
  ck_assert_msg(!(hpx_lco_future_get_state(&fut2) & HPX_LCO_FUTURE_SETMASK), msg);

  /* set Future 2 to a value */
  hpx_lco_future_set_value(&fut2, &x);

  xp = (int *) hpx_lco_future_get_value(&fut2);
  sprintf(msg, "Future 2 was set with an incorrect value (expected 73, got %d).", *xp);
  ck_assert_msg(*xp == 73, msg);

  /* initialize future 3 */
  hpx_lco_future_init(&fut3);
  
<<<<<<< HEAD
  sprintf(msg, "Element 0 of Future 3 was not initialized in an UNSET state (expected %d, got %d).", HPX_LCO_FUTURE_UNSET, hpx_lco_future_get_state(&fut3, 0));
  ck_assert_msg(hpx_lco_future_get_state(&fut3, 0) == HPX_LCO_FUTURE_UNSET, msg);

  sprintf(msg, "Element 1 of Future 3 was not initialized in an UNSET state (expected %d, got %d).", HPX_LCO_FUTURE_UNSET, hpx_lco_future_get_state(&fut3, 1));
  ck_assert_msg(hpx_lco_future_get_state(&fut3, 1) == HPX_LCO_FUTURE_UNSET, msg);

  sprintf(msg, "Element 2 of Future 3 was not initialized in an UNSET state (expected %d, got %d).", HPX_LCO_FUTURE_UNSET, hpx_lco_future_get_state(&fut3, 2));
  ck_assert_msg(hpx_lco_future_get_state(&fut3, 2) == HPX_LCO_FUTURE_UNSET, msg);

  sprintf(msg, "Element 3 of Future 3 was not initialized in an UNSET state (expected %d, got %d).", HPX_LCO_FUTURE_UNSET, hpx_lco_future_get_state(&fut3, 3));
  ck_assert_msg(hpx_lco_future_get_state(&fut3, 3) == HPX_LCO_FUTURE_UNSET, msg);

  sprintf(msg, "Element 0 of Future 3 was not initialized with a NULL value (got %ld).", (long int)hpx_lco_future_get_value(&fut3, 0));
  ck_assert_msg(hpx_lco_future_get_value(&fut3, 0) == NULL, msg);

  sprintf(msg, "Element 1 of Future 3 was not initialized with a NULL value (got %ld).",  (long int)hpx_lco_future_get_value(&fut3, 1));
  ck_assert_msg(hpx_lco_future_get_value(&fut3, 1) == NULL, msg);

  sprintf(msg, "Element 2 of Future 3 was not initialized with a NULL value (got %ld).",  (long int)hpx_lco_future_get_value(&fut3, 2));
  ck_assert_msg(hpx_lco_future_get_value(&fut3, 2) == NULL, msg);

  sprintf(msg, "Element 3 of Future 3 was not initialized with a NULL value (got %ld).",  (long int)hpx_lco_future_get_value(&fut3, 3));
  ck_assert_msg(hpx_lco_future_get_value(&fut3, 3) == NULL, msg);

  ck_assert_msg(hpx_lco_future_isset(&fut3) == false, "Future 3 was not initialized in an UNSET state.");

  /* set some elements on future 3 */
  hpx_lco_future_set_value(&fut3, 1, (void *) 73);
  hpx_lco_future_set_value(&fut3, 3, (void *) 37);

  sprintf(msg, "Element 0 of Future 3 is not NULL (got %ld).",  (long int)hpx_lco_future_get_value(&fut3, 0));
  ck_assert_msg(hpx_lco_future_get_value(&fut3, 0) == NULL, msg);

  sprintf(msg, "Element 1 of Future 3 was not set to the correct value (expected %ld, got %ld).", (long int)73,  (long int)hpx_lco_future_get_value(&fut3, 1));
  ck_assert_msg(hpx_lco_future_get_value(&fut3, 1) == (void*)73, msg);

  sprintf(msg, "Element 2 of Future 3 is not NULL (got %ld).",  (long int)hpx_lco_future_get_value(&fut3, 2));
  ck_assert_msg(hpx_lco_future_get_value(&fut3, 2) == NULL, msg);

  sprintf(msg, "Element 3 of Future 3 was not set to the correct value (expected %ld, got %ld).", (long int)37,  (long int)hpx_lco_future_get_value(&fut3, 3));
  ck_assert_msg(hpx_lco_future_get_value(&fut3, 3) == (void*)37, msg);

  sprintf(msg, "Element 0 of Future 3 is not in an UNSET state (expected %d, got %d).", HPX_LCO_FUTURE_UNSET, hpx_lco_future_get_state(&fut3, 0));
  ck_assert_msg(hpx_lco_future_get_state(&fut3, 0) == HPX_LCO_FUTURE_UNSET, msg);

  sprintf(msg, "Element 1 of Future 3 is not in a SET state (expected %d, got %d).", HPX_LCO_FUTURE_SET, hpx_lco_future_get_state(&fut3, 1));
  ck_assert_msg(hpx_lco_future_get_state(&fut3, 1) == HPX_LCO_FUTURE_SET, msg);

  sprintf(msg, "Element 2 of Future 3 is not in an UNSET state (expected %d, got %d).", HPX_LCO_FUTURE_UNSET, hpx_lco_future_get_state(&fut3, 2));
  ck_assert_msg(hpx_lco_future_get_state(&fut3, 2) == HPX_LCO_FUTURE_UNSET, msg);

  sprintf(msg, "Element 3 of Future 3 is not in a SET state (expected %d, got %d).", HPX_LCO_FUTURE_SET, hpx_lco_future_get_state(&fut3, 3));
  ck_assert_msg(hpx_lco_future_get_state(&fut3, 3) == HPX_LCO_FUTURE_SET, msg);

  ck_assert_msg(hpx_lco_future_isset(&fut3) == false, "Future 3 is not in an UNSET state.");

  /* set the rest of the elements on fugure 3 */
  hpx_lco_future_set(&fut3, 0);
  hpx_lco_future_set(&fut3, 2);

  sprintf(msg, "Element 0 of Future 3 is not NULL (got %ld).", (long int)hpx_lco_future_get_value(&fut3, 0));
  ck_assert_msg(hpx_lco_future_get_value(&fut3, 0) == NULL, msg);

  sprintf(msg, "Element 2 of Future 3 is not NULL (got %ld).", (long int)hpx_lco_future_get_value(&fut3, 2));
  ck_assert_msg(hpx_lco_future_get_value(&fut3, 2) == NULL, msg);
=======
  sprintf(msg, "Future 3 was not initialized in an UNSET state (expected 0, got %ld).", hpx_lco_future_get_state(&fut3));
  ck_assert_msg(!(hpx_lco_future_get_state(&fut3) & HPX_LCO_FUTURE_SETMASK), msg);

  sprintf(msg, "Future 3 was not initialized with a NULL value (got %ld).", (unsigned long) hpx_lco_future_get_value(&fut3));
  ck_assert_msg(hpx_lco_future_get_value(&fut3) == NULL, msg);

  ck_assert_msg(hpx_lco_future_isset(&fut3) == false, "Future 3 is not in an UNSET state.");

  /* set a value on future 3 */
  hpx_lco_future_set_value(&fut3, (void *) 73);

  sprintf(msg, "Future 3 was not set to the correct value (expected %d, got %ld).", 73, (unsigned long) hpx_lco_future_get_value(&fut3));
  ck_assert_msg(hpx_lco_future_get_value(&fut3) == (void *) 73, msg);
>>>>>>> 40179e15

  ck_assert_msg(hpx_lco_future_isset(&fut3) == false, "Future 3 is not in an UNSET state.");

  /* set all values on future 3 */
  hpx_lco_future_set(&fut3, 294, (void *) 73);
  sprintf(msg, "Future 3 was not set (expected %ld, got %ld).", (HPX_LCO_FUTURE_SETMASK + 294), hpx_lco_future_get_state(&fut3));
  ck_assert_msg((hpx_lco_future_get_state(&fut3) & HPX_LCO_FUTURE_SETMASK) == HPX_LCO_FUTURE_SETMASK, msg);

  /* clean up */
  hpx_lco_future_destroy(&fut1);
  hpx_lco_future_destroy(&fut2);
  hpx_lco_future_destroy(&fut3);
}
END_TEST


/*
 --------------------------------------------------------------------
  TEST: create 1,000 HPX threads on each compute core, saving
  extended (FPU) state and the signal mask.  
 --------------------------------------------------------------------
*/

START_TEST (test_libhpx_thread_multi_thread_set_hardcore1000)
{
  printf("RUNNING TEST test_libhpx_thread_multi_thread_set_hardcore1000\n  create 1,000 threads per core, saving extended (FPU) state and the thread signal mask.\n");
  run_multi_thread_set(HPX_MCTX_SWITCH_EXTENDED | HPX_MCTX_SWITCH_SIGNALS, 0, hpx_kthread_get_cores() * 1000);
  printf("DONE\n\n");
}
END_TEST


/*
 --------------------------------------------------------------------
  TEST: create 5,000 HPX threads on each compute core, saving
  extended (FPU) state and the signal mask.  
 --------------------------------------------------------------------
*/

START_TEST (test_libhpx_thread_multi_thread_set_hardcore5000)
{
  printf("RUNNING TEST test_libhpx_thread_multi_thread_set_hardcore5000\n  create 5,000 threads per core, saving extended (FPU) state and the thread signal mask.\n");
  run_multi_thread_set(HPX_MCTX_SWITCH_EXTENDED | HPX_MCTX_SWITCH_SIGNALS, 0, hpx_kthread_get_cores() * 5000);
  printf("DONE\n\n");
}
END_TEST


/*
 --------------------------------------------------------------------
  TEST: run one thread that yields to itself, with no flags
 --------------------------------------------------------------------
*/

START_TEST (test_libhpx_thread_multi_thread_set_yield1)
{
  printf("RUNNING TEST test_libhpx_thread_multi_thread_set_yield1\n  run one thread that yields to itself, with no switching flags.\n");
  run_multi_thread_set_yield(0, 0, 1);
  printf("DONE\n\n");
}
END_TEST


/*
 --------------------------------------------------------------------
  TEST: run two threads that yield to one another, with no flags
 --------------------------------------------------------------------
*/

START_TEST (test_libhpx_thread_multi_thread_set_yield2)
{
  printf("RUNNING TEST test_libhpx_thread_multi_thread_set_yield2\n  run two threads that yield to one another, with no switching flags.\n");
  run_multi_thread_set_yield(0, 0, 2);
  printf("DONE\n\n");
}
END_TEST


/*
 --------------------------------------------------------------------
  TEST: run two threads per core that yield to one another, with 
  no flags
 --------------------------------------------------------------------
*/

START_TEST (test_libhpx_thread_multi_thread_set_yield_x2)
{
  printf("RUNNING TEST test_libhpx_thread_multi_thread_set_yield_x2\n  run two threads per core that yield to one another, with no switching flags.\n");
  run_multi_thread_set_yield(0, 0, hpx_kthread_get_cores() * 2);
  printf("DONE\n\n");
}
END_TEST


/*
 --------------------------------------------------------------------
  TEST: run 32 threads per core that yield to one another, with 
  no flags
 --------------------------------------------------------------------
*/

START_TEST (test_libhpx_thread_multi_thread_set_yield_x32)
{
  printf("RUNNING TEST test_libhpx_thread_multi_thread_set_yield_x32\n  run 32 threads per core that yield to one another, with no switching flags.\n");
  run_multi_thread_set_yield(0, 0, hpx_kthread_get_cores() * 32);
  printf("DONE\n\n");
}
END_TEST


/*
 --------------------------------------------------------------------
  TEST: run 1,000 threads per core that yield to one another, 
  saving extended (FPU) state and the thread signal mask.
 --------------------------------------------------------------------
*/

START_TEST (test_libhpx_thread_multi_thread_set_yield_hardcore1000)
{
  printf("RUNNING TEST test_libhpx_thread_multi_thread_set_yield_hardcore1000\n  run 1,000 threads per core that yield to one another, with no switching flags.\n");
  run_multi_thread_set_yield(HPX_MCTX_SWITCH_EXTENDED | HPX_MCTX_SWITCH_SIGNALS, 0, hpx_kthread_get_cores() * 1000);
  printf("DONE\n\n");
}
END_TEST


/*
 --------------------------------------------------------------------
  TEST: run 5,000 threads per core that yield to one another, 
  saving extended (FPU) state and the thread signal mask.
 --------------------------------------------------------------------
*/

START_TEST (test_libhpx_thread_multi_thread_set_yield_hardcore5000)
{
  printf("RUNNING TEST test_libhpx_thread_multi_thread_set_yield_hardcore5000\n  run 5,000 threads per core that yield to one another, with no switching flags.\n");
  run_multi_thread_set_yield(HPX_MCTX_SWITCH_EXTENDED | HPX_MCTX_SWITCH_SIGNALS, 0, hpx_kthread_get_cores() * 5000);
  printf("DONE\n\n");
}
END_TEST


/*
 --------------------------------------------------------------------
  TEST: run 10,000 threads per core that yield to one another, 
  saving extended (FPU) state and the thread signal mask.
 --------------------------------------------------------------------
*/

START_TEST (test_libhpx_thread_multi_thread_set_yield_hardcore10000)
{
  printf("RUNNING TEST test_libhpx_thread_multi_thread_set_yield_hardcore10000\n  run 10,000 threads per core that yield to one another, with no switching flags.\n");
  run_multi_thread_set_yield(HPX_MCTX_SWITCH_EXTENDED | HPX_MCTX_SWITCH_SIGNALS, 0, hpx_kthread_get_cores() * 10000);
  printf("DONE\n\n");
}
END_TEST


/*
 --------------------------------------------------------------------
  TEST: run 5,000 threads on one core, saving extended (FPU) 
  state and the thread signal mask.
 --------------------------------------------------------------------
*/

START_TEST (test_libhpx_thread_multi_thread_set_yield_1core_5000)
{
  printf("RUNNING TEST test_libhpx_thread_multi_thread_set_yield_1core_5000\n  run 5,000 threads that yield to one another on one core, with all switching flags set.\n");
  run_multi_thread_set_yield(HPX_MCTX_SWITCH_EXTENDED | HPX_MCTX_SWITCH_SIGNALS, 1, 5000);
  printf("DONE\n\n");
}
END_TEST

/*
 --------------------------------------------------------------------
  TEST: run 5,000 threads on 2 cores, saving extended (FPU) state
  and the thread signal mask.
 --------------------------------------------------------------------
*/

START_TEST (test_libhpx_thread_multi_thread_set_yield_2core_5000)
{
  printf("RUNNING TEST test_libhpx_thread_multi_thread_set_yield_2core_5000\n  run 5,000 threads that yield to one another on two cores, with all switching flags set.\n");
  run_multi_thread_set_yield(HPX_MCTX_SWITCH_EXTENDED | HPX_MCTX_SWITCH_SIGNALS, 2, 5000);
  printf("DONE\n\n");
}
END_TEST


/*
 --------------------------------------------------------------------
  TEST: run 5,000 threads on 1024 cores, saving extended (FPU) 
  state and the thread signal mask.
 --------------------------------------------------------------------
*/

START_TEST (test_libhpx_thread_multi_thread_set_yield_1024core_5000)
{
  printf("RUNNING TEST test_libhpx_thread_multi_thread_set_yield_1024core_5000\n  run 5,000 threads that yield to one another on 1,024 cores, with all switching flags set.\n");
  run_multi_thread_set_yield(HPX_MCTX_SWITCH_EXTENDED | HPX_MCTX_SWITCH_SIGNALS, 1024, 5000);
  printf("DONE\n\n");
}
END_TEST


/*
 --------------------------------------------------------------------
  TEST: thread stack size
 --------------------------------------------------------------------
*/

START_TEST (test_libhpx_thread_stack_size_verify)
{
  hpx_context_t * ctx = NULL;
  hpx_future_t * th = NULL;
  hpx_config_t cfg;
  char msg[128];

  /* set a certain stack size in our configuration */
  hpx_config_init(&cfg);
  hpx_config_set_thread_stack_size(&cfg, 65536);

  /* get a thread context */
  ctx = hpx_ctx_create(&cfg);
  ck_assert_msg(ctx != NULL, "Could not get a thread context.");

  /* create a thread */
  th = hpx_thread_create(ctx, 0, stack_size_worker, NULL, NULL);
  ck_assert_msg(th != NULL, "Could not create a thread.");

  /* wait for the thread to finish */
  //  hpx_thread_join(th, NULL);

  /* verify it was created with the correct size */
  //  sprintf(msg, "Thread was not created with the correct stack size (expected 65536, got %d).", (int) th->reuse->ss);
  //  ck_assert_msg(th->reuse->ss == 65536, msg);

  /* cleanup */
  hpx_ctx_destroy(ctx);
}
END_TEST


/*
 --------------------------------------------------------------------
  TEST: create some HPX threads from the main thread and make sure
  their parent <--> child relationships are set correctly, with no
  switching flags.
 --------------------------------------------------------------------
*/

START_TEST (test_libhpx_thread_main_hierarchy)
{
  run_main_hierarchy(0, 10);
}
END_TEST


/*
 --------------------------------------------------------------------
  TEST: create some HPX threads from the main thread and make sure
  their parent <--> child relationships are set correctly, saving
  extended (FPU) state.
 --------------------------------------------------------------------
*/

START_TEST (test_libhpx_thread_main_hierarchy_ext)
{
  run_main_hierarchy(HPX_MCTX_SWITCH_EXTENDED, 10);
}
END_TEST


/*
 --------------------------------------------------------------------
  TEST: create some HPX threads from the main thread and make sure
  their parent <--> child relationships are set correctly, saving
  signals.
 --------------------------------------------------------------------
*/

START_TEST (test_libhpx_thread_main_hierarchy_sig)
{
  run_main_hierarchy(HPX_MCTX_SWITCH_SIGNALS, 10);
}
END_TEST


/*
 --------------------------------------------------------------------
  TEST: create some HPX threads from the main thread and make sure
  their parent <--> child relationships are set correctly, saving
  extended (FPU) state and signals.
 --------------------------------------------------------------------
*/

START_TEST (test_libhpx_thread_main_hierarchy_ext_sig)
{
  run_main_hierarchy(HPX_MCTX_SWITCH_EXTENDED | HPX_MCTX_SWITCH_SIGNALS, 10);
}
END_TEST


/*
 --------------------------------------------------------------------
  TEST: create 1,000 threads and make sure they set the correct
  return value.
 --------------------------------------------------------------------
*/

START_TEST (test_libhpx_thread_return_value1000)
{
  run_return_value(0, 0, 1000);
}
END_TEST<|MERGE_RESOLUTION|>--- conflicted
+++ resolved
@@ -316,11 +316,7 @@
 
   /* create HPX theads */
   for (idx = 0; idx < th_cnt; idx++) {
-<<<<<<< HEAD
-    ths[idx] = hpx_thread_create(ctx, 0, (hpx_func_t)thread_strcpy_worker, 0);
-=======
     ths[idx] = hpx_thread_create(ctx, 0, thread_strcpy_worker, 0, NULL);
->>>>>>> 40179e15
   }
 
   /* wait until our threads are done */
@@ -364,11 +360,7 @@
   ck_assert_msg(ctx != NULL, "Could not get a thread context.");
 
   /* create an HPX thead */
-<<<<<<< HEAD
-  th = hpx_thread_create(ctx, 0, (hpx_func_t)thread_self_ptr_worker, 0);
-=======
   th = hpx_thread_create(ctx, 0, thread_self_ptr_worker, 0, NULL);
->>>>>>> 40179e15
 
   //  id1 = th->tid;
 
@@ -908,73 +900,6 @@
   /* initialize future 3 */
   hpx_lco_future_init(&fut3);
   
-<<<<<<< HEAD
-  sprintf(msg, "Element 0 of Future 3 was not initialized in an UNSET state (expected %d, got %d).", HPX_LCO_FUTURE_UNSET, hpx_lco_future_get_state(&fut3, 0));
-  ck_assert_msg(hpx_lco_future_get_state(&fut3, 0) == HPX_LCO_FUTURE_UNSET, msg);
-
-  sprintf(msg, "Element 1 of Future 3 was not initialized in an UNSET state (expected %d, got %d).", HPX_LCO_FUTURE_UNSET, hpx_lco_future_get_state(&fut3, 1));
-  ck_assert_msg(hpx_lco_future_get_state(&fut3, 1) == HPX_LCO_FUTURE_UNSET, msg);
-
-  sprintf(msg, "Element 2 of Future 3 was not initialized in an UNSET state (expected %d, got %d).", HPX_LCO_FUTURE_UNSET, hpx_lco_future_get_state(&fut3, 2));
-  ck_assert_msg(hpx_lco_future_get_state(&fut3, 2) == HPX_LCO_FUTURE_UNSET, msg);
-
-  sprintf(msg, "Element 3 of Future 3 was not initialized in an UNSET state (expected %d, got %d).", HPX_LCO_FUTURE_UNSET, hpx_lco_future_get_state(&fut3, 3));
-  ck_assert_msg(hpx_lco_future_get_state(&fut3, 3) == HPX_LCO_FUTURE_UNSET, msg);
-
-  sprintf(msg, "Element 0 of Future 3 was not initialized with a NULL value (got %ld).", (long int)hpx_lco_future_get_value(&fut3, 0));
-  ck_assert_msg(hpx_lco_future_get_value(&fut3, 0) == NULL, msg);
-
-  sprintf(msg, "Element 1 of Future 3 was not initialized with a NULL value (got %ld).",  (long int)hpx_lco_future_get_value(&fut3, 1));
-  ck_assert_msg(hpx_lco_future_get_value(&fut3, 1) == NULL, msg);
-
-  sprintf(msg, "Element 2 of Future 3 was not initialized with a NULL value (got %ld).",  (long int)hpx_lco_future_get_value(&fut3, 2));
-  ck_assert_msg(hpx_lco_future_get_value(&fut3, 2) == NULL, msg);
-
-  sprintf(msg, "Element 3 of Future 3 was not initialized with a NULL value (got %ld).",  (long int)hpx_lco_future_get_value(&fut3, 3));
-  ck_assert_msg(hpx_lco_future_get_value(&fut3, 3) == NULL, msg);
-
-  ck_assert_msg(hpx_lco_future_isset(&fut3) == false, "Future 3 was not initialized in an UNSET state.");
-
-  /* set some elements on future 3 */
-  hpx_lco_future_set_value(&fut3, 1, (void *) 73);
-  hpx_lco_future_set_value(&fut3, 3, (void *) 37);
-
-  sprintf(msg, "Element 0 of Future 3 is not NULL (got %ld).",  (long int)hpx_lco_future_get_value(&fut3, 0));
-  ck_assert_msg(hpx_lco_future_get_value(&fut3, 0) == NULL, msg);
-
-  sprintf(msg, "Element 1 of Future 3 was not set to the correct value (expected %ld, got %ld).", (long int)73,  (long int)hpx_lco_future_get_value(&fut3, 1));
-  ck_assert_msg(hpx_lco_future_get_value(&fut3, 1) == (void*)73, msg);
-
-  sprintf(msg, "Element 2 of Future 3 is not NULL (got %ld).",  (long int)hpx_lco_future_get_value(&fut3, 2));
-  ck_assert_msg(hpx_lco_future_get_value(&fut3, 2) == NULL, msg);
-
-  sprintf(msg, "Element 3 of Future 3 was not set to the correct value (expected %ld, got %ld).", (long int)37,  (long int)hpx_lco_future_get_value(&fut3, 3));
-  ck_assert_msg(hpx_lco_future_get_value(&fut3, 3) == (void*)37, msg);
-
-  sprintf(msg, "Element 0 of Future 3 is not in an UNSET state (expected %d, got %d).", HPX_LCO_FUTURE_UNSET, hpx_lco_future_get_state(&fut3, 0));
-  ck_assert_msg(hpx_lco_future_get_state(&fut3, 0) == HPX_LCO_FUTURE_UNSET, msg);
-
-  sprintf(msg, "Element 1 of Future 3 is not in a SET state (expected %d, got %d).", HPX_LCO_FUTURE_SET, hpx_lco_future_get_state(&fut3, 1));
-  ck_assert_msg(hpx_lco_future_get_state(&fut3, 1) == HPX_LCO_FUTURE_SET, msg);
-
-  sprintf(msg, "Element 2 of Future 3 is not in an UNSET state (expected %d, got %d).", HPX_LCO_FUTURE_UNSET, hpx_lco_future_get_state(&fut3, 2));
-  ck_assert_msg(hpx_lco_future_get_state(&fut3, 2) == HPX_LCO_FUTURE_UNSET, msg);
-
-  sprintf(msg, "Element 3 of Future 3 is not in a SET state (expected %d, got %d).", HPX_LCO_FUTURE_SET, hpx_lco_future_get_state(&fut3, 3));
-  ck_assert_msg(hpx_lco_future_get_state(&fut3, 3) == HPX_LCO_FUTURE_SET, msg);
-
-  ck_assert_msg(hpx_lco_future_isset(&fut3) == false, "Future 3 is not in an UNSET state.");
-
-  /* set the rest of the elements on fugure 3 */
-  hpx_lco_future_set(&fut3, 0);
-  hpx_lco_future_set(&fut3, 2);
-
-  sprintf(msg, "Element 0 of Future 3 is not NULL (got %ld).", (long int)hpx_lco_future_get_value(&fut3, 0));
-  ck_assert_msg(hpx_lco_future_get_value(&fut3, 0) == NULL, msg);
-
-  sprintf(msg, "Element 2 of Future 3 is not NULL (got %ld).", (long int)hpx_lco_future_get_value(&fut3, 2));
-  ck_assert_msg(hpx_lco_future_get_value(&fut3, 2) == NULL, msg);
-=======
   sprintf(msg, "Future 3 was not initialized in an UNSET state (expected 0, got %ld).", hpx_lco_future_get_state(&fut3));
   ck_assert_msg(!(hpx_lco_future_get_state(&fut3) & HPX_LCO_FUTURE_SETMASK), msg);
 
@@ -988,7 +913,6 @@
 
   sprintf(msg, "Future 3 was not set to the correct value (expected %d, got %ld).", 73, (unsigned long) hpx_lco_future_get_value(&fut3));
   ck_assert_msg(hpx_lco_future_get_value(&fut3) == (void *) 73, msg);
->>>>>>> 40179e15
 
   ck_assert_msg(hpx_lco_future_isset(&fut3) == false, "Future 3 is not in an UNSET state.");
 
