--- conflicted
+++ resolved
@@ -26,13 +26,9 @@
 
 if ENABLE_TUTORIAL
 SUBDIRS      += tutorial
-<<<<<<< HEAD
-DIST_SUBDIRS += tutorial
 endif
 
 if ENABLE_APPS
 SUBDIRS      += apps
 DIST_SUBDIRS += apps
-=======
->>>>>>> ab0764ac
 endif