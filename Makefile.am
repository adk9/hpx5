--- conflicted
+++ resolved
@@ -28,13 +28,10 @@
 
 if ENABLE_TUTORIAL
 SUBDIRS      += tutorial
-<<<<<<< HEAD
+DIST_SUBDIRS += tutorial
 endif
 
 if ENABLE_APPS
 SUBDIRS      += apps
 DIST_SUBDIRS += apps
-=======
-DIST_SUBDIRS += tutorial
->>>>>>> 34d3602b
 endif