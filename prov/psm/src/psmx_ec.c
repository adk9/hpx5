/*
 * Copyright (c) 2013 Intel Corporation. All rights reserved.
 *
 * This software is available to you under a choice of one of two
 * licenses.  You may choose to be licensed under the terms of the GNU
 * General Public License (GPL) Version 2, available from the file
 * COPYING in the main directory of this source tree, or the
 * OpenFabrics.org BSD license below:
 *
 *     Redistribution and use in source and binary forms, with or
 *     without modification, are permitted provided that the following
 *     conditions are met:
 *
 *      - Redistributions of source code must retain the above
 *        copyright notice, this list of conditions and the following
 *        disclaimer.
 *
 *      - Redistributions in binary form must reproduce the above
 *        copyright notice, this list of conditions and the following
 *        disclaimer in the documentation and/or other materials
 *        provided with the distribution.
 *
 * THE SOFTWARE IS PROVIDED "AS IS", WITHOUT WARRANTY OF ANY KIND,
 * EXPRESS OR IMPLIED, INCLUDING BUT NOT LIMITED TO THE WARRANTIES OF
 * MERCHANTABILITY, FITNESS FOR A PARTICULAR PURPOSE AND
 * NONINFRINGEMENT. IN NO EVENT SHALL THE AUTHORS OR COPYRIGHT HOLDERS
 * BE LIABLE FOR ANY CLAIM, DAMAGES OR OTHER LIABILITY, WHETHER IN AN
 * ACTION OF CONTRACT, TORT OR OTHERWISE, ARISING FROM, OUT OF OR IN
 * CONNECTION WITH THE SOFTWARE OR THE USE OR OTHER DEALINGS IN THE
 * SOFTWARE.
 */

#include "psmx.h"

void psmx_ec_enqueue_event(struct psmx_fid_ec *ec,
				struct psmx_event *event)
{
	if (ec->event_queue.tail) {
		ec->event_queue.tail->next = event;
		ec->event_queue.tail = event;
	}
	else {
		ec->event_queue.head = ec->event_queue.tail = event;
	}
}

<<<<<<< HEAD
struct fi_ec_tagged_entry *psmx_ec_alloc_entry(struct psmx_fid_ec *fid_ec)
{
	struct psmx_ec_entry *entry;

	if (fid_ec->free_head) {
		entry = fid_ec->free_head;
		fid_ec->free_head = fid_ec->free_head->next;
		if (!fid_ec->free_head)
			fid_ec->free_tail = NULL;
		entry->next = NULL;
	}
	else {
		entry = calloc(1, sizeof(*entry));
		if (!entry)
			return NULL;
	}

	return &entry->ece;
}

int psmx_ec_enqueue_entry(struct psmx_fid_ec *fid_ec, struct fi_ec_tagged_entry *ece)
{
	struct psmx_ec_entry *entry;

	entry = container_of(ece, struct psmx_ec_entry, ece);

	if (fid_ec->queue_tail)
		fid_ec->queue_tail->next = entry;

	fid_ec->queue_tail = entry;
	if (!fid_ec->queue_head)
		fid_ec->queue_head = fid_ec->queue_tail;

	return 0;
}

struct fi_ec_tagged_entry *psmx_ec_dequeue_entry(struct psmx_fid_ec *fid_ec)
{
	struct psmx_ec_entry *entry;

	entry = fid_ec->queue_head;
	if (!entry)
		return NULL;

	fid_ec->queue_head = fid_ec->queue_head->next;
	if (!fid_ec->queue_head)
		fid_ec->queue_tail = NULL;

	return &entry->ece;
}

int psmx_ec_free_entry(struct psmx_fid_ec *fid_ec, struct fi_ec_tagged_entry *ece)
{
	struct psmx_ec_entry *entry;

	entry = container_of(ece, struct psmx_ec_entry, ece);
	if (fid_ec->free_tail)
		fid_ec->free_tail->next = entry;
	fid_ec->free_tail = entry;
	if (!fid_ec->free_head)
		fid_ec->free_head = fid_ec->free_tail;
	
	return 0;
}

static ssize_t psmx_ec_readfrom(fid_t fid, void *buf, size_t len,
				void *src_addr, size_t *addrlen)
=======
static struct psmx_event *psmx_ec_dequeue_event(struct psmx_fid_ec *ec)
{
	struct psmx_event *event;

	if (!ec->event_queue.head)
		return NULL;

	event = ec->event_queue.head;
	ec->event_queue.head = event->next;
	if (!ec->event_queue.head)
		ec->event_queue.tail = NULL;

	event->next = NULL;
	return event;
}

struct psmx_event *psmx_ec_create_event(struct psmx_fid_ec *ec,
					void *op_context, void *buf,
					uint64_t flags, size_t len,
					uint64_t data, uint64_t tag,
					size_t olen, int err)
{
	struct psmx_event *event;

	event = calloc(1, sizeof(*event));
	if (!event) {
		fprintf(stderr, "%s: out of memory\n", __func__);
		return NULL;
	}

	if (err) {
		event->format = ec->err_format;
		ec->num_errors++;
	}
	else {
		event->format = ec->format;
		ec->num_events++;
	}

	switch (event->format) {
	case FI_EC_FORMAT_CONTEXT:
		event->ece.context.op_context = op_context;
		break;

	case FI_EC_FORMAT_COMP:
		event->ece.comp.op_context = op_context;
		event->ece.comp.flags = flags;
		event->ece.comp.len = len;
		break;

	case FI_EC_FORMAT_DATA:
		event->ece.data.op_context = op_context;
		event->ece.data.buf = buf;
		event->ece.data.flags = flags;
		event->ece.data.len = len;
		event->ece.data.data = data;
		break;

	case FI_EC_FORMAT_TAGGED:
		event->ece.tagged.op_context = op_context;
		event->ece.tagged.buf = buf;
		event->ece.tagged.flags = flags;
		event->ece.tagged.len = len;
		event->ece.tagged.data = data;
		event->ece.tagged.tag = tag;
		event->ece.tagged.olen = olen;
		break;

	case FI_EC_FORMAT_ERR:
		event->ece.err.op_context = op_context;
		event->ece.err.err = err;
		event->ece.err.prov_errno = 0;
		event->ece.err.prov_data = NULL;
		break;

	case FI_EC_FORMAT_COMP_ERR:
		event->ece.err.op_context = op_context;
		event->ece.err.flags = flags;
		event->ece.err.len = len;
		event->ece.err.err = err;
		event->ece.err.prov_errno = 0;
		event->ece.err.prov_data = NULL;
		break;

	case FI_EC_FORMAT_DATA_ERR:
		event->ece.err.op_context = op_context;
		event->ece.err.buf = buf;
		event->ece.err.flags = flags;
		event->ece.err.len = len;
		event->ece.err.data = data;
		event->ece.err.err = err;
		event->ece.err.prov_errno = 0;
		event->ece.err.prov_data = NULL;
		break;

	case FI_EC_FORMAT_TAGGED_ERR:
		if (err) {
			event->ece.tagged_err.status = err;
			event->ece.tagged_err.err.op_context = op_context;
			event->ece.tagged_err.err.fid_context = ec->ec.fid.context;
			event->ece.tagged_err.err.flags = flags;
			event->ece.tagged_err.err.len = len;
			event->ece.tagged_err.err.data = data;
			event->ece.tagged_err.err.err = err;
			event->ece.tagged_err.err.prov_errno = 0;
			event->ece.tagged_err.err.prov_data = NULL;
		}
		else {
			event->ece.tagged_err.status = 0;
			event->ece.tagged_err.tagged.op_context = op_context;
			event->ece.tagged_err.tagged.buf = buf;
			event->ece.tagged_err.tagged.flags = flags;
			event->ece.tagged_err.tagged.len = len;
			event->ece.tagged_err.tagged.data = data;
			event->ece.tagged_err.tagged.tag = tag;
			event->ece.tagged_err.tagged.olen = olen;
		}
		break;

	case FI_EC_FORMAT_COUNTER:
		event->ece.counter.events = ec->num_events;
		break;

	case FI_EC_FORMAT_COUNTER_ERR:
		event->ece.counter_err.events = ec->num_events;
		event->ece.counter_err.errors = ec->num_errors;
		break;

	case FI_EC_FORMAT_CM:
	default:
		fprintf(stderr, "%s: unsupported EC format %d\n", __func__, event->format);
		return NULL;
	}

	return event;
}

static struct psmx_event *psmx_ec_create_event_from_status(
				struct psmx_fid_ec *ec,
				psm_mq_status_t *psm_status)
{
	struct psmx_event *event;
	struct fi_context *fi_context = psm_status->context;
	int err;

	event = calloc(1, sizeof(*event));
	if (!event) {
		fprintf(stderr, "%s: out of memory\n", __func__);
		return NULL;
	}

	if (psm_status->error_code) {
		event->format = ec->err_format;
		ec->num_errors++;
	}
	else {
		event->format = ec->format;
		ec->num_events++;
	}

	switch (event->format) {
	case FI_EC_FORMAT_CONTEXT:
		event->ece.context.op_context = PSMX_CTXT_USER(fi_context);
		break;

	case FI_EC_FORMAT_COMP:
		event->ece.comp.op_context = PSMX_CTXT_USER(fi_context);
		//event->ece.comp.flags = 0; /* FIXME */
		event->ece.comp.len = psm_status->nbytes;
		break;

	case FI_EC_FORMAT_DATA:
		event->ece.data.op_context = PSMX_CTXT_USER(fi_context);
		//event->ece.data.buf = NULL; /* FIXME */
		//event->ece.data.flags = 0; /* FIXME */
		event->ece.data.len = psm_status->nbytes;
		//event->ece.data.data = 0; /* FIXME */
		break;

	case FI_EC_FORMAT_TAGGED:
		event->ece.tagged.op_context = PSMX_CTXT_USER(fi_context);
		//event->ece.tagged.buf = NULL; /* FIXME */
		//event->ece.tagged.flags = 0; /* FIXME */
		event->ece.tagged.len = psm_status->nbytes;
		//event->ece.tagged.data = 0; /* FIXME */
		event->ece.tagged.tag = psm_status->msg_tag;
		event->ece.tagged.olen = psm_status->msg_length - psm_status->nbytes;
		break;

	case FI_EC_FORMAT_ERR:
		event->ece.err.op_context = PSMX_CTXT_USER(fi_context);
		event->ece.err.err = psmx_errno(psm_status->error_code);
		event->ece.err.prov_errno = psm_status->error_code;
		//event->ece.err.prov_data = NULL; /* FIXME */
		break;

	case FI_EC_FORMAT_COMP_ERR:
		event->ece.err.op_context = PSMX_CTXT_USER(fi_context);
		//event->ece.err.flags = 0; /* FIXME */
		event->ece.err.len = psm_status->nbytes;
		event->ece.err.err = psmx_errno(psm_status->error_code);
		event->ece.err.prov_errno = psm_status->error_code;
		//event->ece.err.prov_data = NULL; /* FIXME */
		break;

	case FI_EC_FORMAT_DATA_ERR:
		event->ece.err.op_context = PSMX_CTXT_USER(fi_context);
		//event->ece.err.buf = NULL; /* FIXME */
		//event->ece.err.flags = 0; /* FIXME */
		event->ece.err.len = psm_status->nbytes;
		//event->ece.err.data = 0; /* FIXME */
		event->ece.err.err = psmx_errno(psm_status->error_code);
		event->ece.err.prov_errno = psm_status->error_code;
		//event->ece.err.prov_data = NULL; /* FIXME */
		break;

	case FI_EC_FORMAT_TAGGED_ERR:
		err = psmx_errno(psm_status->error_code);
		if (err) {
			event->ece.tagged_err.status = err;
			event->ece.tagged_err.err.op_context = PSMX_CTXT_USER(fi_context);
			event->ece.tagged_err.err.fid_context = ec->ec.fid.context;
			//event->ece.tagged_err.err.flags = 0; /* FIXME */
			event->ece.tagged_err.err.len = psm_status->nbytes;
			//event->ece.tagged_err.err.data = 0; /* FIXME */
			event->ece.tagged_err.err.err = err;
			event->ece.tagged_err.err.prov_errno = psm_status->error_code;
			//event->ece.tagged_err.err.prov_data = NULL; /* FIXME */
		}
		else {
			event->ece.tagged_err.status = 0;
			event->ece.tagged_err.tagged.op_context = PSMX_CTXT_USER(fi_context);
			//event->ece.tagged_err.tagged.buf = NULL; /* FIXME */
			//event->ece.tagged_err.tagged.flags = 0; /* FIXME */
			event->ece.tagged_err.tagged.len = psm_status->nbytes;
			//event->ece.tagged_err.tagged.data = 0; /* FIXME */
			event->ece.tagged_err.tagged.tag = psm_status->msg_tag;
			event->ece.tagged_err.tagged.olen = psm_status->msg_length -
								psm_status->nbytes;
		}
		break;

	case FI_EC_FORMAT_COUNTER:
		event->ece.counter.events = ec->num_events;
		break;

	case FI_EC_FORMAT_COUNTER_ERR:
		event->ece.counter_err.events = ec->num_events;
		event->ece.counter_err.errors = ec->num_errors;
		break;

	case FI_EC_FORMAT_CM:
	default:
		fprintf(stderr, "%s: unsupported EC format %d %d %d\n", __func__, event->format, ec->format, ec->err_format);
		return NULL;
	}

	event->source = psm_status->msg_tag;

	return event;
}

static int psmx_ec_get_event_src_addr(struct psmx_fid_ec *fid_ec,
					struct psmx_event *event,
					void *src_addr, size_t *addrlen)
{
	int err;

	if (!src_addr)
		return 0;

	if ((fid_ec->domain->reserved_tag_bits & PSMX_MSG_BIT) &&
		(event->source & PSMX_MSG_BIT)) {
		err = psmx_epid_to_epaddr(
			fid_ec->domain->psm_ep,
			event->source & ~PSMX_MSG_BIT,
			src_addr);
		*addrlen = sizeof(psm_epaddr_t);
	}

	return 0;
}

static int psmx_ec_poll_mq(struct psmx_fid_ec *ec)
>>>>>>> 18af96c9
{
	psm_mq_req_t psm_req;
	psm_mq_status_t psm_status;
	struct fi_context *fi_context;
	struct psmx_fid_ec *tmp_ec;
	struct psmx_event *event;
	int err;

	while (1) {
		err = psm_mq_ipeek(ec->domain->psm_mq, &psm_req, NULL);

		if (err == PSM_OK) {
			err = psm_mq_test(&psm_req, &psm_status);

			fi_context = psm_status.context;

			if (!fi_context) /* only possible with FI_SYNC set */
				continue;

			if (PSMX_CTXT_TYPE(fi_context) == PSMX_NOCOMP_CONTEXT)
				continue;

			tmp_ec = PSMX_CTXT_EC(fi_context);
			event = psmx_ec_create_event_from_status(tmp_ec, &psm_status);
			if (!event)
				return -ENOMEM;

			psmx_ec_enqueue_event(tmp_ec, event);

			if (tmp_ec == ec)
				return 1;
		}
		else if (err == PSM_MQ_NO_COMPLETIONS) {
			return 0;
		}
		else {
			return psmx_errno(err);
		}
	}
}

static ssize_t psmx_ec_readfrom(fid_t fid, void *buf, size_t len,
				void *src_addr, size_t *addrlen)
{
	struct psmx_fid_ec *fid_ec;
	struct psmx_event *event;

	fid_ec = container_of(fid, struct psmx_fid_ec, ec.fid);
	assert(fid_ec->domain);

	if (len < fid_ec->entry_size)
		return -FI_ETOOSMALL;

<<<<<<< HEAD
	fid_ec->queue_priority = !fid_ec->queue_priority;
	if (fid_ec->queue_priority) {
		ece = psmx_ec_dequeue_entry(fid_ec);
		if (ece) {
			*(struct fi_ec_tagged_entry *)buf = *ece;
			psmx_ec_free_entry(fid_ec, ece);
			return 1;
		}
	}

	err = psm_mq_ipeek(fid_ec->domain->psm_mq, &psm_req, NULL);
	if (err == PSM_OK) {
		err = psm_mq_test(&psm_req, &psm_status);

		if (psm_status.error_code) {
			error_ece.fid_context = fid_ec->ec.fid.context;
			error_ece.op_context = psm_status.context;
			error_ece.flags = 0;
			error_ece.err = psmx_errno(psm_status.error_code);
			error_ece.prov_errno = psm_status.error_code;
			error_ece.data = 0;
			error_ece.prov_data = NULL;
			error_state = 1;
			return error_ece.err;
		}
=======
	psmx_ec_poll_mq(fid_ec);
>>>>>>> 18af96c9

	if (fid_ec->pending_error)
		return -FI_EAVAIL;

<<<<<<< HEAD
		if (src_addr) {
			if ((fid_ec->domain->reserved_tag_bits & PSMX_NONMATCH_BIT) &&
				psm_status.msg_tag & PSMX_NONMATCH_BIT) {
				err = psmx_epid_to_epaddr(
					fid_ec->domain->psm_ep,
					psm_status.msg_tag & ~PSMX_NONMATCH_BIT,
					src_addr);
			}
		}
		return 1;
	} else if (err == PSM_MQ_NO_COMPLETIONS) {
		if (!fid_ec->queue_priority) {
			ece = psmx_ec_dequeue_entry(fid_ec);
			if (ece) {
				*(struct fi_ec_tagged_entry *)buf = *ece;
				psmx_ec_free_entry(fid_ec, ece);
				return 1;
			}
		}
		return 0;
	} else {
		return -1;
=======
	event = psmx_ec_dequeue_event(fid_ec);
	if (event) {
		if (event->format == fid_ec->format) {
			memcpy(buf, (void *)&event->ece, fid_ec->entry_size);
			psmx_ec_get_event_src_addr(fid_ec, event, src_addr, addrlen);
			free(event);
			return fid_ec->entry_size;
		}
		else {
			fid_ec->pending_error = event;
			return -FI_EAVAIL;
		}
>>>>>>> 18af96c9
	}

	return 0;
}

static ssize_t psmx_ec_read(fid_t fid, void *buf, size_t len)
{
	return psmx_ec_readfrom(fid, buf, len, NULL, NULL);
}

static ssize_t psmx_ec_readerr(fid_t fid, void *buf, size_t len, uint64_t flags)
{
	struct psmx_fid_ec *fid_ec;

	fid_ec = container_of(fid, struct psmx_fid_ec, ec.fid);

	if (len < fid_ec->err_entry_size)
		return -FI_ETOOSMALL;

	if (fid_ec->pending_error) {
		memcpy(buf, &fid_ec->pending_error->ece, fid_ec->err_entry_size);
		free(fid_ec->pending_error);
		fid_ec->pending_error = NULL;
		return fid_ec->err_entry_size;
	}

	return 0;
}

static ssize_t psmx_ec_write(fid_t fid, const void *buf, size_t len)
{
	return -ENOSYS;
}

static int psmx_ec_reset(fid_t fid, const void *cond)
{
	return -ENOSYS;
}

static ssize_t psmx_ec_condread(fid_t fid, void *buf, size_t len, const void *cond)
{
	return -ENOSYS;
}

static ssize_t psmx_ec_condreadfrom(fid_t fid, void *buf, size_t len,
				    void *src_addr, size_t *addrlen, const void *cond)
{
	return -ENOSYS;
}

static const char *psmx_ec_strerror(fid_t fid, int prov_errno, const void *prov_data,
				    void *buf, size_t len)
{
	return psm_error_get_string(prov_errno);
}

static int psmx_ec_close(fid_t fid)
{
	struct psmx_fid_ec *fid_ec;

	fid_ec = container_of(fid, struct psmx_fid_ec, ec.fid);
	free(fid_ec);

	return 0;
}

static int psmx_ec_bind(fid_t fid, struct fi_resource *fids, int nfids)
{
	struct fi_resource ress;
<<<<<<< HEAD
=======
	int err;
>>>>>>> 18af96c9
	int i;

	for (i=0; i<nfids; i++) {
		if (!fids[i].fid)
			return -EINVAL;
		switch (fids[i].fid->fclass) {
		case FID_CLASS_EP:
<<<<<<< HEAD
=======
		case FID_CLASS_MR:
>>>>>>> 18af96c9
			if (!fids[i].fid->ops || !fids[i].fid->ops->bind)
				return -EINVAL;
			ress.fid = fid;
			ress.flags = fids[i].flags;
<<<<<<< HEAD
			return fids[i].fid->ops->bind(fids[i].fid, &ress, 1);
=======
			err = fids[i].fid->ops->bind(fids[i].fid, &ress, 1);
			if (err)
				return err;
			break;

>>>>>>> 18af96c9
		default:
			return -ENOSYS;
		}
	}
	return 0;
}

static int psmx_ec_sync(fid_t fid, uint64_t flags, void *context)
{
	return -ENOSYS;
}

static int psmx_ec_control(fid_t fid, int command, void *arg)
{
	return -ENOSYS;
}

static struct fi_ops psmx_fi_ops = {
	.size = sizeof(struct fi_ops),
	.close = psmx_ec_close,
	.bind = psmx_ec_bind,
	.sync = psmx_ec_sync,
	.control = psmx_ec_control,
};

static struct fi_ops_ec psmx_ec_ops = {
	.size = sizeof(struct fi_ops_ec),
	.read = psmx_ec_read,
	.readfrom = psmx_ec_readfrom,
	.readerr = psmx_ec_readerr,
	.write = psmx_ec_write,
	.reset = psmx_ec_reset,
	.condread = psmx_ec_condread,
	.condreadfrom = psmx_ec_condreadfrom,
	.strerror = psmx_ec_strerror,
};

int psmx_ec_open(fid_t fid, struct fi_ec_attr *attr, fid_t *ec, void *context)
{
	struct psmx_fid_domain *fid_domain;
	struct psmx_fid_ec *fid_ec;
	int format, err_format;
	int entry_size, err_entry_size;

	switch (attr->domain) {
	case FI_EC_DOMAIN_GENERAL:
	case FI_EC_DOMAIN_COMP:
		break;

	default:
		psmx_debug("%s: attr->domain=%d, supported=%d,%d\n", __func__, attr->domain,
				FI_EC_DOMAIN_GENERAL, FI_EC_DOMAIN_COMP);
		return -ENOSYS;
	}

	switch (attr->type) {
	case FI_EC_QUEUE:
	case FI_EC_COUNTER:
		break;

	default:
		psmx_debug("%s: attr->type=%d, supported=%d,%d\n", __func__, attr->type,
				FI_EC_QUEUE, FI_EC_COUNTER);
		return -EINVAL;
	}

	switch (attr->format) {
	case FI_EC_FORMAT_UNSPEC:
		format = FI_EC_FORMAT_TAGGED;
		err_format = FI_EC_FORMAT_ERR;
		entry_size = sizeof(struct fi_ec_tagged_entry);
		err_entry_size = sizeof(struct fi_ec_err_entry);
		break;

	case FI_EC_FORMAT_CONTEXT:
		format = attr->format;
		err_format = FI_EC_FORMAT_ERR;
		entry_size = sizeof(struct fi_ec_entry);
		err_entry_size = sizeof(struct fi_ec_err_entry);
		break;

	case FI_EC_FORMAT_COMP:
		format = attr->format;
		err_format = FI_EC_FORMAT_ERR;
		entry_size = sizeof(struct fi_ec_comp_entry);
		err_entry_size = sizeof(struct fi_ec_err_entry);
		break;

	case FI_EC_FORMAT_DATA:
		format = attr->format;
		err_format = FI_EC_FORMAT_ERR;
		entry_size = sizeof(struct fi_ec_data_entry);
		err_entry_size = sizeof(struct fi_ec_err_entry);
		break;

	case FI_EC_FORMAT_TAGGED:
		format = attr->format;
		err_format = FI_EC_FORMAT_ERR;
		entry_size = sizeof(struct fi_ec_tagged_entry);
		err_entry_size = sizeof(struct fi_ec_err_entry);
		break;

	case FI_EC_FORMAT_ERR:
	case FI_EC_FORMAT_COMP_ERR:
	case FI_EC_FORMAT_DATA_ERR:
		format = err_format = attr->format;
		entry_size = err_entry_size = sizeof(struct fi_ec_err_entry);
		break;

	case FI_EC_FORMAT_TAGGED_ERR:
		format = err_format = attr->format;
		entry_size = err_entry_size = sizeof(struct fi_ec_tagged_err_entry);
		break;

	case FI_EC_FORMAT_CM:
		format = err_format = attr->format;
		entry_size = err_entry_size = sizeof(struct fi_ec_cm_entry);
		break;

	case FI_EC_FORMAT_COUNTER:
		format = attr->format;
		err_format = FI_EC_FORMAT_COUNTER_ERR;
		entry_size = sizeof(struct fi_ec_counter_entry);
		err_entry_size = sizeof(struct fi_ec_counter_err_entry);
		break;

	case FI_EC_FORMAT_COUNTER_ERR:
		format = err_format = attr->format;
		entry_size = err_entry_size = sizeof(struct fi_ec_counter_err_entry);
		break;

	default:
		psmx_debug("%s: attr->format=%d, supported=%d...%d\n", __func__, attr->format,
				FI_EC_FORMAT_UNSPEC, FI_EC_FORMAT_COUNTER_ERR);
		return -EINVAL;
	}

	fid_domain = container_of(fid, struct psmx_fid_domain, domain.fid);
	fid_ec = (struct psmx_fid_ec *) calloc(1, sizeof *fid_ec);
	if (!fid_ec)
		return -ENOMEM;

	fid_ec->domain = fid_domain;
	fid_ec->type = attr->type;
	fid_ec->format = format;
	fid_ec->err_format = err_format;
	fid_ec->entry_size = entry_size;
	fid_ec->err_entry_size = err_entry_size;
	fid_ec->ec.fid.size = sizeof(struct fid_ec);
	fid_ec->ec.fid.fclass = FID_CLASS_EC;
	fid_ec->ec.fid.context = context;
	fid_ec->ec.fid.ops = &psmx_fi_ops;
	fid_ec->ec.ops = &psmx_ec_ops;

	*ec = &fid_ec->ec.fid;
	return 0;
}
<|MERGE_RESOLUTION|>--- conflicted
+++ resolved
@@ -44,75 +44,6 @@
 	}
 }
 
-<<<<<<< HEAD
-struct fi_ec_tagged_entry *psmx_ec_alloc_entry(struct psmx_fid_ec *fid_ec)
-{
-	struct psmx_ec_entry *entry;
-
-	if (fid_ec->free_head) {
-		entry = fid_ec->free_head;
-		fid_ec->free_head = fid_ec->free_head->next;
-		if (!fid_ec->free_head)
-			fid_ec->free_tail = NULL;
-		entry->next = NULL;
-	}
-	else {
-		entry = calloc(1, sizeof(*entry));
-		if (!entry)
-			return NULL;
-	}
-
-	return &entry->ece;
-}
-
-int psmx_ec_enqueue_entry(struct psmx_fid_ec *fid_ec, struct fi_ec_tagged_entry *ece)
-{
-	struct psmx_ec_entry *entry;
-
-	entry = container_of(ece, struct psmx_ec_entry, ece);
-
-	if (fid_ec->queue_tail)
-		fid_ec->queue_tail->next = entry;
-
-	fid_ec->queue_tail = entry;
-	if (!fid_ec->queue_head)
-		fid_ec->queue_head = fid_ec->queue_tail;
-
-	return 0;
-}
-
-struct fi_ec_tagged_entry *psmx_ec_dequeue_entry(struct psmx_fid_ec *fid_ec)
-{
-	struct psmx_ec_entry *entry;
-
-	entry = fid_ec->queue_head;
-	if (!entry)
-		return NULL;
-
-	fid_ec->queue_head = fid_ec->queue_head->next;
-	if (!fid_ec->queue_head)
-		fid_ec->queue_tail = NULL;
-
-	return &entry->ece;
-}
-
-int psmx_ec_free_entry(struct psmx_fid_ec *fid_ec, struct fi_ec_tagged_entry *ece)
-{
-	struct psmx_ec_entry *entry;
-
-	entry = container_of(ece, struct psmx_ec_entry, ece);
-	if (fid_ec->free_tail)
-		fid_ec->free_tail->next = entry;
-	fid_ec->free_tail = entry;
-	if (!fid_ec->free_head)
-		fid_ec->free_head = fid_ec->free_tail;
-	
-	return 0;
-}
-
-static ssize_t psmx_ec_readfrom(fid_t fid, void *buf, size_t len,
-				void *src_addr, size_t *addrlen)
-=======
 static struct psmx_event *psmx_ec_dequeue_event(struct psmx_fid_ec *ec)
 {
 	struct psmx_event *event;
@@ -397,7 +328,6 @@
 }
 
 static int psmx_ec_poll_mq(struct psmx_fid_ec *ec)
->>>>>>> 18af96c9
 {
 	psm_mq_req_t psm_req;
 	psm_mq_status_t psm_status;
@@ -451,63 +381,11 @@
 	if (len < fid_ec->entry_size)
 		return -FI_ETOOSMALL;
 
-<<<<<<< HEAD
-	fid_ec->queue_priority = !fid_ec->queue_priority;
-	if (fid_ec->queue_priority) {
-		ece = psmx_ec_dequeue_entry(fid_ec);
-		if (ece) {
-			*(struct fi_ec_tagged_entry *)buf = *ece;
-			psmx_ec_free_entry(fid_ec, ece);
-			return 1;
-		}
-	}
-
-	err = psm_mq_ipeek(fid_ec->domain->psm_mq, &psm_req, NULL);
-	if (err == PSM_OK) {
-		err = psm_mq_test(&psm_req, &psm_status);
-
-		if (psm_status.error_code) {
-			error_ece.fid_context = fid_ec->ec.fid.context;
-			error_ece.op_context = psm_status.context;
-			error_ece.flags = 0;
-			error_ece.err = psmx_errno(psm_status.error_code);
-			error_ece.prov_errno = psm_status.error_code;
-			error_ece.data = 0;
-			error_ece.prov_data = NULL;
-			error_state = 1;
-			return error_ece.err;
-		}
-=======
 	psmx_ec_poll_mq(fid_ec);
->>>>>>> 18af96c9
 
 	if (fid_ec->pending_error)
 		return -FI_EAVAIL;
 
-<<<<<<< HEAD
-		if (src_addr) {
-			if ((fid_ec->domain->reserved_tag_bits & PSMX_NONMATCH_BIT) &&
-				psm_status.msg_tag & PSMX_NONMATCH_BIT) {
-				err = psmx_epid_to_epaddr(
-					fid_ec->domain->psm_ep,
-					psm_status.msg_tag & ~PSMX_NONMATCH_BIT,
-					src_addr);
-			}
-		}
-		return 1;
-	} else if (err == PSM_MQ_NO_COMPLETIONS) {
-		if (!fid_ec->queue_priority) {
-			ece = psmx_ec_dequeue_entry(fid_ec);
-			if (ece) {
-				*(struct fi_ec_tagged_entry *)buf = *ece;
-				psmx_ec_free_entry(fid_ec, ece);
-				return 1;
-			}
-		}
-		return 0;
-	} else {
-		return -1;
-=======
 	event = psmx_ec_dequeue_event(fid_ec);
 	if (event) {
 		if (event->format == fid_ec->format) {
@@ -520,7 +398,6 @@
 			fid_ec->pending_error = event;
 			return -FI_EAVAIL;
 		}
->>>>>>> 18af96c9
 	}
 
 	return 0;
@@ -590,10 +467,7 @@
 static int psmx_ec_bind(fid_t fid, struct fi_resource *fids, int nfids)
 {
 	struct fi_resource ress;
-<<<<<<< HEAD
-=======
 	int err;
->>>>>>> 18af96c9
 	int i;
 
 	for (i=0; i<nfids; i++) {
@@ -601,23 +475,16 @@
 			return -EINVAL;
 		switch (fids[i].fid->fclass) {
 		case FID_CLASS_EP:
-<<<<<<< HEAD
-=======
 		case FID_CLASS_MR:
->>>>>>> 18af96c9
 			if (!fids[i].fid->ops || !fids[i].fid->ops->bind)
 				return -EINVAL;
 			ress.fid = fid;
 			ress.flags = fids[i].flags;
-<<<<<<< HEAD
-			return fids[i].fid->ops->bind(fids[i].fid, &ress, 1);
-=======
 			err = fids[i].fid->ops->bind(fids[i].fid, &ress, 1);
 			if (err)
 				return err;
 			break;
 
->>>>>>> 18af96c9
 		default:
 			return -ENOSYS;
 		}
