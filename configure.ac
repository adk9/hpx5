# Copyright (c) 2013, Trustees of Indiana University 
# All rights reserved.

# This software may be modified and distributed under the terms of
# the BSD license.  See the COPYING file for details.

# This software was created at the Indiana University Center for
# Research in Extreme Scale Technologies (CREST).

AC_PREREQ([2.63])
AC_INIT([hpx], [5.0.0a1], [hpx@indiana.edu])
CLEANFILES="*~ .\#* .gdb_history"
AC_SUBST(CLEANFILES)

AC_CONFIG_SRCDIR([include/hpx.h])
AC_CONFIG_HEADERS([include/config.h])
AC_CONFIG_AUX_DIR([config])
AC_CONFIG_MACRO_DIR([config])
AC_USE_SYSTEM_EXTENSIONS
AC_CANONICAL_HOST
AM_INIT_AUTOMAKE([1.9 dist-bzip2 subdir-objects foreign tar-ustar -Wall -Werror])
m4_ifdef([AM_PROG_AR], [AM_PROG_AR])
m4_ifdef([AM_SILENT_RULES], [AM_SILENT_RULES([yes])])
LT_PREREQ([2.2.6])
LT_INIT

AC_LANG([C])

# Checks for programs.
AC_PROG_CC([icc gcc])
AC_PROG_INSTALL
AC_PROG_LIBTOOL
AM_PROG_CC_C_O
AM_PROG_AS

#AS_IF([test "x$CC" = "icc"], [CFLAGS += "-no-gcc"])

AC_CHECK_LIB([m], [pow])
AC_CHECK_LIB([pthread], [pthread_self])

# Checks for header files.
AC_CHECK_HEADERS([limits.h mach/mach.h stdbool.h stdint.h stdlib.h string.h unistd.h])

# Checks for typedefs, structures, and compiler characteristics.
#AC_CHECK_HEADER_STDBOOL
AC_C_INLINE
AC_TYPE_INT16_T
AC_TYPE_INT32_T
AC_TYPE_INT64_T
AC_TYPE_INT8_T
AC_TYPE_SIZE_T
AC_TYPE_UINT16_T
AC_TYPE_UINT32_T
AC_TYPE_UINT64_T
AC_TYPE_UINT8_T
AC_C_CONST
AC_TYPE_PID_T

# Checks for library functions.
AC_FUNC_FORK
AC_FUNC_MALLOC
AC_FUNC_MMAP
AC_FUNC_REALLOC
AC_FUNC_STRERROR_R
AC_CHECK_FUNCS([clock_gettime memset pow])

dnl Allow users to build libitm with warnings treated as errors (disabled by
dnl default). 
AC_ARG_ENABLE([pedantic],
    AS_HELP_STRING([--enable-pedantic], [Enable -pedantic @<:@default=yes@:>@]),
    [],
    [enable_pedantic=yes])
AS_IF([test "x$enable_pedantic" != xno], AC_SUBST([HPX_PEDANTIC], [-pedantic]))

dnl Allow users to build libitm with warnings treated as errors (disabled by
dnl default). 
AC_ARG_ENABLE([wall],
    AS_HELP_STRING([--enable-wall], [Enable -Wall @<:@default=yes@:>@]),
    [],
    [enable_wall=yes])
AS_IF([test "x$enable_wall" != xno], AC_SUBST([HPX_W_ALL], [-Wall]))

dnl Allow users to build libitm with warnings treated as errors (disabled by
dnl default). 
AC_ARG_ENABLE([werror],
    AS_HELP_STRING([--enable-werror], [Enable -Werror @<:@default=yes@:>@]),
    [],
    [enable_werror=yes])
AS_IF([test "x$enable_werror" != xno], AC_SUBST([HPX_W_ERROR], [-Werror]))

dnl Allow users to build libitm with link-time-optimization.
AC_ARG_ENABLE([lto],
    AS_HELP_STRING([--enable-lto],
                   [Enable link-time optimization @<:@default=no@:>@]),
    [],
    [enable_lto=no])
AS_IF([test "x$enable_lto" != xno], AC_SUBST([HPX_F_LTO], [-flto]))

dnl Use md5 from libcrypto to hash action string keys
AC_ARG_WITH([openssl],
    AS_HELP_STRING([--with-openssl],
                   [Build with openssl for string hashing @<:@default=yes@:>@]),
    [],
    [use_openssl=yes])
AS_IF([test "x$use_openssl" != xno], [
  PKG_CHECK_MODULES([OPENSSL], [openssl])
  AC_DEFINE([WITH_OPENSSL], [], [Enable openssl for string hashing])
  AC_SUBST(OPENSSL_CFLAGS)
  AC_SUBST(OPENSSL_LIBS)
])

AC_SUBST(PAPI_CFLAGS)
AC_SUBST(PAPI_LIBS)

# Check for PAPI measurement support.
AC_ARG_WITH([papi],
    [AS_HELP_STRING([--with-papi],
                    [Build with PAPI measurement support @<:@default=no@:>@])],
    [],
    [use_papi=no])
AS_IF([test "x$use_papi" != xno], [
  PKG_CHECK_MODULES([PAPI], [papi])
  AC_DEFINE([WITH_PAPI], [], [Enable PAPI measurement support])
  AC_SUBST(PAPI_CFLAGS)
  AC_SUBST(PAPI_LIBS)
])

# Check for HWLOC.
AC_ARG_WITH([hwloc],
     [AS_HELP_STRING([--with-hwloc],
                     [Build with HWLOC support @<:@default=no@:>@])],
     [],
     [use_hwloc=no])
AS_IF([test "x$use_hwloc" != xno], [
  PKG_CHECK_MODULES([HWLOC], [hwloc])
  AC_DEFINE([WITH_HWLOC], [], [Enable HWLOC support])
  AC_SUBST(HWLOC_CFLAGS)
  AC_SUBST(HWLOC_LIBS)
])

# Check for TCMALLOC.
AC_ARG_WITH([tcmalloc],
    [AS_HELP_STRING([--with-tcmalloc],
                    [Build with TCMALLOC support @<:@default=no@:>@])],
    [],
    [use_tcmalloc=no])
AS_IF([test "x$use_tcmalloc" != xno], [
  PKG_CHECK_MODULES([TCMALLOC], [libtcmalloc])
  AC_DEFINE([WITH_TCMALLOC], [], [Enable TCMALLOC support])
  AC_SUBST(TCMALLOC_CFLAGS)
  AC_SUBST(TCMALLOC_LIBS)
])

# Check for MPI
AC_ARG_WITH([mpi],
    [AS_HELP_STRING([--with-mpi[[=PKGS]]],
                    [Build with MPI support @<:@default=yes@:>@])],
    [],
    [with_mpi=yes])
AS_IF([test "x$with_mpi" != xno],
      [AC_DEFINE([WITH_MPI], [], [Enable MPI support])
       AC_MSG_NOTICE([asking for mpi $with_mpi])
       AS_IF([test "x$with_mpi" != xyes],
             [PKG_CHECK_MODULES([MPI], $with_mpi)
              AC_SUBST(MPI_CFLAGS)
              AC_SUBST(MPI_LIBS)])])

# Check for PHOTON
AC_ARG_WITH([photon],
    [AS_HELP_STRING([--with-photon],
                    [Build with Photon support @<:@default=no@:>@])],
    [],
    [use_photon=no])
AS_IF([test "x$use_photon" != xno], [
  AC_DEFINE([WITH_PHOTON], [], [Enable Photon support])
])

# Check for check (and disable test-suite if not found).
PKG_CHECK_MODULES([CHECK], [ check >= 0.9.4 ], [
  AC_DEFINE([WITH_TESTSUITE], [], [Enable test suite])
  AM_CONDITIONAL([WITH_TESTSUITE], true)
  AC_SUBST(CHECK, [check])
  AC_SUBST(CHECK_CFLAGS)
  AC_SUBST(CHECK_LIBS)], [
  AC_MSG_WARN([Check not found. Install Check to enable the test-suite.])
  AM_CONDITIONAL([WITH_TESTSUITE], false)])

AM_COND_IF([WITH_TESTSUITE], [AC_CONFIG_FILES([tests/Makefile])])

# Check for doxygen (to build the documentation).
AC_CHECK_PROGS([DOXYGEN], [doxygen])
if test -z "$DOXYGEN";
  then AC_MSG_WARN([Doxygen not found. Install Doxygen to build the documentation.])
fi

<<<<<<< HEAD
=======
AM_CONDITIONAL([CPU_X86_64], [test "x$host_cpu" = xx86_64])
AM_CONDITIONAL([PLATFORM_LINUX], [test "x$host_os" = xlinux-gnu])
AM_CONDITIONAL([HAVE_PAPI], [test "x$use_papi" = xyes])
AM_CONDITIONAL([HAVE_HWLOC], [test "x$use_hwloc" = xyes])
AM_CONDITIONAL([HAVE_TCMALLOC], [test "x$use_tcmalloc" = xyes])
AM_CONDITIONAL([HAVE_MPI], [test "x$use_mpi" = xyes])
AM_CONDITIONAL([HAVE_PHOTON], [test "x$use_photon" = xyes])
AM_CONDITIONAL([HAVE_NETWORK], [test "x$use_mpi" = xyes -o "x$use_photon" = xyes]) # TODO: make this robust

AM_CONDITIONAL([WITH_TESTSUITE], [test -n "$CHECK"])
#dnl AM_CONF_IF macro is too recent for Cray
#AM_COND_IF([WITH_TESTSUITE],
#       [AC_CONFIG_FILES([tests/Makefile])])
if test -n "$CHECK"; then
   AC_CONFIG_FILES([tests/Makefile])
fi
AC_SUBST(WITH_TESTSUITE)
 
>>>>>>> 5986bfe2
AM_CONDITIONAL([WITH_DOCS], [test -n "$DOXYGEN"])
#AM_COND_IF([WITH_DOCS],
#       [AC_CONFIG_FILES([docs/Doxyfile
#                         docs/Makefile])])
if test -n "$DOXYGEN"; then
   AC_CONFIG_FILES([docs/Doxyfile docs/Makefile])
fi
AC_SUBST(WITH_DOCS)

AM_CONDITIONAL([CPU_X86_64], [test "x$host_cpu" = xx86_64])
AM_CONDITIONAL([PLATFORM_LINUX], [test "x$host_os" = xlinux-gnu])
AM_CONDITIONAL([HAVE_PAPI], [test "x$use_papi" != xno])
AM_CONDITIONAL([HAVE_HWLOC], [test "x$use_hwloc" != xno])
AM_CONDITIONAL([HAVE_TCMALLOC], [test "x$use_tcmalloc" != xno])
AM_CONDITIONAL([HAVE_MPI], [test "x$with_mpi" != xno])
AM_CONDITIONAL([HAVE_PHOTON], [test "x$use_photon" != xno])
AM_CONDITIONAL([HAVE_NETWORK], [test "x$with_mpi" != xno -o "x$use_photon" != xno]) # TODO: make this robust

AC_CONFIG_FILES([
  Makefile
  src/Makefile
  include/Makefile
  examples/Makefile
  examples/hpx/Makefile	
  examples/thread/Makefile
  examples/network/Makefile
])
AC_OUTPUT

AS_IF([test -n "$DOXYGEN"],
      [doc_string="yes"],
      [doc_string="no"])
AS_IF([test -n "$CHECK"],
      [test_string="yes"],
      [test_string="no"])
AS_IF([test "x$use_papi" != xno],
      [papi_string="yes"],
      [papi_string="no"])
AS_IF([test "x$use_hwloc" != xno],
      [hwloc_string="yes"],
      [hwloc_string="no"])
AS_IF([test "x$use_tcmalloc" != xno],
      [tcmalloc_string="yes"],
      [tcmalloc_string="no"])
AS_IF([test "x$with_mpi" != xno],
      [networks_string="$networks_string MPI"],
      [])
AS_IF([test "x$use_photon" != xno],
      [networks_string="$networks_string Photon"],
      [])
AS_IF([test "x$use_openssl" != xno],
      [openssl_string="OpenSSL libcrypto"],
      [openssl_string="builtin"])

echo ""
echo "================================================"
echo " HPX Build Configuration"
echo "================================================"
echo "               Host CPU : $host_cpu"
echo "                Host OS : $host_os"
echo "         String Hashing : $openssl_string"
echo "               Networks : $networks_string"
echo "              Profiling : $papi_string (PAPI)"
echo "     Topology Awareness : $hwloc_string (HWLOC)"
echo "  Thread-Caching Malloc : $tcmalloc_string (TCMALLOC)"
echo "          Documentation : $doc_string"
echo "             Test Suite : $test_string"
echo "================================================"
<|MERGE_RESOLUTION|>--- conflicted
+++ resolved
@@ -185,35 +185,19 @@
   AC_MSG_WARN([Check not found. Install Check to enable the test-suite.])
   AM_CONDITIONAL([WITH_TESTSUITE], false)])
 
-AM_COND_IF([WITH_TESTSUITE], [AC_CONFIG_FILES([tests/Makefile])])
-
-# Check for doxygen (to build the documentation).
-AC_CHECK_PROGS([DOXYGEN], [doxygen])
-if test -z "$DOXYGEN";
-  then AC_MSG_WARN([Doxygen not found. Install Doxygen to build the documentation.])
-fi
-
-<<<<<<< HEAD
-=======
-AM_CONDITIONAL([CPU_X86_64], [test "x$host_cpu" = xx86_64])
-AM_CONDITIONAL([PLATFORM_LINUX], [test "x$host_os" = xlinux-gnu])
-AM_CONDITIONAL([HAVE_PAPI], [test "x$use_papi" = xyes])
-AM_CONDITIONAL([HAVE_HWLOC], [test "x$use_hwloc" = xyes])
-AM_CONDITIONAL([HAVE_TCMALLOC], [test "x$use_tcmalloc" = xyes])
-AM_CONDITIONAL([HAVE_MPI], [test "x$use_mpi" = xyes])
-AM_CONDITIONAL([HAVE_PHOTON], [test "x$use_photon" = xyes])
-AM_CONDITIONAL([HAVE_NETWORK], [test "x$use_mpi" = xyes -o "x$use_photon" = xyes]) # TODO: make this robust
-
-AM_CONDITIONAL([WITH_TESTSUITE], [test -n "$CHECK"])
 #dnl AM_CONF_IF macro is too recent for Cray
 #AM_COND_IF([WITH_TESTSUITE],
 #       [AC_CONFIG_FILES([tests/Makefile])])
 if test -n "$CHECK"; then
    AC_CONFIG_FILES([tests/Makefile])
 fi
-AC_SUBST(WITH_TESTSUITE)
- 
->>>>>>> 5986bfe2
+
+# Check for doxygen (to build the documentation).
+AC_CHECK_PROGS([DOXYGEN], [doxygen])
+if test -z "$DOXYGEN";
+  then AC_MSG_WARN([Doxygen not found. Install Doxygen to build the documentation.])
+fi
+
 AM_CONDITIONAL([WITH_DOCS], [test -n "$DOXYGEN"])
 #AM_COND_IF([WITH_DOCS],
 #       [AC_CONFIG_FILES([docs/Doxyfile
