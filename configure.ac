--- conflicted
+++ resolved
@@ -305,11 +305,7 @@
 echo "               Host CPU : $host_cpu"
 echo "                Host OS : $host_os"
 echo "               Networks : $networks"
-<<<<<<< HEAD
 echo "               jemalloc : $enable_jemalloc"
-echo "              hugetlbfs : $with_hugetlbfs"
-=======
->>>>>>> c1e6b0ed
 echo "              Profiling : $with_papi"
 echo "     Topology Awareness : $with_hwloc"
 echo "          Documentation : $enable_docs"
