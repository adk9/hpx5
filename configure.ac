# Copyright (c) 2013, Trustees of Indiana University 
# All rights reserved.

# This software may be modified and distributed under the terms of
# the BSD license.  See the COPYING file for details.

# This software was created at the Indiana University Center for
# Research in Extreme Scale Technologies (CREST).

AC_PREREQ([2.63])
AC_INIT([hpx], [5.0.0a1], [hpx@indiana.edu])
CLEANFILES="*~ .\#* .gdb_history"
AC_SUBST(CLEANFILES)

AC_CONFIG_SRCDIR([include/hpx/list.h])
AC_CONFIG_HEADERS([include/config.h])
AC_CONFIG_AUX_DIR([config])
AC_CONFIG_MACRO_DIR([config])
AC_USE_SYSTEM_EXTENSIONS
AC_CANONICAL_HOST
AM_INIT_AUTOMAKE([1.9 dist-bzip2 subdir-objects foreign tar-ustar parallel-tests -Wall -Werror])
m4_ifdef([AM_PROG_AR], [AM_PROG_AR])
m4_ifdef([AM_SILENT_RULES], [AM_SILENT_RULES([yes])])
LT_PREREQ([2.2.6])
LT_INIT

AC_LANG([C])

# Checks for programs.
AC_PROG_CC([icc gcc])
AC_PROG_INSTALL
AC_PROG_LIBTOOL
AM_PROG_CC_C_O
AM_PROG_AS

#AS_IF([test "x$CC" = "icc"], [CFLAGS += "-no-gcc"])

AC_CHECK_LIB([m], [pow])
AC_CHECK_LIB([pthread], [pthread_self])

# Checks for header files.
AC_CHECK_HEADERS([limits.h mach/mach.h stdbool.h stdint.h stdlib.h string.h unistd.h])

# Checks for typedefs, structures, and compiler characteristics.
#AC_CHECK_HEADER_STDBOOL
AC_C_INLINE
AC_TYPE_INT16_T
AC_TYPE_INT32_T
AC_TYPE_INT64_T
AC_TYPE_INT8_T
AC_TYPE_SIZE_T
AC_TYPE_UINT16_T
AC_TYPE_UINT32_T
AC_TYPE_UINT64_T
AC_TYPE_UINT8_T
AC_C_CONST
AC_TYPE_PID_T

# Checks for library functions.
AC_FUNC_FORK
AC_FUNC_MALLOC
AC_FUNC_MMAP
AC_FUNC_REALLOC
AC_FUNC_STRERROR_R
AC_CHECK_FUNCS([clock_gettime memset pow])

AC_SUBST(PAPI_CFLAGS)
AC_SUBST(PAPI_LIBS)

# Check for PAPI measurement support.
AC_ARG_WITH([papi], AS_HELP_STRING([--with-papi], [Build with PAPI measurement support]), [use_papi=yes], [])
AS_IF([test "x$use_papi" = xyes], [
  PKG_CHECK_MODULES([PAPI], [papi])
  AC_DEFINE([WITH_PAPI], [], [Enable PAPI measurement support])
])

AC_SUBST(HWLOC_CFLAGS)
AC_SUBST(HWLOC_LIBS)

# Check for HWLOC.
AC_ARG_WITH([hwloc], AS_HELP_STRING([--with-hwloc], [Build with HWLOC support]), [use_hwloc=yes], [])
AS_IF([test "x$use_hwloc" = xyes], [
  PKG_CHECK_MODULES([HWLOC], [hwloc])
  AC_DEFINE([WITH_HWLOC], [], [Enable HWLOC support])
])

<<<<<<< HEAD
# Check for MPI
AC_ARG_WITH([mpi], AS_HELP_STRING([--with-mpi], [Build with MPI support]), [use_mpi=yes], [])
AS_IF([test "x$use_mpi" = xyes], [
  AC_DEFINE([WITH_MPI], [], [Enable MPI support])
])

# Check for PHOTON
AC_ARG_WITH([photon], AS_HELP_STRING([--with-photon], [Build with Photon support]), [use_photon=yes], [])
AS_IF([test "x$use_photon" = xyes], [
  AC_DEFINE([WITH_PHOTON], [], [Enable Photon support])
])

=======
AC_SUBST(TCMALLOC_CFLAGS)
AC_SUBST(TCMALLOC_LIBS)

# Check for TCMALLOC.
AC_ARG_WITH([tcmalloc], AS_HELP_STRING([--with-tcmalloc], [Build with TCMALLOC support]), [use_tcmalloc=yes], [])
AS_IF([test "x$use_tcmalloc" = xyes], [
  PKG_CHECK_MODULES([TCMALLOC], [libtcmalloc])
  AC_DEFINE([WITH_TCMALLOC], [], [Enable TCMALLOC support])
])

AC_SUBST(CHECK_CFLAGS)
AC_SUBST(CHECK_LIBS)

>>>>>>> 40179e15
# Check for check (and disable test-suite if not found).
AC_CHECK_LIB([check], [check_major_version], [CHECK=yes])
AS_IF([test -z "$CHECK"], [
  PKG_CHECK_MODULES([CHECK], [ check >= 0.9.4 ])
  AC_DEFINE([WITH_TESTSUITE], [], [Enable test suite])
])
if test -z "$CHECK";
  then AC_MSG_WARN([Check not found. Install Check to enable the test-suite.])
fi

# Check for doxygen (to build the documentation).
AC_CHECK_PROGS([DOXYGEN], [doxygen])
if test -z "$DOXYGEN";
  then AC_MSG_WARN([Doxygen not found. Install Doxygen to build the documentation.])
fi

AM_CONDITIONAL([CPU_X86_64], [test "x$host_cpu" = xx86_64])
AM_CONDITIONAL([PLATFORM_LINUX], [test "x$host_os" = xlinux-gnu])
AM_CONDITIONAL([HAVE_PAPI], [test "x$use_papi" = xyes])
AM_CONDITIONAL([HAVE_HWLOC], [test "x$use_hwloc" = xyes])
<<<<<<< HEAD
AM_CONDITIONAL([HAVE_MPI], [test "x$use_mpi" = xyes])
AM_CONDITIONAL([HAVE_PHOTON], [test "x$use_photon" = xyes])
=======
AM_CONDITIONAL([HAVE_TCMALLOC], [test "x$use_tcmalloc" = xyes])
>>>>>>> 40179e15

AM_CONDITIONAL([WITH_TESTSUITE], [test -n "$CHECK"])
AM_COND_IF([WITH_TESTSUITE],
	[AC_CONFIG_FILES([tests/Makefile])])
AC_SUBST(WITH_DOCS)

AM_CONDITIONAL([WITH_DOCS], [test -n "$DOXYGEN"])
AM_COND_IF([WITH_DOCS],
	[AC_CONFIG_FILES([docs/Doxyfile
			  docs/Makefile])])
AC_SUBST(WITH_DOCS)

AC_CONFIG_FILES([
  Makefile
  src/Makefile
  include/Makefile
  examples/Makefile
  examples/hpx/Makefile	
  examples/thread/Makefile
  examples/network/Makefile
])
AC_OUTPUT

AS_IF([test -n "$DOXYGEN"],
      [doc_string="yes"],
      [doc_string="no"])
AS_IF([test -n "$CHECK"],
      [test_string="yes"],
      [test_string="no"])
AS_IF([test "x$use_papi" = xyes],
      [papi_string="yes"],
      [papi_string="no"])
AS_IF([test "x$use_hwloc" = xyes],
      [hwloc_string="yes"],
      [hwloc_string="no"])
AS_IF([test "x$use_tcmalloc" = xyes],
      [tcmalloc_string="yes"],
      [tcmalloc_string="no"])

AS_IF([test "x$use_mpi" = xyes], [networks_string="$networks_string MPI"], [])
AS_IF([test "x$use_photon" = xyes], [networks_string="$networks_string Photon"], [])

echo ""
echo "================================================"
echo " HPX Build Configuration"
echo "================================================"
echo "               Host CPU : $host_cpu"
echo "                Host OS : $host_os"
echo "               Networks : $networks_string"
echo "              Profiling : $papi_string (PAPI)"
echo "     Topology Awareness : $hwloc_string (HWLOC)"
echo "  Thread-Caching Malloc : $tcmalloc_string (TCMALLOC)"
echo "          Documentation : $doc_string"
echo "             Test Suite : $test_string"
echo "================================================"
<|MERGE_RESOLUTION|>--- conflicted
+++ resolved
@@ -84,7 +84,17 @@
   AC_DEFINE([WITH_HWLOC], [], [Enable HWLOC support])
 ])
 
-<<<<<<< HEAD
+AC_SUBST(TCMALLOC_CFLAGS)
+AC_SUBST(TCMALLOC_LIBS)
+
+# Check for TCMALLOC.
+AC_ARG_WITH([tcmalloc], AS_HELP_STRING([--with-tcmalloc], [Build with TCMALLOC support]), [use_tcmalloc=yes], [])
+AS_IF([test "x$use_tcmalloc" = xyes], [
+  PKG_CHECK_MODULES([TCMALLOC], [libtcmalloc])
+  AC_DEFINE([WITH_TCMALLOC], [], [Enable TCMALLOC support])
+])
+
+
 # Check for MPI
 AC_ARG_WITH([mpi], AS_HELP_STRING([--with-mpi], [Build with MPI support]), [use_mpi=yes], [])
 AS_IF([test "x$use_mpi" = xyes], [
@@ -97,21 +107,9 @@
   AC_DEFINE([WITH_PHOTON], [], [Enable Photon support])
 ])
 
-=======
-AC_SUBST(TCMALLOC_CFLAGS)
-AC_SUBST(TCMALLOC_LIBS)
-
-# Check for TCMALLOC.
-AC_ARG_WITH([tcmalloc], AS_HELP_STRING([--with-tcmalloc], [Build with TCMALLOC support]), [use_tcmalloc=yes], [])
-AS_IF([test "x$use_tcmalloc" = xyes], [
-  PKG_CHECK_MODULES([TCMALLOC], [libtcmalloc])
-  AC_DEFINE([WITH_TCMALLOC], [], [Enable TCMALLOC support])
-])
-
 AC_SUBST(CHECK_CFLAGS)
 AC_SUBST(CHECK_LIBS)
 
->>>>>>> 40179e15
 # Check for check (and disable test-suite if not found).
 AC_CHECK_LIB([check], [check_major_version], [CHECK=yes])
 AS_IF([test -z "$CHECK"], [
@@ -132,12 +130,10 @@
 AM_CONDITIONAL([PLATFORM_LINUX], [test "x$host_os" = xlinux-gnu])
 AM_CONDITIONAL([HAVE_PAPI], [test "x$use_papi" = xyes])
 AM_CONDITIONAL([HAVE_HWLOC], [test "x$use_hwloc" = xyes])
-<<<<<<< HEAD
+AM_CONDITIONAL([HAVE_TCMALLOC], [test "x$use_tcmalloc" = xyes])
 AM_CONDITIONAL([HAVE_MPI], [test "x$use_mpi" = xyes])
 AM_CONDITIONAL([HAVE_PHOTON], [test "x$use_photon" = xyes])
-=======
-AM_CONDITIONAL([HAVE_TCMALLOC], [test "x$use_tcmalloc" = xyes])
->>>>>>> 40179e15
+AM_CONDITIONAL([HAVE_NETWORK], [test "x$use_mpi" = xyes -o "x$use_photon" = xyes]) # TODO: make this robust
 
 AM_CONDITIONAL([WITH_TESTSUITE], [test -n "$CHECK"])
 AM_COND_IF([WITH_TESTSUITE],
