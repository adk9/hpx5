# Copyright (c) 2013, Trustees of Indiana University 
# All rights reserved.

# This software may be modified and distributed under the terms of
# the BSD license.  See the COPYING file for details.

# This software was created at the Indiana University Center for
# Research in Extreme Scale Technologies (CREST).

AC_PREREQ([2.63])
AC_INIT([hpx], [5.0.0a1], [hpx@indiana.edu])
CLEANFILES="*~ .\#* .gdb_history"
AC_SUBST(CLEANFILES)

AC_CONFIG_SRCDIR([include/hpx.h])
AC_CONFIG_HEADERS([include/config.h])
AC_CONFIG_AUX_DIR([config])
AC_CONFIG_MACRO_DIR([config])
AC_USE_SYSTEM_EXTENSIONS
AC_CANONICAL_HOST
AM_INIT_AUTOMAKE([1.9 dist-bzip2 subdir-objects foreign tar-ustar -Wall -Werror])
m4_ifdef([AM_PROG_AR], [AM_PROG_AR])
m4_ifdef([AM_SILENT_RULES], [AM_SILENT_RULES([yes])])
LT_PREREQ([2.2.6])
LT_INIT

AC_LANG([C])

# Checks for programs.
AC_PROG_CC([icc gcc])
AC_PROG_INSTALL
AC_PROG_LIBTOOL
AM_PROG_CC_C_O
AM_PROG_AS

#AS_IF([test "x$CC" = "icc"], [CFLAGS += "-no-gcc"])

AC_CHECK_LIB([m], [pow])
AC_CHECK_LIB([pthread], [pthread_self])

# Checks for header files.
AC_CHECK_HEADERS([limits.h mach/mach.h stdbool.h stdint.h stdlib.h string.h unistd.h])

# Checks for typedefs, structures, and compiler characteristics.
#AC_CHECK_HEADER_STDBOOL
AC_C_INLINE
AC_TYPE_INT16_T
AC_TYPE_INT32_T
AC_TYPE_INT64_T
AC_TYPE_INT8_T
AC_TYPE_SIZE_T
AC_TYPE_UINT16_T
AC_TYPE_UINT32_T
AC_TYPE_UINT64_T
AC_TYPE_UINT8_T
AC_C_CONST
AC_TYPE_PID_T

# Checks for library functions.
AC_FUNC_FORK
AC_FUNC_MALLOC
AC_FUNC_MMAP
AC_FUNC_REALLOC
AC_FUNC_STRERROR_R
AC_CHECK_FUNCS([clock_gettime memset pow])

dnl Allow users to build libhpx with warnings treated as errors (disabled by
dnl default). 
AC_ARG_ENABLE([pedantic],
    [AS_HELP_STRING([--enable-pedantic],
        [Enable -pedantic @<:@default=yes@:>@])],
    [], [enable_pedantic=yes])
AS_IF([test "x$enable_pedantic" != xno], AC_SUBST([HPX_PEDANTIC], [-pedantic]))

dnl Allow users to build libhpx with warnings treated as errors (disabled by
dnl default). 
AC_ARG_ENABLE([wall],
    [AS_HELP_STRING([--enable-wall], [Enable -Wall @<:@default=yes@:>@])],
    [], [enable_wall=yes])
AS_IF([test "x$enable_wall" != xno], AC_SUBST([HPX_W_ALL], [-Wall]))

dnl Allow users to build libhpx with warnings treated as errors (disabled by
dnl default). 
AC_ARG_ENABLE([werror],
    [AS_HELP_STRING([--enable-werror], [Enable -Werror @<:@default=yes@:>@])],
    [], [enable_werror=yes])
AS_IF([test "x$enable_werror" != xno], AC_SUBST([HPX_W_ERROR], [-Werror]))

dnl Allow users to build libhpx with link-time-optimization.
AC_ARG_ENABLE([lto],
    [AS_HELP_STRING([--enable-lto],
        [Enable link-time optimization @<:@default=no@:>@])],
    [], [enable_lto=no])
AS_IF([test "x$enable_lto" != xno], AC_SUBST([HPX_F_LTO], [-flto]))

dnl Allow users to build libhpx with link-time-optimization.
AC_ARG_ENABLE([testsuite],
    [AS_HELP_STRING([--enable-testsuite],
        [Enable test suite (requires check) @<:@default=yes@:>@])],
    [], [enable_testsuite=yes])
    
dnl Use from libcrypto to hash action string keys
AC_ARG_WITH([libcrypto],
    [AS_HELP_STRING([--with-libcrypto],
         [Build with openssl's libcrypto for string hashing @<:@default=yes@:>@])],
    [], [with_libcrypto=yes])
AS_IF([test "x$with_libcrypto" != xno],
    [PKG_CHECK_MODULES([LIBCRYPTO], [libcrypto])
     AC_DEFINE([WITH_LIBCRYPTO], [], [Enable libcrypto for string hashing])
     AC_SUBST(LIBCRYPTO_PKG, [libcrypto])
     AC_SUBST(LIBCRYPTO_CFLAGS)
     AC_SUBST(LIBCRYPTO_LIBS)])
AM_CONDITIONAL([HAVE_LIBCRYPTO], [test "x$with_libcrypto" != xno])

# Check for PAPI measurement support.
AC_ARG_WITH([papi],
    [AS_HELP_STRING([--with-papi],
        [Build with PAPI measurement support @<:@default=no@:>@])],
    [], [with_papi=no])
AS_IF([test "x$with_papi" != xno],
    [PKG_CHECK_MODULES([PAPI], [papi])
     AC_DEFINE([WITH_PAPI], [], [Enable PAPI measurement support])
     AC_SUBST(PAPI_PKG, [papi])
     AC_SUBST(PAPI_CFLAGS)
     AC_SUBST(PAPI_LIBS)])

# Check for HWLOC.
AC_ARG_WITH([hwloc],
     [AS_HELP_STRING([--with-hwloc],
         [Build with HWLOC support @<:@default=no@:>@])],
     [], [with_hwloc=no])
AS_IF([test "x$with_hwloc" != xno],
    [PKG_CHECK_MODULES([HWLOC], [hwloc])
     AC_DEFINE([WITH_HWLOC], [], [Enable HWLOC support])
     AC_SUBST(HWLOC_PKG, [hwloc])
     AC_SUBST(HWLOC_CFLAGS)
     AC_SUBST(HWLOC_LIBS)])

# Check for TCMALLOC.
AC_ARG_WITH([tcmalloc],
    [AS_HELP_STRING([--with-tcmalloc],
        [Build with TCMALLOC support @<:@default=no@:>@])],
    [], [with_tcmalloc=no])
AS_IF([test "x$with_tcmalloc" != xno],
    [PKG_CHECK_MODULES([TCMALLOC], [libtcmalloc])
     AC_DEFINE([WITH_TCMALLOC], [], [Enable TCMALLOC support])
     AC_SUBST(TCMALLOC_PKG, [libtcmalloc])
     AC_SUBST(TCMALLOC_CFLAGS)
     AC_SUBST(TCMALLOC_LIBS)])

# Check for MPI
AC_ARG_WITH([mpi],
    [AS_HELP_STRING([--with-mpi[[=PKG]]],
        [Build with MPI support @<:@default=yes@:>@])],
    [], [with_mpi=yes])
AS_IF([test "x$with_mpi" != xno],
    [AC_DEFINE([WITH_MPI], [], [Enable MPI support])
     AS_IF([test "x$with_mpi" != xyes],
         [PKG_CHECK_MODULES([MPI], $with_mpi)
          AC_SUBST(MPI_PKG, [$with_mpi])
          AC_SUBST(MPI_CFLAGS)
          AC_SUBST(MPI_LIBS)])])
              
# Check for PHOTON
AC_ARG_WITH([photon],
    [AS_HELP_STRING([--with-photon],
        [Build with Photon support @<:@default=no@:>@])],
    [], [with_photon=no])
AS_IF([test "x$with_photon" != xno],
    [AC_DEFINE([WITH_PHOTON], [], [Enable Photon support])
     AC_SUBST([PHOTON_CFLAGS], [])
     AC_SUBST([PHOTON_LIBS], [-lphoton -libverbs -lrdmacm])])

# Check for check (and disable test-suite if not found).
<<<<<<< HEAD
PKG_CHECK_MODULES([CHECK], [ check >= 0.9.4 ], [
  AC_DEFINE([WITH_TESTSUITE], [], [Enable test suite])
  AM_CONDITIONAL([WITH_TESTSUITE], true)
  AC_SUBST(CHECK, [check])
  AC_SUBST(CHECK_CFLAGS)
  AC_SUBST(CHECK_LIBS)], [
  AC_MSG_WARN([Check not found. Install Check to enable the test-suite.])
  AM_CONDITIONAL([WITH_TESTSUITE], false)])

#dnl AM_CONF_IF macro is too recent for Cray
#AM_COND_IF([WITH_TESTSUITE],
#       [AC_CONFIG_FILES([tests/Makefile])])
if test -n "$CHECK"; then
   AC_CONFIG_FILES([tests/Makefile])
fi
=======
# Check for MPI
AC_ARG_WITH([check],
    [AS_HELP_STRING([--with-check[[=PKG]]],
        [Build with check unit testing @<:@default=yes@:>@])],
    [], [with_check=yes])
AS_IF([test "x$enable_testsuite" != xno],
    [AS_IF([test "x$with_check" != xno],
        [AS_IF([test "x$with_check" != xyes],
            [PKG_CHECK_MODULES([CHECK], [$with_check],
                [AC_DEFINE([ENABLE_TESTSUITE], [], [Enable test suite])
                 AM_CONDITIONAL([ENABLE_TESTSUITE], true)
                 AC_SUBST(CHECK_PKG, [$with_check])
                 AC_SUBST(CHECK_CFLAGS)
                 AC_SUBST(CHECK_LIBS)],
                [AC_MSG_WARN([Check not found. Install Check to enable the test-suite.])
                 AM_CONDITIONAL([ENABLE_TESTSUITE], false)])],
            [PKG_CHECK_MODULES([CHECK], [ check >= 0.9.4 ],
                [AC_DEFINE([ENABLE_TESTSUITE], [], [Enable test suite])
                 AM_CONDITIONAL([ENABLE_TESTSUITE], true)
                 AC_SUBST(CHECK_PKG, [check])
                 AC_SUBST(CHECK_CFLAGS)
                 AC_SUBST(CHECK_LIBS)],
                [AC_MSG_WARN([Check not found. Install Check to enable the test-suite.])
                 AM_CONDITIONAL([ENABLE_TESTSUITE], false)])])])])
AM_COND_IF([ENABLE_TESTSUITE],
    [AC_CONFIG_FILES([tests/Makefile]) test_string="yes"],
    [test_string="no"])
>>>>>>> 0c36ee02

# Check for doxygen (to build the documentation).
AC_ARG_WITH([doxygen],
    [AS_HELP_STRING([--with-doxygen[[=PKG]]],
        [Use doxygen to build documentation @<:@default=no@:>@])],
    [], [with_doxygen=no])
    
AS_IF([test "x$with_doxygen" != xno],
    [AS_IF([test "x$with_doxygen" != xyes],
        [PKG_CHECK_MODULES([DOXYGEN], [$with_doxygen],
            [AM_CONDITIONAL([WITH_DOXYGEN], true)
             AM_CONDITIONAL([ENABLE_DOCS], true)
             AC_DEFINE([ENABLE_DOCS], [], [Enable source documentation])],
            [AM_CONDITIONAL([ENABLE_DOCS], false)
             AM_CONDITIONAL([WITH_DOXYGEN], false)
             AC_MSG_WARN([Doxygen not found, disabling source documentation build.])])],
        [AC_CHECK_PROGS([DOXYGEN], [doxygen])
         AS_IF([test -z "$DOXYGEN"],
             [AM_CONDITIONAL([ENABLE_DOCS], false)
              AM_CONDITIONAL([WITH_DOXYGEN], false)
              AC_MSG_WARN([Doxygen not found, disabling source documentation build.])],
             [AM_CONDITIONAL([WITH_DOXYGEN], true)
              AM_CONDITIONAL([ENABLE_DOCS], true)
              AC_DEFINE([ENABLE_DOCS], [], [Enable source documentation])])])],
    [AM_CONDITIONAL([ENABLE_DOCS], false)
     AM_CONDITIONAL([WITH_DOXYGEN], false)])
AM_COND_IF([WITH_DOXYGEN],
    [AC_CONFIG_FILES([docs/Doxyfile docs/Makefile]) doc_string="yes"],
    [doc_string="no"])
AC_SUBST(WITH_DOXYGEN)

<<<<<<< HEAD
AM_CONDITIONAL([WITH_DOCS], [test -n "$DOXYGEN"])
#AM_COND_IF([WITH_DOCS],
#       [AC_CONFIG_FILES([docs/Doxyfile
#                         docs/Makefile])])
if test -n "$DOXYGEN"; then
   AC_CONFIG_FILES([docs/Doxyfile docs/Makefile])
fi
AC_SUBST(WITH_DOCS)
=======
dnl Defines the libs required by the platform, when it's linux
AS_IF([test "x$host_os" = xlinux-gnu], [AC_SUBST([PLATFORM_LIBS], [-lrt])])
>>>>>>> 0c36ee02

AM_CONDITIONAL([CPU_X86_64], [test "x$host_cpu" = xx86_64])
AM_CONDITIONAL([PLATFORM_LINUX], [test "x$host_os" = xlinux-gnu])
AM_CONDITIONAL([HAVE_PAPI], [test "x$with_papi" != xno])
AM_CONDITIONAL([HAVE_HWLOC], [test "x$with_hwloc" != xno])
AM_CONDITIONAL([HAVE_TCMALLOC], [test "x$with_tcmalloc" != xno])
AM_CONDITIONAL([HAVE_MPI], [test "x$with_mpi" != xno])
AM_CONDITIONAL([HAVE_PHOTON], [test "x$with_photon" != xno])
AM_CONDITIONAL([HAVE_NETWORK], [test "x$with_mpi" != xno -o "x$with_photon" != xno]) # TODO: make this robust

AC_CONFIG_FILES([
  Makefile
  src/Makefile
  include/Makefile
  examples/Makefile
  examples/hpx/Makefile	
  examples/thread/Makefile
  examples/network/Makefile
])
AC_OUTPUT

AS_IF([test "x$with_papi" != xno],
      [papi_string="yes"],
      [papi_string="no"])
AS_IF([test "x$with_hwloc" != xno],
      [hwloc_string="yes"],
      [hwloc_string="no"])
AS_IF([test "x$with_tcmalloc" != xno],
      [tcmalloc_string="yes"],
      [tcmalloc_string="no"])
AS_IF([test "x$with_mpi" != xno],
      [networks_string="$networks_string MPI"],
      [])
AS_IF([test "x$with_photon" != xno],
      [networks_string="$networks_string Photon"],
      [])
AS_IF([test "x$with_libcrypto" != xno],
      [hashstr_string="external (libcrypto)"],
      [hashstr_string="builtin"])

echo ""
echo "================================================"
echo " HPX Build Configuration"
echo "================================================"
echo "               Host CPU : $host_cpu"
echo "                Host OS : $host_os"
echo "         String Hashing : $hashstr_string"
echo "               Networks : $networks_string"
echo "              Profiling : $papi_string (PAPI)"
echo "     Topology Awareness : $hwloc_string (HWLOC)"
echo "  Thread-Caching Malloc : $tcmalloc_string (TCMALLOC)"
echo "          Documentation : $doc_string"
echo "             Test Suite : $test_string"
echo "================================================"
<|MERGE_RESOLUTION|>--- conflicted
+++ resolved
@@ -169,27 +169,9 @@
 AS_IF([test "x$with_photon" != xno],
     [AC_DEFINE([WITH_PHOTON], [], [Enable Photon support])
      AC_SUBST([PHOTON_CFLAGS], [])
-     AC_SUBST([PHOTON_LIBS], [-lphoton -libverbs -lrdmacm])])
+     AC_SUBST([PHOTON_LIBS], '-lphoton -libverbs -lrdmacm')])
 
 # Check for check (and disable test-suite if not found).
-<<<<<<< HEAD
-PKG_CHECK_MODULES([CHECK], [ check >= 0.9.4 ], [
-  AC_DEFINE([WITH_TESTSUITE], [], [Enable test suite])
-  AM_CONDITIONAL([WITH_TESTSUITE], true)
-  AC_SUBST(CHECK, [check])
-  AC_SUBST(CHECK_CFLAGS)
-  AC_SUBST(CHECK_LIBS)], [
-  AC_MSG_WARN([Check not found. Install Check to enable the test-suite.])
-  AM_CONDITIONAL([WITH_TESTSUITE], false)])
-
-#dnl AM_CONF_IF macro is too recent for Cray
-#AM_COND_IF([WITH_TESTSUITE],
-#       [AC_CONFIG_FILES([tests/Makefile])])
-if test -n "$CHECK"; then
-   AC_CONFIG_FILES([tests/Makefile])
-fi
-=======
-# Check for MPI
 AC_ARG_WITH([check],
     [AS_HELP_STRING([--with-check[[=PKG]]],
         [Build with check unit testing @<:@default=yes@:>@])],
@@ -213,10 +195,16 @@
                  AC_SUBST(CHECK_LIBS)],
                 [AC_MSG_WARN([Check not found. Install Check to enable the test-suite.])
                  AM_CONDITIONAL([ENABLE_TESTSUITE], false)])])])])
-AM_COND_IF([ENABLE_TESTSUITE],
-    [AC_CONFIG_FILES([tests/Makefile]) test_string="yes"],
-    [test_string="no"])
->>>>>>> 0c36ee02
+#dnl AM_CONF_IF macro is too recent for Cray
+#AM_COND_IF([ENABLE_TESTSUITE],
+#    [AC_CONFIG_FILES([tests/Makefile]) test_string="yes"],
+#    [test_string="no"])
+if test -n "$CHECK"; then
+   AC_CONFIG_FILES([tests/Makefile])
+   test_string="yes"
+else
+   test_string="no"
+fi
 
 # Check for doxygen (to build the documentation).
 AC_ARG_WITH([doxygen],
@@ -243,24 +231,18 @@
               AC_DEFINE([ENABLE_DOCS], [], [Enable source documentation])])])],
     [AM_CONDITIONAL([ENABLE_DOCS], false)
      AM_CONDITIONAL([WITH_DOXYGEN], false)])
-AM_COND_IF([WITH_DOXYGEN],
-    [AC_CONFIG_FILES([docs/Doxyfile docs/Makefile]) doc_string="yes"],
-    [doc_string="no"])
-AC_SUBST(WITH_DOXYGEN)
-
-<<<<<<< HEAD
-AM_CONDITIONAL([WITH_DOCS], [test -n "$DOXYGEN"])
-#AM_COND_IF([WITH_DOCS],
-#       [AC_CONFIG_FILES([docs/Doxyfile
-#                         docs/Makefile])])
+AM_CONDITIONAL([ENABLE_DOCS], [test -n "$DOXYGEN"])
+
+AC_SUBST(ENABLE_DOCS)
 if test -n "$DOXYGEN"; then
    AC_CONFIG_FILES([docs/Doxyfile docs/Makefile])
+   doc_string=yes
+else
+   doc_string=no
 fi
-AC_SUBST(WITH_DOCS)
-=======
+
 dnl Defines the libs required by the platform, when it's linux
 AS_IF([test "x$host_os" = xlinux-gnu], [AC_SUBST([PLATFORM_LIBS], [-lrt])])
->>>>>>> 0c36ee02
 
 AM_CONDITIONAL([CPU_X86_64], [test "x$host_cpu" = xx86_64])
 AM_CONDITIONAL([PLATFORM_LINUX], [test "x$host_os" = xlinux-gnu])
