# Copyright (c) 2013, Trustees of Indiana University 
# All rights reserved.

# This software may be modified and distributed under the terms of
# the BSD license.  See the COPYING file for details.

# This software was created at the Indiana University Center for
# Research in Extreme Scale Technologies (CREST).

AC_PREREQ([2.63])
AC_INIT([hpx], [5.0.0a1], [hpx@indiana.edu])
CLEANFILES="*~ .\#*"
AC_SUBST(CLEANFILES)

AC_CONFIG_SRCDIR([include/hpx.h])
AC_CONFIG_HEADERS([include/config.h])
AC_CONFIG_AUX_DIR([config])
AC_CONFIG_MACRO_DIR([config])
AC_USE_SYSTEM_EXTENSIONS
AC_CANONICAL_HOST
AM_INIT_AUTOMAKE([1.9 dist-bzip2 subdir-objects foreign tar-ustar -Wall -Werror])
m4_ifdef([AM_PROG_AR], [AM_PROG_AR])
m4_ifdef([AM_SILENT_RULES], [AM_SILENT_RULES([yes])])
LT_PREREQ([2.2.6])
LT_INIT

AC_LANG([C])

# Checks for programs.
AC_PROG_CC
AC_PROG_INSTALL
AC_PROG_LIBTOOL
AM_PROG_CC_C_O
AM_PROG_AS

# NB: Don't check for anything that we're not actually prepared to deal with
#     in our source code. Add these commented-out checks later if we come up
#     with platform-independent code that actually requires the result of
#     these checks.

# ---------------------------------------------------------------------------
# --enable options
# ---------------------------------------------------------------------------
AC_ARG_ENABLE([pedantic],
  [AS_HELP_STRING([--enable-pedantic], [Enable -pedantic @<:@default=yes@:>@])],
  [], [enable_pedantic=yes])
AS_IF([test "x$enable_pedantic" != xno],
  [AC_SUBST([HPX_PEDANTIC], [-pedantic])])

AC_ARG_ENABLE([wall],
  [AS_HELP_STRING([--enable-wall], [Enable -Wall @<:@default=yes@:>@])],
  [], [enable_wall=yes])
AS_IF([test "x$enable_wall" != xno],
  [AC_SUBST([HPX_W_ALL], [-Wall])])

AC_ARG_ENABLE([werror],
  [AS_HELP_STRING([--enable-werror], [Enable -Werror @<:@default=yes@:>@])],
  [], [enable_werror=yes])
AS_IF([test "x$enable_werror" != xno],
  [AC_SUBST([HPX_W_ERROR], [-Werror])])

AC_ARG_ENABLE([debug],
  [AS_HELP_STRING([--enable-debug], [Enable debug code @<:@default=no@:>@])],
  [], [enable_debug=no])
AS_IF([test "x$enable_debug" != xno],
  [AC_DEFINE([ENABLE_DEBUG], [1], [Enable debugging stuff])])
    
AC_ARG_ENABLE([testsuite],
  [AS_HELP_STRING([--enable-testsuite], [Enable test suite (requires check) @<:@default=yes@:>@])],
  [], [enable_testsuite=yes])

# ---------------------------------------------------------------------------
# --with-options, see config/hpx_with_pkg.m4 for details
# ---------------------------------------------------------------------------
HPX_WITH_PKG([papi],[papi],[build with profiling],[no],[PAPI])
HPX_WITH_PKG([hwloc],[hwloc],[build with topology awareness],[no],[HWLOC])
HPX_WITH_PKG([tcmalloc],[tcmalloc],[build with explicit tcmalloc],[no],[TCMALLOC])
HPX_WITH_PKG([crypto],[libcrypto],[use libcrypto for string hashing],[no],[CRYPTO])
HPX_WITH_PKG([glib],[glib-2.0],[build with glib-2.0],[no],[GLIB])
HPX_WITH_PKG([pmi],[pmi],[build with support for PMI],[no],[PMI])

AC_CHECK_HEADER(pmi_cray_ext.h, [AC_DEFINE(HAVE_PMI_CRAY_EXT, [1])])

HPX_WITH_PKG([mpi],[ompi],[build with MPI bootstrap],[yes],[MPI])
HPX_WITH_PKG([photon],[photon],[build with Photon networking],[no],[PHOTON])
AS_IF([test "x$with_mpi" != xno -o "x$with_photon" != xno],
  [AC_DEFINE([HAVE_NETWORK], [1], [Enable networking support])])
    
HPX_WITH_PKG([check],[check],[build with check unit tests],[no],[CHECK])
AS_IF([test "x$enable_testsuite" != xno -a "x$with_check" != xno],
<<<<<<< HEAD
  [enable_tests=yes],[enable_tests=no])

=======
  [enable_tests=yes],
  [enable_tests=no])
    
>>>>>>> 66023ec4
AC_ARG_WITH([doxygen],
  [AS_HELP_STRING([--with-doxygen], [build documentation @<:@default=no@:>@])],
  [], [with_doxygen=yes])
AS_IF([test "x$with_doxygen" != xno],
  [AC_CHECK_PROGS([DOXYGEN], [doxygen])])
AS_IF([test "x$DOXYGEN" != x],
  [enable_docs=yes],
  [AC_MSG_WARN([Doxygen not found, disabling source documentation build.])
   enable_docs=no])

# ---------------------------------------------------------------------------
# Perform host-specific work here.
# ---------------------------------------------------------------------------
AS_CASE([$host_os],
    [linux*],   [AC_SUBST([PLATFORM_LIBS], [-lrt])
                 AC_DEFINE([_POSIX_C_SOURCE], [200809L], [Define the POSIX version])
                 l1d_linesize=`getconf LEVEL1_DCACHE_LINESIZE`
                 pagesize=`getconf PAGESIZE`],
    [darwin*],  [l1d_linesize=`sysctl -n hw.cachelinesize`
                 pagesize=`getconf PAGESIZE`],
    [solaris*], [l1d_linesize=`prtpicl -v -c cpu | \
                                     grep l1-dcache-line-size | uniq | \
                                     awk '{print $2}'`]
    [AC_MSG_WARN([Unexpected Host OS $host_os, using defaults])
     l1d_linesize=128
     pagesize=4096])

AC_DEFINE_UNQUOTED([HPX_CACHELINE_SIZE], [$l1d_linesize], [Cacheline size])
AC_DEFINE_UNQUOTED([HPX_PAGE_SIZE], [$pagesize], [OS Memory Page Size])
    
# -----------------------------------------------------------------------------
# Set automake conditionals for use in Makefile.am settings.
# -----------------------------------------------------------------------------
AM_CONDITIONAL([CPU_X86_64], [test "x$host_cpu" = xx86_64])
AM_CONDITIONAL([HAVE_NETWORK], [test "x$with_mpi" != xno -o "x$with_photon" != xno])
AM_CONDITIONAL([ENABLE_DOCS], [test "x$enable_docs" != xno])
AM_CONDITIONAL([ENABLE_TESTS], [test "x$enable_tests" != xno])

# -----------------------------------------------------------------------------
# Use autoconf to configure all of the Makefiles that need to be processed.
# -----------------------------------------------------------------------------
AC_CONFIG_FILES([
  Makefile
  libsync/Makefile
  src/Makefile
  src/libhpx.pc
  include/Makefile
  examples/Makefile
  examples/hpx/Makefile	
  examples/thread/Makefile
  examples/network/Makefile
])

AS_IF([test "x$enable_docs" != xno],
  [AC_CONFIG_FILES([docs/Doxyfile docs/Makefile])])
AS_IF([test "x$enable_tests" != xno],
  [AC_CONFIG_FILES([tests/Makefile])])
    
AC_OUTPUT

# ---------------------------------------------------------------------------
# Output a summary of the results.
# ---------------------------------------------------------------------------
AS_IF([test "x$with_mpi" != xno],
  [networks="MPI"],
  [])
AS_IF([test "x$with_photon" != xno],
  [networks="$networks Photon"],
  [])
AS_IF([test "x$with_crypto" != xno],
  [hashing="$with_crypto"],
  [])
AS_IF([test "x$with_glib" != xno],
  [hashing="$with_glib"],
  [])

echo ""
echo "================================================"
echo " HPX Build Configuration"
echo "================================================"
echo "               Host CPU : $host_cpu"
echo "                Host OS : $host_os"
echo "         String Hashing : $hashing"
echo "               Networks : $networks"
echo "              Profiling : $with_papi"
echo "     Topology Awareness : $with_hwloc"
echo "  Thread-Caching Malloc : $with_tcmalloc"
echo "          Documentation : $enable_docs"
echo "             Test Suite : $enable_tests"
echo "================================================"
<|MERGE_RESOLUTION|>--- conflicted
+++ resolved
@@ -88,14 +88,9 @@
     
 HPX_WITH_PKG([check],[check],[build with check unit tests],[no],[CHECK])
 AS_IF([test "x$enable_testsuite" != xno -a "x$with_check" != xno],
-<<<<<<< HEAD
-  [enable_tests=yes],[enable_tests=no])
-
-=======
   [enable_tests=yes],
   [enable_tests=no])
     
->>>>>>> 66023ec4
 AC_ARG_WITH([doxygen],
   [AS_HELP_STRING([--with-doxygen], [build documentation @<:@default=no@:>@])],
   [], [with_doxygen=yes])
