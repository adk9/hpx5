#include <stdio.h>
#include <stdlib.h>
#include <math.h>
#include <mpi.h>
#include <sys/time.h>
#include <time.h>
#include <unistd.h>
#include "test_cfg.h"

// @@ need a kernel that takes an integer input that varies the amount of
//    work that the kernel performs (ie. a loop index)

// @@ based upon this kernel function, we need to set the smallAmountOfWork
//    and maxWork values correctly

void do_kernel(int);
void photon_gettime_(double *);

double junk;

void kernel(int maxIter) {
  junk = 42;
  do_kernel(maxIter);
}

int estimateKernelSize(double time) {
  double dt;
  struct timeval tv1, tv2;

  gettimeofday(&tv1, NULL);
  kernel(10000);
  gettimeofday(&tv2, NULL);
  dt = (1000000.0*(double)(tv2.tv_sec-tv1.tv_sec) + (double)(tv2.tv_usec-tv1.tv_usec));

  return (int)((10000*time)/dt);
}

int main(int argc, char *argv[]) {
  uint32_t recvReq,sendReq;
  char *send,*recv;
  int rank,size,prev,next;
  int arraySize,workSize,maxSize,maxWork,smallAmountOfWork,trial;
  double kernel_start, kernel_end, total_start, total_end, overhead;
  MPI_Init(&argc,&argv);
  MPI_Comm_rank(MPI_COMM_WORLD,&rank);
  MPI_Comm_size(MPI_COMM_WORLD,&size);
  next = (rank+1) % size;
  prev = (size+rank-1) % size;
<<<<<<< HEAD
  
  cfg.nproc = size;
  cfg.address = rank;
  
=======

  struct photon_config_t cfg = {
    .meta_exch = PHOTON_EXCH_MPI,
    .nproc = size,
    .address = rank,
    .comm = MPI_COMM_WORLD,
    .use_forwarder = 0,
    .use_cma = 0,
    .use_ud = 1,
    .eth_dev = "roce0",
    .ib_dev = "mlx4_0",
    .ib_port = 1,
    .backend = "verbs"
  };

>>>>>>> 1e3b796d
  photon_init(&cfg);
  maxSize = 104857600; // 100 Mb
  smallAmountOfWork = estimateKernelSize(5000); // 5 milliseconds (i think)
  maxWork = estimateKernelSize(200000); // 20 seconds (i think)
  for (trial = 0; trial < 1; trial++) {
    for (arraySize = 1; arraySize <= maxSize; arraySize = arraySize*16) {
      send = (char*)malloc(arraySize*sizeof(char));
      recv = (char*)malloc(arraySize*sizeof(char));
      photon_register_buffer(send,arraySize);
      photon_register_buffer(recv,arraySize);
      for (workSize = maxWork; workSize > 1; workSize = workSize/16) {
        photon_gettime_(&total_start);
        photon_post_recv_buffer_rdma(prev,recv,arraySize,13,&recvReq);
        kernel(smallAmountOfWork);
        photon_wait_recv_buffer_rdma(next,13,&sendReq);
        photon_post_os_put(sendReq,next,send,arraySize,13,0);
        photon_send_FIN(sendReq,next);
        photon_gettime_(&kernel_start);
        kernel(workSize);
        photon_gettime_(&kernel_end);
        while(1) {
          int flag, type;
          struct photon_status_t stat;
          int tst = photon_test(recvReq, &flag, &type, &stat);
          if( tst < 0 ) {
            fprintf(stderr,"%d: An error occured in photon_test(recv)\n", rank);
            exit(-1);
          }
          else if( tst > 0 ) {
            fprintf(stderr,"%d: That shouldn't have happened in this code\n", rank);
            exit(0);
          }
          else {
            if( flag ) {
              fprintf(stderr,"%d: recv(%d, %d) completed successfully\n", rank, (int)stat.src_addr.global.proc_id, stat.tag);
              break;
            }
            else {
              //fprintf(stderr,"%d: Busy waiting for recv\n", rank);
              usleep(10*1000); // 1/100th of a second
            }
          }
        }
        while(1) {
          int flag, type;
          struct photon_status_t stat;
          int tst = photon_test(sendReq, &flag, &type, &stat);
          if( tst < 0 ) {
            fprintf(stderr,"%d: An error occured in photon_test(send)\n", rank);
            exit(-1);
          }
          else if( tst > 0 ) {
            fprintf(stderr,"%d: That shouldn't have happened in this code\n", rank);
            exit(0);
          }
          else {
            if( flag ) {
              fprintf(stderr,"%d: send(%d, %d) completed successfully\n", rank, (int)stat.src_addr.global.proc_id, stat.tag);
              break;
            }
            else {
              //fprintf(stderr,"%d: Busy waiting for send\n", rank);
              usleep(10*1000); // 1/100th of a second
            }
          }
        }
        photon_gettime_(&total_end);
        overhead = (total_end-total_start) - (kernel_end-kernel_start);
        if (rank == 0 )
          printf("%i,%i,%i,%f,%f,%f\n",trial,arraySize,workSize,(total_end-total_start),(kernel_end-kernel_start),overhead);
      }
      photon_unregister_buffer(send,arraySize);
      photon_unregister_buffer(recv,arraySize);
      free(send);
      free(recv);
    }
  }

  MPI_Barrier(MPI_COMM_WORLD);

  photon_finalize();
  MPI_Finalize();
  return 0;
}<|MERGE_RESOLUTION|>--- conflicted
+++ resolved
@@ -46,28 +46,10 @@
   MPI_Comm_size(MPI_COMM_WORLD,&size);
   next = (rank+1) % size;
   prev = (size+rank-1) % size;
-<<<<<<< HEAD
-  
+
   cfg.nproc = size;
   cfg.address = rank;
   
-=======
-
-  struct photon_config_t cfg = {
-    .meta_exch = PHOTON_EXCH_MPI,
-    .nproc = size,
-    .address = rank,
-    .comm = MPI_COMM_WORLD,
-    .use_forwarder = 0,
-    .use_cma = 0,
-    .use_ud = 1,
-    .eth_dev = "roce0",
-    .ib_dev = "mlx4_0",
-    .ib_port = 1,
-    .backend = "verbs"
-  };
-
->>>>>>> 1e3b796d
   photon_init(&cfg);
   maxSize = 104857600; // 100 Mb
   smallAmountOfWork = estimateKernelSize(5000); // 5 milliseconds (i think)
