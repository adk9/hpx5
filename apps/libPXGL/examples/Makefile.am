--- conflicted
+++ resolved
@@ -4,14 +4,9 @@
 
 sssp_SOURCES   = sssp.c
 
-<<<<<<< HEAD
 CC = tau_cc.sh
 
-sssp_CPPFLAGS  = -I$(top_srcdir)/include -I$(srcdir)/../include
-sssp_CPPFLAGS  += -I/u/jayaajay/tau-2.23.2b3/include
+sssp_CPPFLAGS  = -I$(top_srcdir)/include -I$(srcdir)/../include -DSSSP_64BIT
 
-=======
-sssp_CPPFLAGS  = -I$(top_srcdir)/include -I$(srcdir)/../include -DSSSP_64BIT
->>>>>>> ed21a827
 sssp_CFLAGS    = @HWLOC_CFLAGS@ @PAPI_CFLAGS@
 sssp_LDADD     = $(top_builddir)/apps/libPXGL/libpxgl.la