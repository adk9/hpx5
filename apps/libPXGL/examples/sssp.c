// =============================================================================
//  High Performance ParalleX Library (libhpx)
//
//  Copyright (c) 2013, Trustees of Indiana University,
//  All rights reserved.
//
//  This software may be modified and distributed under the terms of the BSD
//  license.  See the COPYING file for details.
//
//  This software was created at the Indiana University Center for Research in
//  Extreme Scale Technologies (CREST).
// =============================================================================

#include <unistd.h>
#include <stdlib.h>
#include <string.h>
#include <stdio.h>
#include <limits.h>
#include <inttypes.h>

#include "hpx/hpx.h"
#include "libpxgl.h"
#include "libsync/sync.h"
#include "libhpx/debug.h"

uint64_t active_count;
uint64_t inactive_count;

//#define VERBOSE 1

static void _usage(FILE *stream) {
  fprintf(stream, "Usage: sssp [options] <graph-file> <problem-file>\n"
          "\t-c, number of cores to run on\n"
          "\t-t, number of scheduler threads\n"
          "\t-T, select a transport by number (see hpx_config.h)\n"
          "\t-D, all localities wait for debugger\n"
          "\t-d, wait for debugger at specific locality\n"
          "\t-l, set logging level\n"
<<<<<<< HEAD
=======
          "\t-b, select allocator for PGAS heap (see hpx config)\n"
>>>>>>> 25e5b6a8
          "\t-s, set stack size\n"
          "\t-k, use and-lco-based terminaiton detection\n"
          "\t-p, set per-PE global heap size\n"
          "\t-r, set send/receive request limit\n"
          "\t-q, limit time for SSSP executions in seconds\n"
          "\t-a, instead resetting adj list between the runs, reallocate it\n"
          "\t-h, this help display\n");
}


static hpx_action_t _print_vertex_distance;
static int _print_vertex_distance_action(int *i)
{
  const hpx_addr_t target = hpx_thread_current_target();

  adj_list_vertex_t *vertex;
  if (!hpx_gas_try_pin(target, (void**)&vertex))
    return HPX_RESEND;

  printf("vertex: %d nbrs: %lu dist: %lu\n", *i, vertex->num_edges, vertex->distance);

  hpx_gas_unpin(target);
  return HPX_SUCCESS;
}


static hpx_action_t _print_vertex_distance_index;
static int _print_vertex_distance_index_action(int *i)
{
  const hpx_addr_t target = hpx_thread_current_target();

  hpx_addr_t *v;
  hpx_addr_t vertex;

  if (!hpx_gas_try_pin(target, (void**)&v))
    return HPX_RESEND;

  vertex = *v;
  hpx_gas_unpin(target);

  return hpx_call_sync(vertex, _print_vertex_distance, i, sizeof(*i), NULL, 0);
}


static int _read_dimacs_spec(char **filename, uint64_t *nproblems, uint64_t **problems) {
  FILE *f = fopen(*filename, "r");
  assert(f);

  char line[LINE_MAX];
  int count = 0;
  while (fgets(line, sizeof(line), f) != NULL) {
    switch (line[0]) {
      case 'c': continue;
      case 's':
        sscanf(&line[1], " %lu", &((*problems)[count++]));
        break;
      case 'p':
        sscanf(&line[1], " aux sp ss %" PRIu64, nproblems);
        *problems = malloc(*nproblems * sizeof(uint64_t));
        assert(*problems);
        break;
      default:
        fprintf(stderr, "invalid command specifier '%c' in problem file. skipping..\n", line[0]);
        continue;
    }
  }
  fclose(f);
  return 0;
}

// Arguments for the main SSSP action
typedef struct {
  char *filename;
  uint64_t nproblems;
  uint64_t *problems;
  char *prob_file;
  uint64_t time_limit;
  int realloc_adj_list;
} _sssp_args_t;

/* static hpx_action_t _get_sssp_stat; */
/* static int _get_sssp_stat_action(call_sssp_args_t* sargs) */
/* { */
/*   const hpx_addr_t target = hpx_thread_current_target(); */

/*   hpx_addr_t *sssp_stats; */
/*   if (!hpx_gas_try_pin(target, (void**)&sssp_stats)) */
/*     return HPX_RESEND; */

/*   sargs->sssp_stat = *sssp_stats; */
/*   hpx_gas_unpin(target); */

/*   return HPX_SUCCESS; */
/* } */

static hpx_action_t _print_sssp_stat;
static int _print_sssp_stat_action(_sssp_statistics *sssp_stat)
{
  const hpx_addr_t target = hpx_thread_current_target();
  _sssp_statistics *stat;
  if (!hpx_gas_try_pin(target, (void**)&stat))
    return HPX_RESEND;
  sssp_stat->useful_work  =  stat->useful_work;
  sssp_stat->useless_work =  stat->useless_work;
  sssp_stat->edge_traversal_count = stat->edge_traversal_count;
  hpx_thread_continue(sizeof(_sssp_statistics), sssp_stat);
  hpx_gas_unpin(target);

  return HPX_SUCCESS;
}

static hpx_action_t _main;
static int _main_action(_sssp_args_t *args) {
  const int realloc_adj_list = args->realloc_adj_list;

  // Create an edge list structure from the given filename
  edge_list_t el;
  printf("Allocating edge-list from file %s.\n", args->filename);
  hpx_call_sync(HPX_HERE, edge_list_from_file, &args->filename, sizeof(char*), &el, sizeof(el));
  printf("Edge List: #v = %lu, #e = %lu\n",
         el.num_vertices, el.num_edges);

  // Open the results file and write the basic info out
  FILE *results_file = fopen("sample.ss.chk", "a+");
  fprintf(results_file, "%s\n","p chk sp ss sssp");
  fprintf(results_file, "%s %s %s\n","f", args->filename,args->prob_file);
  fprintf(results_file, "%s %lu %lu %lu %lu\n","g", el.num_vertices, el.num_edges,el.min_edge_weight, el.max_edge_weight);

  call_sssp_args_t sargs;

  double total_elapsed_time = 0.0;

#ifdef GATHER_STAT
  printf("Gathering of statistics is enabled.\n");
  const hpx_addr_t sssp_stats = hpx_gas_global_calloc(1, sizeof(_sssp_statistics));
  sargs.sssp_stat = sssp_stats;

  uint64_t total_vertex_visit = 0;
  uint64_t total_edge_traversal = 0;
  uint64_t total_distance_updates = 0;
#endif // GATHER_STAT

  size_t *edge_traversed =(size_t *) calloc(args->nproblems, sizeof(size_t));
  double *elapsed_time = (double *) calloc(args->nproblems, sizeof(double));

  if(!realloc_adj_list) {
    // Construct the graph as an adjacency list
    hpx_call_sync(HPX_HERE, adj_list_from_edge_list, &el, sizeof(el), &sargs.graph, sizeof(sargs.graph));
  }

  for (int i = 0; i < args->nproblems; ++i) {
    if(total_elapsed_time > args->time_limit) {
      printf("Time limit of %" PRIu64 " seconds reached. Stopping further SSSP runs.\n", args->time_limit);
      args->nproblems = i;
      break;
    }

    if(realloc_adj_list) {
      // Construct the graph as an adjacency list
      hpx_call_sync(HPX_HERE, adj_list_from_edge_list, &el, sizeof(el), &sargs.graph, sizeof(sargs.graph));
    }

    sargs.source = args->problems[i];




    hpx_time_t now = hpx_time_now();

    // Call the SSSP algorithm
    hpx_addr_t sssp_lco = hpx_lco_and_new(1);
    sargs.termination_lco = sssp_lco;
    hpx_call(HPX_HERE, call_sssp, &sargs, sizeof(sargs), HPX_NULL);
    hpx_lco_wait(sssp_lco);
    hpx_lco_delete(sssp_lco, HPX_NULL);


    double elapsed = hpx_time_elapsed_ms(now)/1e3;
    elapsed_time[i] = elapsed;
    total_elapsed_time += elapsed;

#ifdef GATHER_STAT
    _sssp_statistics *sssp_stat=(_sssp_statistics *)malloc(sizeof(_sssp_statistics));
    hpx_call_sync(sargs.sssp_stat, _print_sssp_stat,sssp_stat,sizeof(_sssp_statistics),sssp_stat,sizeof(_sssp_statistics));
     printf("\nuseful work = %lu,  useless work = %lu\n", sssp_stat->useful_work, sssp_stat->useless_work);

     total_vertex_visit += (sssp_stat->useful_work + sssp_stat->useless_work);
     total_distance_updates += sssp_stat->useful_work;
     total_edge_traversal += sssp_stat->edge_traversal_count;
#endif

#ifdef VERBOSE
    // Action to print the distances of each vertex from the source
    hpx_addr_t vertices = hpx_lco_and_new(el.num_vertices);
    for (int i = 0; i < el.num_vertices; ++i) {
      hpx_addr_t index = hpx_addr_add(sargs.graph, i * sizeof(hpx_addr_t), _index_array_block_size);
      hpx_call(index, _print_vertex_distance_index, &i, sizeof(i), vertices);
    }
    hpx_lco_wait(vertices);
    hpx_lco_delete(vertices, HPX_NULL);
#endif

    hpx_addr_t checksum_lco = HPX_NULL;
    hpx_call_sync(sargs.graph, dimacs_checksum, &el.num_vertices, sizeof(el.num_vertices),
                  &checksum_lco, sizeof(checksum_lco));
    size_t checksum = 0;
    hpx_lco_get(checksum_lco, sizeof(checksum), &checksum);
    hpx_lco_delete(checksum_lco, HPX_NULL);

    //printf("Computing GTEPS...\n");
    hpx_addr_t gteps_lco = HPX_NULL;
    hpx_call_sync(sargs.graph, gteps_calculate, &el.num_vertices, sizeof(el.num_vertices), &gteps_lco, sizeof(gteps_lco));
    size_t gteps = 0;
    hpx_lco_get(gteps_lco, sizeof(gteps), &gteps);
    hpx_lco_delete(gteps_lco, HPX_NULL);
    edge_traversed[i] = gteps;
    //printf("Gteps is %zu\n", gteps);

    printf("Finished problem %d in %.7f seconds (csum = %zu).\n", i, elapsed, checksum);
    fprintf(results_file, "d %zu\n", checksum);

    if(realloc_adj_list) {
      hpx_call_sync(sargs.graph, free_adj_list, NULL, 0, NULL, 0);
    } else {
      reset_adj_list(sargs.graph, &el);
    }
  }

  if(!realloc_adj_list) {
    hpx_call_sync(sargs.graph, free_adj_list, NULL, 0, NULL, 0);
  }

#ifdef GATHER_STAT
  double avg_time_per_source = total_elapsed_time/args->nproblems;
  double avg_vertex_visit  = total_vertex_visit/args->nproblems;
  double avg_edge_traversal = total_edge_traversal/args->nproblems;
  double avg_distance_updates = total_distance_updates/args->nproblems;

  printf("\navg_vertex_visit =  %f, avg_edge_traversal = %f, avg_distance_updates= %f\n", avg_vertex_visit, avg_edge_traversal, avg_distance_updates);

  FILE *fp;
  fp = fopen("perf.ss.res", "a+");

  fprintf(fp , "%s\n","p res sp ss sssp");
  fprintf(fp, "%s %s %s\n","f",args->filename,args->prob_file);
  fprintf(fp,"%s %lu %lu %lu %lu\n","g",el.num_vertices, el.num_edges,el.min_edge_weight, el.max_edge_weight);
  fprintf(fp,"%s %f\n","t",avg_time_per_source);
  fprintf(fp,"%s %f\n","v",avg_vertex_visit);
  fprintf(fp,"%s %f\n","e",avg_edge_traversal);
  fprintf(fp,"%s %f\n","i",avg_distance_updates);
  //fprintf(fp,"%s %s %f\n","c ", "The GTEPS measure is ",(total_edge_traversal/(total_elapsed_time*1.0E9)));

  fclose(fp);
#endif

#ifdef VERBOSE
  printf("\nElapsed time\n");
  for(int i = 0; i < args->nproblems; i++)
    printf("%f\n", elapsed_time[i]);

  printf("\nEdges traversed\n");
  for(int i = 0; i < args->nproblems; i++)
    printf("%zu\n", edge_traversed[i]);
#endif

  printf("\nTEPS statistics:\n");
  double *tm = (double*)malloc(sizeof(double)*args->nproblems);
  double *stats = (double*)malloc(sizeof(double)*9);

  for(int i = 0; i < args->nproblems; i++)
    tm[i] = edge_traversed[i]/elapsed_time[i];

  statistics (stats, tm, args->nproblems);
  PRINT_STATS("TEPS", 1);

  free(tm);
  free(stats);
  free(edge_traversed);
  free(elapsed_time);

  hpx_shutdown(HPX_SUCCESS);
  return HPX_SUCCESS;
}


int main(int argc, char *const argv[argc]) {
  hpx_config_t cfg = HPX_CONFIG_DEFAULTS;
  uint64_t time_limit = 1000;
  int realloc_adj_list = 0;

  int opt = 0;
  while ((opt = getopt(argc, argv, "c:t:T:d:Dl:s:p:r:q:ahk")) != -1) {
    switch (opt) {
    case 'c':
      cfg.cores = atoi(optarg);
      break;
    case 't':
      cfg.threads = atoi(optarg);
      break;
    case 'T':
      cfg.transport = atoi(optarg);
      assert(0 <= cfg.transport && cfg.transport < HPX_TRANSPORT_MAX);
      break;
    case 'D':
      cfg.wait = HPX_WAIT;
      cfg.wait_at = HPX_LOCALITY_ALL;
      break;
    case 'd':
      cfg.wait = HPX_WAIT;
      cfg.wait_at = atoi(optarg);
      break;
    case 'l':
      cfg.log_level = atoi(optarg);
      break;
    case 's':
      cfg.stack_bytes = strtoul(optarg, NULL, 0);
      break;
    case 'p':
      cfg.heap_bytes = strtoul(optarg, NULL, 0);
      break;
    case 'r':
      cfg.req_limit = strtoul(optarg, NULL, 0);
      break;
    case 'q':
      time_limit = strtoul(optarg, NULL, 0);
      break;
    case 'a':
      realloc_adj_list = 1;
      break;
    case 'k':
      termination = AND_LCO_TERMINATION;
      break;
    case 'h':
      _usage(stdout);
      return 0;
    case '?':
    default:
      _usage(stderr);
      return -1;
    }
  }

  argc -= optind;
  argv += optind;

  char *graph_file;
  char *problem_file;

  switch (argc) {
   case 0:
    fprintf(stderr, "\nMissing graph (.gr) file.\n");
    _usage(stderr);
    return -1;
   case 1:
    fprintf(stderr, "\nMissing problem specification (.ss) file.\n");
    _usage(stderr);
    return -1;
   default:
    _usage(stderr);
    return -1;
   case 2:
     graph_file = argv[0];
     problem_file = argv[1];
     break;
  }

  uint64_t nproblems;
  uint64_t *problems;
  // Read the DIMACS problem specification file
  _read_dimacs_spec(&problem_file, &nproblems, &problems);

  _sssp_args_t args = { .filename = graph_file,
                        .nproblems = nproblems,
                        .problems = problems,
                        .prob_file = problem_file,
            .time_limit = time_limit,
            .realloc_adj_list = realloc_adj_list
  };

  int e = hpx_init(&cfg);
  if (e) {
    fprintf(stderr, "HPX: failed to initialize.\n");
    return e;
  }

  // register the actions
  _print_vertex_distance_index = HPX_REGISTER_ACTION(_print_vertex_distance_index_action);
  _print_vertex_distance       = HPX_REGISTER_ACTION(_print_vertex_distance_action);
  _print_sssp_stat             = HPX_REGISTER_ACTION(_print_sssp_stat_action);
  _main                        = HPX_REGISTER_ACTION(_main_action);

  e = hpx_run(_main, &args, sizeof(args));
  free(problems);
  return e;
}<|MERGE_RESOLUTION|>--- conflicted
+++ resolved
@@ -36,10 +36,6 @@
           "\t-D, all localities wait for debugger\n"
           "\t-d, wait for debugger at specific locality\n"
           "\t-l, set logging level\n"
-<<<<<<< HEAD
-=======
-          "\t-b, select allocator for PGAS heap (see hpx config)\n"
->>>>>>> 25e5b6a8
           "\t-s, set stack size\n"
           "\t-k, use and-lco-based terminaiton detection\n"
           "\t-p, set per-PE global heap size\n"
