// =============================================================================
//  High Performance ParalleX Library (libhpx)
//
//  Copyright (c) 2013, Trustees of Indiana University,
//  All rights reserved.
//
//  This software may be modified and distributed under the terms of the BSD
//  license.  See the COPYING file for details.
//
//  This software was created at the Indiana University Center for Research in
//  Extreme Scale Technologies (CREST).
// =============================================================================

#include <unistd.h>
#include <stdlib.h>
#include <string.h>
#include <stdio.h>
#include <limits.h>
#include <inttypes.h>

#include "hpx/hpx.h"
#include "libpxgl.h"


static void _usage(FILE *stream) {
  fprintf(stream, "Usage: sssp [options] <graph-file> <problem-file>\n"
          "\t-c, number of cores to run on\n"
          "\t-t, number of scheduler threads\n"
          "\t-D, all localities wait for debugger\n"
          "\t-d, wait for debugger at specific locality\n"
          "\t-h, this help display\n");
}


static hpx_action_t _print_vertex_distance;
static int _print_vertex_distance_action(int *i)
{
  const hpx_addr_t target = hpx_thread_current_target();

  adj_list_vertex_t *vertex;
  if (!hpx_gas_try_pin(target, (void**)&vertex))
    return HPX_RESEND;

  printf("vertex: %d nbrs: %lu dist: %llu\n", *i, vertex->num_edges, vertex->distance);

  hpx_gas_unpin(target);
  return HPX_SUCCESS;
}


static hpx_action_t _print_vertex_distance_index;
static int _print_vertex_distance_index_action(int *i)
{
  const hpx_addr_t target = hpx_thread_current_target();

  hpx_addr_t *v;
  hpx_addr_t vertex;

  if (!hpx_gas_try_pin(target, (void**)&v))
    return HPX_RESEND;

  vertex = *v;
  hpx_gas_unpin(target);

  return hpx_call_sync(vertex, _print_vertex_distance, i, sizeof(*i), NULL, 0);
}


static int read_dimacs_spec(char **filename, uint64_t *nproblems, uint64_t **problems) {

  FILE *f = fopen(*filename, "r");
  assert(f);

  char line[LINE_MAX];
  int count = 0;
  while (fgets(line, sizeof(line), f) != NULL) {
    switch (line[0]) {
      case 'c': continue;
      case 's':
        sscanf(&line[1], " %llu", &((*problems)[count++]));
        break;
      case 'p':
        sscanf(&line[1], " aux sp ss %llu", nproblems);
        *problems = malloc(*nproblems * sizeof(uint64_t));
        assert(*problems);
        break;
      default:
        fprintf(stderr, "invalid command specifier '%c' in problem file. skipping..\n", line[0]);
        continue;
    }
  }
  fclose(f);
  return 0;
}


// Arguments for the main SSSP action
typedef struct {
  char *filename;
  uint64_t nproblems;
  uint64_t *problems;
  char *prob_file;
} _sssp_args_t;


static hpx_action_t _get_sssp_stat;
static int _get_sssp_stat_action(call_sssp_args_t* sargs)
{
  const hpx_addr_t target = hpx_thread_current_target();

  hpx_addr_t *sssp_stats;
  if (!hpx_gas_try_pin(target, (void**)&sssp_stats))
    return HPX_RESEND;

  sargs->sssp_stat = *sssp_stats;
  hpx_gas_unpin(target);

  return HPX_SUCCESS;
}

static hpx_action_t _print_sssp_stat;
static int _print_sssp_stat_action(_sssp_statistics *sssp_stat)
{
  const hpx_addr_t target = hpx_thread_current_target();
  _sssp_statistics *stat;
  if (!hpx_gas_try_pin(target, (void**)&stat))
    return HPX_RESEND;
  
  sssp_stat->useful_work  =  stat->useful_work;
  sssp_stat->useless_work =  stat->useless_work;
  hpx_gas_unpin(target);
  
  return HPX_SUCCESS;
}

static hpx_action_t _main;
static int _main_action(_sssp_args_t *args) {

  // Create an edge list structure from the given filename
  edge_list_t el;
  printf("Allocated edge-list from file %s.\n", args->filename);
  hpx_call_sync(HPX_HERE, edge_list_from_file, &args->filename, sizeof(char*), &el, sizeof(el));
  printf("Edge List: #v = %llu, #e = %llu\n",
         el.num_vertices, el.num_edges);

  call_sssp_args_t sargs;

  double total_elapsed_time = 0.0;

  const hpx_addr_t sssp_stats = hpx_gas_global_calloc(1, sizeof(_sssp_statistics));

  for (int i = 0; i < args->nproblems; ++i) {
    // Construct the graph as an adjacency list
    hpx_call_sync(HPX_HERE, adj_list_from_edge_list, &el, sizeof(el), &sargs.graph, sizeof(sargs.graph));
    
    //hpx_call_sync(sssp_stats,_get_sssp_stat,&sargs,sizeof(sargs), NULL,0);

    sargs.sssp_stat = sssp_stats;
    printf("Allocated adjacency-list.\n");

    sargs.source = args->problems[i];

    hpx_time_t now = hpx_time_now();
    
    // Call the SSSP algorithm
    hpx_call_sync(HPX_HERE, call_sssp, &sargs, sizeof(sargs),NULL,0);

    double elapsed = hpx_time_elapsed_ms(now)/1e3;
    total_elapsed_time+=elapsed;
    printf("Finished executing SSSP (chaotic-relaxation) in %.7f seconds.\n", elapsed);

<<<<<<< HEAD
    /*
     _sssp_statistics *sssp_stat;
     hpx_call_sync(sssp_stats, _print_sssp_stat,sssp_stat,sizeof(_sssp_statistics),NULL,0);
     printf("useful work = %d,  useless work = %d", sssp_stat->useful_work, sssp_stat->useless_work);
    */
    // Action to print the distances of each vertex from the source
    hpx_addr_t vertices = hpx_lco_and_new(el.num_vertices);
    for (int i = 0; i < el.num_vertices; ++i) {
      hpx_addr_t index = hpx_addr_add(sargs.graph, i * sizeof(hpx_addr_t));
      hpx_call(index, _print_vertex_distance_index, &i, sizeof(i), vertices);
    }
    hpx_lco_wait(vertices);
    hpx_lco_delete(vertices, HPX_NULL);

=======
    hpx_addr_t checksum_lco = HPX_NULL;
    hpx_call_sync(sargs.graph, dimacs_checksum, &el.num_vertices, sizeof(el.num_vertices), &checksum_lco, sizeof(checksum_lco));
    size_t checksum = 0;
    hpx_lco_get(checksum_lco, sizeof(checksum), &checksum);
    hpx_lco_delete(checksum_lco, HPX_NULL);
    printf("Dimacs checksum is %zu\n", checksum);
>>>>>>> 26cbe209

    hpx_gas_free(sargs.graph, HPX_NULL);
  }

  double avg_time_per_source = total_elapsed_time/args->nproblems;

  FILE *fp;
  fp = fopen("perf.ss.res", "a+");

  fprintf(fp , "%s\n","p res sp ss sssp"); 
  fprintf(fp, "%s %s %s\n","f",args->filename,args->prob_file);
  fprintf(fp,"%s %lu %lu %lu %lu\n","g",el.num_vertices, el.num_edges,el.min_edge_weight, el.max_edge_weight);
  fprintf(fp,"%s %f\n","t",avg_time_per_source);

  fclose(fp);
  
  fp = fopen("sample.ss.chk", "a+");
  
  fprintf(fp , "%s\n","p chk sp ss sssp"); 
  fprintf(fp, "%s %s %s\n","f",args->filename,args->prob_file);
  fprintf(fp,"%s %lu %lu %lu %lu\n","g",el.num_vertices, el.num_edges,el.min_edge_weight, el.max_edge_weight);
  //fprintf(fp,"%s %s %f\n","d","S",avg_time_per_source);//TBD



  // Verification of results.
  // printf("Verifying results...\n");

  typedef struct{
    uint64_t source;
    uint64_t total_distance;
  }total_distances_per_source;


  hpx_shutdown(HPX_SUCCESS);
  return HPX_SUCCESS;
}


int main(int argc, char *const argv[argc]) {
  hpx_config_t cfg = HPX_CONFIG_DEFAULTS;

  int opt = 0;
  while ((opt = getopt(argc, argv, "c:t:d:Dh")) != -1) {
    switch (opt) {
     case 'c':
      cfg.cores = atoi(optarg);
      break;
     case 't':
      cfg.threads = atoi(optarg);
      break;
     case 'D':
      cfg.wait = HPX_WAIT;
      cfg.wait_at = HPX_LOCALITY_ALL;
      break;
     case 'd':
      cfg.wait = HPX_WAIT;
      cfg.wait_at = atoi(optarg);
      break;
     case 'h':
      _usage(stdout);
      return 0;
     case '?':
     default:
      _usage(stderr);
      return -1;
    }
  }

  argc -= optind;
  argv += optind;

  char *graph_file;
  char *problem_file;

  switch (argc) {
   case 0:
    fprintf(stderr, "\nMissing graph (.gr) file.\n");
    _usage(stderr);
    return -1;
   case 1:
    fprintf(stderr, "\nMissing problem specification (.ss) file.\n");
    _usage(stderr);
    return -1;
   default:
    _usage(stderr);
    return -1;
   case 2:
     graph_file = argv[0];
     problem_file = argv[1];
     break;
  }

  uint64_t nproblems;
  uint64_t *problems;
  // Read the DIMACS problem specification file
  read_dimacs_spec(&problem_file, &nproblems, &problems);

  _sssp_args_t args = { .filename = graph_file,
                        .nproblems = nproblems,
                        .problems = problems,
			.prob_file = problem_file
  };

  int e = hpx_init(&cfg);
  if (e) {
    fprintf(stderr, "HPX: failed to initialize.\n");
    return e;
  }

  // register the actions
  _print_vertex_distance_index = HPX_REGISTER_ACTION(_print_vertex_distance_index_action);
  _print_vertex_distance       = HPX_REGISTER_ACTION(_print_vertex_distance_action);
  _get_sssp_stat               = HPX_REGISTER_ACTION(_get_sssp_stat_action);
  _print_sssp_stat             = HPX_REGISTER_ACTION(_print_sssp_stat_action);
  _main                        = HPX_REGISTER_ACTION(_main_action);

  return hpx_run(_main, &args, sizeof(args));
}<|MERGE_RESOLUTION|>--- conflicted
+++ resolved
@@ -169,7 +169,7 @@
     total_elapsed_time+=elapsed;
     printf("Finished executing SSSP (chaotic-relaxation) in %.7f seconds.\n", elapsed);
 
-<<<<<<< HEAD
+
     /*
      _sssp_statistics *sssp_stat;
      hpx_call_sync(sssp_stats, _print_sssp_stat,sssp_stat,sizeof(_sssp_statistics),NULL,0);
@@ -184,14 +184,14 @@
     hpx_lco_wait(vertices);
     hpx_lco_delete(vertices, HPX_NULL);
 
-=======
+
     hpx_addr_t checksum_lco = HPX_NULL;
     hpx_call_sync(sargs.graph, dimacs_checksum, &el.num_vertices, sizeof(el.num_vertices), &checksum_lco, sizeof(checksum_lco));
     size_t checksum = 0;
     hpx_lco_get(checksum_lco, sizeof(checksum), &checksum);
     hpx_lco_delete(checksum_lco, HPX_NULL);
     printf("Dimacs checksum is %zu\n", checksum);
->>>>>>> 26cbe209
+
 
     hpx_gas_free(sargs.graph, HPX_NULL);
   }
