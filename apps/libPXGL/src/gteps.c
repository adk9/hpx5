--- conflicted
+++ resolved
@@ -1,11 +1,7 @@
 
 #include <stdio.h>
 
-<<<<<<< HEAD
-#include "libpxgl/gteps.h"
-=======
 #include "pxgl/gteps.h"
->>>>>>> 5d6e23e0
 
 #define MODUL ((distance_t) 1 << 62)
 
