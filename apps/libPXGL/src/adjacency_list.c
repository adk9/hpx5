
#include <string.h>
#include <assert.h>
#include <stdio.h>

#include "adjacency_list.h"
#include "libpxgl.h"
#include "hpx/hpx.h"
#include "libsync/sync.h"

#define PXGL_ADJ_SYNC_ARG(orig, lco_name, arg_name) \
typedef struct { \
  orig; \
  hpx_addr_t lco_name; \
} arg_name##_args_t;

typedef uint32_t count_t;

hpx_addr_t count_array;
hpx_addr_t index_array;

uint32_t _count_array_block_size = 0;
uint32_t _index_array_block_size = 0;

static hpx_action_t _set_count_array_bsize;
static int _set_count_array_bsize_action(const uint32_t *arg) {
  _count_array_block_size = *arg;
  return HPX_SUCCESS;
}

static hpx_action_t _set_index_array_bsize;
static int _set_index_array_bsize_action(const uint32_t *arg) {
  _index_array_block_size = *arg;
  return HPX_SUCCESS;
}

// Action to increment count in the count array
static hpx_action_t _increment_count;
static int _increment_count_action(const hpx_addr_t * const edges_sync) {
  const hpx_addr_t target = hpx_thread_current_target();

  volatile count_t * const count;
  if (!hpx_gas_try_pin(target, (void**)&count))
    return HPX_RESEND;

  sync_fadd(count, 1, SYNC_RELAXED);

  hpx_lco_set(*edges_sync, 0, NULL, HPX_NULL, HPX_NULL);

  hpx_gas_unpin(target);
  return HPX_SUCCESS;
}


// Action to count an edge
PXGL_ADJ_SYNC_ARG(hpx_addr_t count_array, edges_sync, _count_edge)
static hpx_action_t _count_edge;
static int _count_edge_action(const _count_edge_args_t * const args) {
  const hpx_addr_t target = hpx_thread_current_target();

  const edge_list_edge_t * const edge;
  if (!hpx_gas_try_pin(target, (void**)&edge))
    return HPX_RESEND;

  const hpx_addr_t count = hpx_addr_add(args->count_array, edge->source * sizeof(count_t),
                                        _count_array_block_size);
  hpx_gas_unpin(target);

  return hpx_call(count, _increment_count, &args->edges_sync, sizeof(args->edges_sync), HPX_NULL);
}


// Initialize vertex adjacency list size and distance = inf
static hpx_action_t _init_vertex;
static int _init_vertex_action(const hpx_addr_t * const vertices_sync) {
   const hpx_addr_t target = hpx_thread_current_target();

   adj_list_vertex_t *vertex;
   if (!hpx_gas_try_pin(target, (void**)&vertex))
     return HPX_RESEND;

   vertex->num_edges = 0;
   vertex->distance = UINT64_MAX;

   hpx_lco_set(*vertices_sync, 0, NULL, HPX_NULL, HPX_NULL);

   hpx_gas_unpin(target);
   return HPX_SUCCESS;
}

PXGL_ADJ_SYNC_ARG(count_t count, vertices_sync, _alloc_vertex)
static hpx_action_t _alloc_vertex;
static int _alloc_vertex_action(const _alloc_vertex_args_t * const args) {
  const hpx_addr_t target = hpx_thread_current_target();

  hpx_addr_t *index;
  if (!hpx_gas_try_pin(target, (void**)&index))
    return HPX_RESEND;

  // We first pin the index and then allocate to get the blocks on the
  // same locality (at least initially)
  hpx_addr_t vertex = hpx_gas_alloc(sizeof(adj_list_vertex_t) + (args->count * sizeof(adj_list_edge_t)));

  *index = vertex;
  hpx_gas_unpin(target);

  return hpx_call(vertex, _init_vertex, &args->vertices_sync, sizeof(args->vertices_sync), HPX_NULL);
}


// Action to allocate an adjacency list entry: a vertex structure that
// holds the list of edges.
PXGL_ADJ_SYNC_ARG(hpx_addr_t index, vertices_sync, _alloc_adj_list_entry)
static hpx_action_t _alloc_adj_list_entry;
static int _alloc_adj_list_entry_action(const _alloc_adj_list_entry_args_t * const args)
{
  const hpx_addr_t target = hpx_thread_current_target();

  volatile count_t * const local;
  if (!hpx_gas_try_pin(target, (void**)&local))
    return HPX_RESEND;

  count_t count = sync_load(local, SYNC_ACQUIRE);
  hpx_gas_unpin(target);

  const _alloc_vertex_args_t _alloc_vertex_args = { .count = count, .vertices_sync = args->vertices_sync };
  return hpx_call(args->index, _alloc_vertex, &_alloc_vertex_args, sizeof(_alloc_vertex_args), HPX_NULL);
}

PXGL_ADJ_SYNC_ARG(adj_list_edge_t edge, edges_sync, _put_edge)
static hpx_action_t _put_edge;
static int _put_edge_action(const _put_edge_args_t *args)
{
  const hpx_addr_t target = hpx_thread_current_target();

  adj_list_vertex_t *vertex;
  if (!hpx_gas_try_pin(target, (void**)&vertex))
    return HPX_RESEND;

  // Increment the size of the vertex
  uint64_t num_edges = sync_fadd(&vertex->num_edges, 1, SYNC_RELAXED);

  vertex->edge_list[num_edges] = args->edge;

  hpx_lco_set(args->edges_sync, 0, NULL, HPX_NULL, HPX_NULL);

  hpx_gas_unpin(target);
  return HPX_SUCCESS;
}


PXGL_ADJ_SYNC_ARG(adj_list_edge_t edge, edges_sync, _put_edge_index)
static hpx_action_t _put_edge_index;
static int _put_edge_index_action(const _put_edge_index_args_t *args)
{
  const hpx_addr_t target = hpx_thread_current_target();

  hpx_addr_t vertex;
  hpx_addr_t *v;
  if (!hpx_gas_try_pin(target, (void**)&v))
    return HPX_RESEND;

  vertex = *v;
  hpx_gas_unpin(target);

  const _put_edge_args_t _put_edge_args = { .edge = args->edge, .edges_sync = args->edges_sync };
  return hpx_call(vertex, _put_edge, &_put_edge_args, sizeof(_put_edge_args), HPX_NULL);
}

PXGL_ADJ_SYNC_ARG(hpx_addr_t index_array, edges_sync, _insert_edge)
static hpx_action_t _insert_edge;
static int _insert_edge_action(const _insert_edge_args_t * const args)
{
  const hpx_addr_t target = hpx_thread_current_target();

  edge_list_edge_t *edge;
  if (!hpx_gas_try_pin(target, (void**)&edge))
    return HPX_RESEND;

  const uint64_t source = edge->source;

  adj_list_edge_t e;
  e.dest = edge->dest;
  e.weight = edge->weight;

  hpx_gas_unpin(target);

 // Then get the appropriate index array position to retrieve the
 // address of the vertex in the adjacency list
  const hpx_addr_t index
    = hpx_addr_add(args->index_array, source * sizeof(hpx_addr_t), _index_array_block_size);

  // Insert the edge into the index array at the right index. Since we
  // call this action synchronously, we can safely send the stack
  // pointer out.
  const _put_edge_index_args_t _put_edge_index_args = { .edge = e, .edges_sync = args->edges_sync };
  return hpx_call(index, _put_edge_index, &_put_edge_index_args, sizeof(_put_edge_index_args), HPX_NULL);
}


static hpx_action_t _print_edge;
static int _print_edge_action(int *i)
{
  const hpx_addr_t target = hpx_thread_current_target();

  edge_list_edge_t *edge;
  if (!hpx_gas_try_pin(target, (void**)&edge))
    return HPX_RESEND;

  hpx_gas_unpin(target);
  printf("%d %lu %lu %lu.\n", *i, edge->source, edge->dest, edge->weight);
  return HPX_SUCCESS;
}


hpx_action_t adj_list_from_edge_list = 0;
int adj_list_from_edge_list_action(const edge_list_t * const el) {

  // Start allocating the index array.
  _index_array_block_size = ((el->num_vertices + HPX_LOCALITIES - 1) / HPX_LOCALITIES) * sizeof(hpx_addr_t);

  hpx_addr_t index_arr_sync;

  index_arr_sync = hpx_lco_future_new(0);
  hpx_bcast(_set_index_array_bsize, &_index_array_block_size, sizeof(uint32_t), index_arr_sync);

  // Array is allocated whyle the broadst of the block size is performed
  index_array = hpx_gas_global_alloc(HPX_LOCALITIES, _index_array_block_size);

  // Start allocating the count array for creating an edge histogram
  _count_array_block_size = ((el->num_vertices + HPX_LOCALITIES - 1) / HPX_LOCALITIES) * sizeof(count_t);

  hpx_addr_t count_arr_sync;

  count_arr_sync = hpx_lco_future_new(0);
  hpx_bcast(_set_count_array_bsize, &_count_array_block_size, sizeof(uint32_t), count_arr_sync);

  // Array is allocated while the broadcast of the block size is performed
  count_array = hpx_gas_global_calloc(HPX_LOCALITIES, _count_array_block_size);

  // Finish allocating the count array
  hpx_lco_wait(count_arr_sync);
  hpx_lco_delete(count_arr_sync, HPX_NULL);

  printf("Count the number of edges per source vertex\n");
  hpx_time_t now = hpx_time_now();
  // Count the number of edges per source vertex
  hpx_addr_t edges_sync = hpx_lco_and_new(el->num_edges);
  int i;
  for (i = 0; i < el->num_edges; ++i) {
    hpx_addr_t edge = hpx_addr_add(el->edge_list, i * sizeof(edge_list_edge_t), el->edge_list_bsize);
    _count_edge_args_t _count_edge_args = { .count_array = count_array, .edges_sync = edges_sync };
    hpx_call(edge, _count_edge, &_count_edge_args, sizeof(_count_edge_args), HPX_NULL);
  }
  double elapsed = hpx_time_elapsed_ms(now)/1e3;
  printf("Time elapsed in the loop: %f\n", elapsed);
  now = hpx_time_now();
  hpx_lco_wait(edges_sync);
  elapsed = hpx_time_elapsed_ms(now)/1e3;
  printf("Time elapsed waiting for completion: %f\n", elapsed);
  hpx_lco_delete(edges_sync, HPX_NULL);

  // Finish allocating the index array now
  hpx_lco_wait(index_arr_sync);
  hpx_lco_delete(index_arr_sync, HPX_NULL);

  printf("Allocate the adjacency list according to the count of edges per vertex\n");
  // Allocate the adjacency list according to the count of edges per vertex
  now = hpx_time_now();
  hpx_addr_t vertices_alloc_sync = hpx_lco_and_new(el->num_vertices);
<<<<<<< HEAD
  int k;
  for (k = 0; k < el->num_vertices; ++k) {
    hpx_addr_t count = hpx_addr_add(count_array, k * sizeof(count_t), _count_array_block_size);
    hpx_addr_t index = hpx_addr_add(index_array, k * sizeof(hpx_addr_t), _index_array_block_size);
    hpx_call(count, _alloc_adj_list_entry, &index, sizeof(index), vertices_alloc_sync);
=======
  for (int i = 0; i < el->num_vertices; ++i) {
    hpx_addr_t count = hpx_addr_add(count_array, i * sizeof(count_t), _count_array_block_size);
    hpx_addr_t index = hpx_addr_add(index_array, i * sizeof(hpx_addr_t), _index_array_block_size);
    const _alloc_adj_list_entry_args_t _alloc_adj_list_entry_args = { 
      .index = index, 
      .vertices_sync = vertices_alloc_sync 
    };
    hpx_call(count, _alloc_adj_list_entry, &_alloc_adj_list_entry_args, 
	     sizeof(_alloc_adj_list_entry_args), HPX_NULL);
>>>>>>> 941a34f0
  }
  elapsed = hpx_time_elapsed_ms(now)/1e3;
  printf("Time elapsed in the loop: %f\n", elapsed);
  now = hpx_time_now();
  hpx_lco_wait(vertices_alloc_sync);
  elapsed = hpx_time_elapsed_ms(now)/1e3;
  printf("Time elapsed waiting for completion: %f\n", elapsed);
  hpx_lco_delete(vertices_alloc_sync, HPX_NULL);

  printf("Convert edges to adjacencies\n");
  // For each edge in the edge list, we add it as an adjacency to a
  // vertex
  now = hpx_time_now();
  edges_sync = hpx_lco_and_new(el->num_edges);
<<<<<<< HEAD
  int t;
  for (t = 0; t < el->num_edges; ++t) {
    hpx_addr_t edge = hpx_addr_add(el->edge_list, t * sizeof(edge_list_edge_t), el->edge_list_bsize);
    hpx_call(edge, _insert_edge, &index_array, sizeof(index_array), edges_sync);
=======
  for (int i = 0; i < el->num_edges; ++i) {
    hpx_addr_t edge = hpx_addr_add(el->edge_list, i * sizeof(edge_list_edge_t), el->edge_list_bsize);
    _insert_edge_args_t _insert_edge_args = {
      .index_array = index_array,
      .edges_sync = edges_sync
    };
    hpx_call(edge, _insert_edge, &_insert_edge_args, 
	     sizeof(_insert_edge_args), HPX_NULL);
>>>>>>> 941a34f0
  }
  elapsed = hpx_time_elapsed_ms(now)/1e3;
  printf("Time elapsed in the loop: %f\n", elapsed);
  now = hpx_time_now();
  hpx_lco_wait(edges_sync);
  hpx_lco_delete(edges_sync, HPX_NULL);
  elapsed = hpx_time_elapsed_ms(now)/1e3;
  printf("Time elapsed waiting for completion: %f\n", elapsed);
  HPX_THREAD_CONTINUE(index_array);
  return HPX_SUCCESS;
}


static hpx_action_t _init_vertex_distance;
static int _init_vertex_distance_action(void *arg) {
   const hpx_addr_t target = hpx_thread_current_target();

   adj_list_vertex_t *vertex;
   if (!hpx_gas_try_pin(target, (void**)&vertex))
     return HPX_RESEND;

   vertex->distance = UINT64_MAX;

   hpx_gas_unpin(target);
   return HPX_SUCCESS;
}


hpx_action_t _reset_vertex = 0;
static int _reset_vertex_action(void *args) {
  const hpx_addr_t target = hpx_thread_current_target();
  hpx_addr_t vertex;
  hpx_addr_t *v;
  if (!hpx_gas_try_pin(target, (void**)&v))
    return HPX_RESEND;

  vertex = *v;
  hpx_gas_unpin(target);
  return hpx_call_sync(vertex, _init_vertex_distance, NULL, 0, NULL, 0);
}


int reset_adj_list(adj_list_t adj_list, edge_list_t *el) {
  hpx_addr_t vertices = hpx_lco_and_new(el->num_vertices);
  int i;
  for (i = 0; i < el->num_vertices; ++i) {
    hpx_addr_t index = hpx_addr_add(index_array, i * sizeof(hpx_addr_t), _index_array_block_size);
    hpx_call(index, _reset_vertex, NULL, 0, vertices);
  }
  hpx_lco_wait(vertices);
  hpx_lco_delete(vertices, HPX_NULL);
  return HPX_SUCCESS;
}


hpx_action_t free_adj_list = 0;
int free_adj_list_action(void *arg) {
  hpx_gas_free(count_array, HPX_NULL);
  hpx_gas_free(index_array, HPX_NULL);
  return HPX_SUCCESS;
}


static __attribute__((constructor)) void _adj_list_register_actions() {
  adj_list_from_edge_list  = HPX_REGISTER_ACTION(adj_list_from_edge_list_action);
  free_adj_list            = HPX_REGISTER_ACTION(free_adj_list_action);
  _increment_count         = HPX_REGISTER_ACTION(_increment_count_action);
  _set_count_array_bsize   = HPX_REGISTER_ACTION(_set_count_array_bsize_action);
  _set_index_array_bsize   = HPX_REGISTER_ACTION(_set_index_array_bsize_action);
  _count_edge              = HPX_REGISTER_ACTION(_count_edge_action);
  _init_vertex             = HPX_REGISTER_ACTION(_init_vertex_action);
  _init_vertex_distance    = HPX_REGISTER_ACTION(_init_vertex_distance_action);
  _reset_vertex            = HPX_REGISTER_ACTION(_reset_vertex_action);
  _alloc_vertex            = HPX_REGISTER_ACTION(_alloc_vertex_action);
  _alloc_adj_list_entry    = HPX_REGISTER_ACTION(_alloc_adj_list_entry_action);
  _print_edge              = HPX_REGISTER_ACTION(_print_edge_action);
  _insert_edge             = HPX_REGISTER_ACTION(_insert_edge_action);
  _put_edge_index          = HPX_REGISTER_ACTION(_put_edge_index_action);
  _put_edge                = HPX_REGISTER_ACTION(_put_edge_action);
}<|MERGE_RESOLUTION|>--- conflicted
+++ resolved
@@ -268,23 +268,16 @@
   // Allocate the adjacency list according to the count of edges per vertex
   now = hpx_time_now();
   hpx_addr_t vertices_alloc_sync = hpx_lco_and_new(el->num_vertices);
-<<<<<<< HEAD
-  int k;
-  for (k = 0; k < el->num_vertices; ++k) {
-    hpx_addr_t count = hpx_addr_add(count_array, k * sizeof(count_t), _count_array_block_size);
-    hpx_addr_t index = hpx_addr_add(index_array, k * sizeof(hpx_addr_t), _index_array_block_size);
-    hpx_call(count, _alloc_adj_list_entry, &index, sizeof(index), vertices_alloc_sync);
-=======
-  for (int i = 0; i < el->num_vertices; ++i) {
-    hpx_addr_t count = hpx_addr_add(count_array, i * sizeof(count_t), _count_array_block_size);
-    hpx_addr_t index = hpx_addr_add(index_array, i * sizeof(hpx_addr_t), _index_array_block_size);
+  int j;
+  for (j = 0; j < el->num_vertices; ++j) {
+    hpx_addr_t count = hpx_addr_add(count_array, j * sizeof(count_t), _count_array_block_size);
+    hpx_addr_t index = hpx_addr_add(index_array, j * sizeof(hpx_addr_t), _index_array_block_size);
     const _alloc_adj_list_entry_args_t _alloc_adj_list_entry_args = { 
       .index = index, 
       .vertices_sync = vertices_alloc_sync 
     };
     hpx_call(count, _alloc_adj_list_entry, &_alloc_adj_list_entry_args, 
 	     sizeof(_alloc_adj_list_entry_args), HPX_NULL);
->>>>>>> 941a34f0
   }
   elapsed = hpx_time_elapsed_ms(now)/1e3;
   printf("Time elapsed in the loop: %f\n", elapsed);
@@ -299,21 +292,15 @@
   // vertex
   now = hpx_time_now();
   edges_sync = hpx_lco_and_new(el->num_edges);
-<<<<<<< HEAD
-  int t;
-  for (t = 0; t < el->num_edges; ++t) {
-    hpx_addr_t edge = hpx_addr_add(el->edge_list, t * sizeof(edge_list_edge_t), el->edge_list_bsize);
-    hpx_call(edge, _insert_edge, &index_array, sizeof(index_array), edges_sync);
-=======
-  for (int i = 0; i < el->num_edges; ++i) {
-    hpx_addr_t edge = hpx_addr_add(el->edge_list, i * sizeof(edge_list_edge_t), el->edge_list_bsize);
+  int k;
+  for (int k = 0; k < el->num_edges; ++k) {
+    hpx_addr_t edge = hpx_addr_add(el->edge_list, k * sizeof(edge_list_edge_t), el->edge_list_bsize);
     _insert_edge_args_t _insert_edge_args = {
       .index_array = index_array,
       .edges_sync = edges_sync
     };
     hpx_call(edge, _insert_edge, &_insert_edge_args, 
 	     sizeof(_insert_edge_args), HPX_NULL);
->>>>>>> 941a34f0
   }
   elapsed = hpx_time_elapsed_ms(now)/1e3;
   printf("Time elapsed in the loop: %f\n", elapsed);
