--- conflicted
+++ resolved
@@ -54,8 +54,6 @@
      tests/unit/Makefile
      tests/perf/Makefile])])
 
-<<<<<<< HEAD
-=======
  AS_IF([test "x$have_hpxpp" != xno], [
    AC_CONFIG_FILES([
      hpx++/Makefile
@@ -63,7 +61,6 @@
      hpx++/tests/Makefile
      hpx++/tests/unit/Makefile])])
 
->>>>>>> e7bbc2a2
  AS_IF([test "x$have_dlmalloc" != xno], [
    AC_CONFIG_FILES([
      contrib/dlmalloc/Makefile])])
