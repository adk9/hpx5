// ================================================================= -*- C++ -*-
//  High Performance ParalleX Library (libhpx)
//
//  Copyright (c) 2013-2016, Trustees of Indiana University,
//  All rights reserved.
//
//  This software may be modified and distributed under the terms of the BSD
//  license.  See the COPYING file for details.
//
//  This software was created at the Indiana University Center for Research in
//  Extreme Scale Technologies (CREST).
// =============================================================================

#ifndef HPX_CXX_ACTION_H
#define HPX_CXX_ACTION_H

#include <type_traits>

#include <hpx/action.h>
#include <hpx/addr.h>
#include <hpx/cxx/lco.h>
#include <hpx/cxx/runtime.h>
#include <hpx/par.h>
#include <hpx/rpc.h>
#include <hpx/types.h>

namespace hpx {

namespace detail {

<<<<<<< HEAD
// list of types(type pack), meta functions defined on this
template <typename... Ts> struct tlist { using type = tlist<Ts...>; };
=======
// used to check sameness of type lists
template <typename... Ts> struct tlist {};
>>>>>>> 0328e06d

// reference: https://functionalcpp.wordpress.com/2013/08/05/function-traits/
template <class F> struct function_traits;

// function pointer
template <class R, class... Args>
struct function_traits<R (*)(Args...)> : public function_traits<R(Args...)> {};

template <class R, class... Args>
struct function_traits<R (&)(Args...)> : public function_traits<R(Args...)> {};

template <class R, class... Args> struct function_traits<R(Args...)> {
  using return_type = R;
  static constexpr std::size_t arity = sizeof...(Args);
  using arg_types = tlist<Args...>;
}; // template struct function_traits

/// template meta (Scheme-like) functions on tlist
/// Reduce_Right takes binary op BOP, initial value I (returned if tlist is
/// empty), and a tlist L
/// and reduces from the 'right'
template <template <typename, typename> class BOP, typename I, typename L>
struct Reduce_Right;
template <template <typename, typename> class BOP, typename I>
struct Reduce_Right<BOP, I, tlist<>> : I {};
template <template <typename, typename> class BOP, typename I, typename T>
struct Reduce_Right<BOP, I, tlist<T>> : T {};
template <template <typename, typename> class BOP, typename I, typename H,
          typename... TL>
struct Reduce_Right<BOP, I, tlist<H, TL...>>
    : BOP<H, typename Reduce_Right<BOP, I, tlist<TL...>>::type> {};

/// Map takes binary op BOP, and two tlists, applies BOP on elements of L1 and
/// L2 and produces another tlist
/// L1 and L2 must be of the same length
template <template <typename, typename> class BOP, typename L1, typename L2>
struct Map;
template <template <typename, typename> class BOP, typename... T1s,
          typename... T2s>
struct Map<BOP, tlist<T1s...>, tlist<T2s...>>
    : tlist<typename BOP<T1s, T2s>::type...> {};

/// Combine Map and Reduce_Right
template <template <typename, typename> class M,
          template <typename, typename> class R, typename I, typename L1,
          typename L2>
struct Map_Reduce : Reduce_Right<R, I, typename Map<M, L1, L2>::type> {};

template <bool B> using bool_constant = std::integral_constant<bool, B>;

// ops on {std::true_type, std::false_type}
template <typename B1, typename B2>
struct And : std::conditional<B1::value, B2, B1> {};
template <typename B1, typename B2>
struct Or : std::conditional<B1::value, B1, B2> {};
template <class B> struct Not : bool_constant<!B::value> {};

template <typename L1, typename L2> struct Same_Length;
template <typename... T1s, typename... T2s>
struct Same_Length<tlist<T1s...>, tlist<T2s...>>
    : bool_constant<(sizeof...(T1s) == sizeof...(T2s))> {};

/// needed to conditionally evaluate operands (std::conditional not enough)
template <bool C, typename T, typename F> struct delayed_conditional;
template <typename T, typename F> struct delayed_conditional<true, T, F> : T {};
template <typename T, typename F>
struct delayed_conditional<false, T, F> : F {};

/// checks if L1 and L2 are of equal lengths and then performs Map_Reduce
/// arguments are M: map op, R: reduce op, I: returned by reduce for empty lists
/// L1, L2: tlists that M operates on and converts to result tlist which is then
/// operated on by reduce
template <template <typename, typename> class M,
          template <typename, typename> class R, typename I, typename L1,
          typename L2>
struct Checked_Map_Reduce {
  using Cond = typename Same_Length<L1, L2>::type;
  using type =
      typename delayed_conditional<Cond::value, Map_Reduce<M, R, I, L1, L2>,
                                   std::false_type>::type;
};

/// HPX basic datatypes
/// HPX_CHAR, HPX_UCHAR, HPX_SCHAR, HPX_SHORT, HPX_USHORT, HPX_SSHORT, HPX_INT,
/// HPX_UINT, HPX_SINT, HPX_LONG, HPX_ULONG, HPX_SLONG, HPX_VOID, HPX_UINT8,
/// HPX_SINT8, HPX_UINT16, HPX_SINT16, HPX_UINT32, HPX_SINT32, HPX_UINT64,
/// HPX_SINT64, HPX_FLOAT, HPX_DOUBLE, HPX_POINTER, HPX_LONGDOUBLE,
/// HPX_COMPLEX_FLOAT, HPX_COMPLEX_DOUBLE, HPX_COMPLEX_LONGDOUBLE

template <typename T> struct _convert_arg_type;

#define DEF_CONVERT_TYPE(cpptype, hpxtype)                                     \
  template <> struct _convert_arg_type<cpptype> {                              \
    constexpr static auto type = hpxtype;                                      \
  };                                                                           \
  constexpr decltype(hpxtype) _convert_arg_type<cpptype>::type;

DEF_CONVERT_TYPE(char, HPX_CHAR)
DEF_CONVERT_TYPE(short, HPX_SHORT)
DEF_CONVERT_TYPE(int, HPX_INT)
DEF_CONVERT_TYPE(float, HPX_FLOAT)
DEF_CONVERT_TYPE(double, HPX_DOUBLE)
DEF_CONVERT_TYPE(std::size_t, HPX_SIZE_T)

// global ptr conversion
template <typename T> struct _convert_arg_type<hpx::global_ptr<T>> {
  constexpr static auto type = HPX_ADDR;
};
template <typename T>
constexpr decltype(HPX_ADDR) _convert_arg_type<hpx::global_ptr<T>>::type;

// pointer convesion
template <typename T> struct _convert_arg_type<T *> {
  constexpr static auto type = HPX_POINTER;
};
template <typename T>
constexpr decltype(HPX_POINTER) _convert_arg_type<T *>::type;

<<<<<<< HEAD
template <hpx_action_type_t Type, uint32_t Attr, typename Alist>
struct typecheck_action_args;

/// marshalled actions only have two arguments
/// first is a pointer to the marshalled buffer and second is (convertible to)
/// std::size
template <hpx_action_type_t Type, typename T1, typename T2>
struct typecheck_action_args<Type, HPX_MARSHALLED, tlist<T1, T2>> {
  using decayed_t1 = typename std::decay<T1>::type;
  using decayed_t2 = typename std::decay<T2>::type;
  using cond1 = tlist<typename std::is_pointer<decayed_t1>::type,
                      typename std::is_unsigned<decayed_t2>::type>;
  using type = typename Reduce_Right<And, std::false_type, cond1>::type;
};
/// for actions that are not marshalled, arguments cannot be pointers
/// and must be one of the hpx supported types
template <hpx_action_type_t Type, typename... Ts>
struct typecheck_action_args<Type, HPX_ATTR_NONE, tlist<Ts...>> {
  using type = typename Reduce_Right<And, std::true_type,
                                     tlist<Not<std::is_pointer<Ts>>...>>::type;
};
template <hpx_action_type_t Type, typename Alist>
struct typecheck_action_args<Type, HPX_PINNED, Alist>
    : typecheck_action_args<Type, HPX_ATTR_NONE, Alist> {};
template <hpx_action_type_t Type, typename Alist>
struct typecheck_action_args<Type, HPX_INTERNAL, Alist>
    : typecheck_action_args<Type, HPX_ATTR_NONE, Alist> {};
template <hpx_action_type_t Type, typename Alist>
struct typecheck_action_args<Type, HPX_VECTORED, Alist>
    : typecheck_action_args<Type, HPX_ATTR_NONE, Alist> {};
template <hpx_action_type_t Type, typename Alist>
struct typecheck_action_args<Type, HPX_COALESCED, Alist>
    : typecheck_action_args<Type, HPX_ATTR_NONE, Alist> {};
template <hpx_action_type_t Type, typename Alist>
struct typecheck_action_args<Type, HPX_COMPRESSED, Alist>
    : typecheck_action_args<Type, HPX_ATTR_NONE, Alist> {};
=======
/// This overloaded function converts actual call arguments to pointers
/// to be passed to the C impl
template <typename T> T *_convert_arg(T &arg) {
  return &arg;
}
template <typename T> T &&_convert_arg(T &&arg) {
  return std::forward<T>(arg);
}
>>>>>>> 0328e06d

} // namespace detail
} // namspace hpx

namespace hpx {

// The action type
template <hpx_action_type_t TYPE, uint32_t ATTR, typename F, typename... ContTs>
class Action;

template <typename A> struct Action_traits;

template <typename A> struct Action_traits<A &> : public Action_traits<A> {};

template <hpx_action_type_t TYPE, uint32_t ATTR, typename F, typename... ContTs>
struct Action_traits<Action<TYPE, ATTR, F, ContTs...>> {
  using ftype = F;
  using ctypes = hpx::detail::tlist<ContTs...>;
  static constexpr std::size_t arity = sizeof...(ContTs);
};

// The action type
template <hpx_action_type_t TYPE, uint32_t ATTR, typename F, typename... ContTs>
class Action {
private:
  hpx_action_t _id;
  bool _is_registerd;

  template <typename R, typename... Args>
  int _register_helper(R (&f)(Args...)) {
<<<<<<< HEAD
    return hpx_register_action(TYPE, ATTR, __FILE__ ":" _HPX_XSTR(_id), &(_id),
                               sizeof...(Args) + 1, f,
                               hpx::detail::_convert_arg_type<Args>::type...);
  }

  /// This overloaded function converts actual call arguments to pointers
  /// to be passed to the C impl
  template <typename T>
  typename std::enable_if<(ATTR != HPX_MARSHALLED), T *>::type
  _convert_arg(T &arg) {
    return &arg;
  }
  template <typename T>
  typename std::enable_if<(ATTR == HPX_MARSHALLED), T &&>::type
  _convert_arg(T &&arg) {
    return std::forward<T>(arg);
  }

public:
  Action() : _is_registerd(false) {
  }

  Action(F &f) { // Should the parameter be always a reference?
    static_assert(std::is_function<F>::value,
                  "Action constructor argument is not a function.");
    using atypes = typename hpx::detail::function_traits<F>::arg_types;
    static_assert(
        hpx::detail::typecheck_action_args<TYPE, ATTR, atypes>::type::value,
        "Type checking on function arguments failed");
=======
    return hpx_register_action(
        HPX_DEFAULT, HPX_ATTR_NONE, __FILE__ ":" _HPX_XSTR(_id), &(_id),
        sizeof...(Args) + 1, f, hpx::detail::_convert_arg_type<Args>::type...);
  }

public:
  Action() : _is_registerd(false) {
  }

  Action(F &f) { // Should the parameter be always a reference?
    static_assert(std::is_function<F>::value,
                  "Action constructor argument is not a function.");
>>>>>>> 0328e06d
    _register_helper(f); // What to do with return value? Maybe throw an
                         // exception when the registration is not successful?
    _is_registerd = true;
  }

  ~Action() {
  }

  hpx_action_t get_id() const {
    return _id;
  }

  /// Fully synchronous call interface.
  ///
  /// Performs action on @p args at @p addr, and sets @p out with the
  /// resulting value. The output value @p out can be NULL, in which case no
  /// return
  /// value is generated. The type of @p out must be the same as output type of
  /// the calling action.
  ///
  /// @param         addr The address that defines where the action is executed.
  /// @param       action The action to perform.
  /// @param          out Reference to the output variable.
  /// @param            n The number of arguments for @p action.
  ///
  /// @returns            HPX_SUCCESS, or an error code if the action generated
  /// an
  ///                     error that could not be handled remotely.
  template <typename R, typename... Args>
  int call_sync(hpx_addr_t &addr, R &out, Args &... args) {
    // TODO check the continuation type with R
    using traits = hpx::detail::function_traits<F>;
    static_assert(::std::is_same<typename traits::arg_types,
                                 hpx::detail::tlist<Args...>>::value,
                  "action and argument types do not match");
    return _hpx_call_sync(addr, _id, &out, sizeof(R), sizeof...(Args),
                          &args...);
  }

  /// Locally synchronous call interface.
  ///
  /// This is a locally-synchronous, globally-asynchronous variant of
  /// the remote-procedure call interface. If @p result is not HPX_NULL,
  /// hpx_call puts the the resulting value in @p result at some point
  /// in the future.
  ///
  /// @param         addr The address that defines where the action is executed.
  /// @param       result An address of an LCO to trigger with the result.
  ///
  /// @returns            HPX_SUCCESS, or an error code if there was a problem
  ///                     locally during the hpx_call invocation.
  template <typename... Args>
<<<<<<< HEAD
  int call(hpx_addr_t addr, hpx_addr_t result, Args &&... args) {
    using L1 = typename hpx::detail::tlist<Args...>;
    using L2 = typename hpx::detail::function_traits<F>::arg_types;
    static_assert(
        hpx::detail::typecheck_action_args<TYPE, ATTR, L1>::type::value,
        "argument typecheck failed");
    static_assert(
        hpx::detail::Checked_Map_Reduce<std::is_convertible, hpx::detail::And,
                                        std::true_type, L1, L2>::type::value,
        "action and argument types do not match");
    return _hpx_call(addr, _id, result, sizeof...(Args), _convert_arg(args)...);
  }
  template <typename T1, typename LCO, typename... Args>
  int call(const ::hpx::global_ptr<T1> &addr,
           const ::hpx::global_ptr<LCO> &result, Args &&... args) {
    using L1 = typename hpx::detail::tlist<Args...>;
    using L2 = typename hpx::detail::function_traits<F>::arg_types;
    static_assert(
        hpx::detail::typecheck_action_args<TYPE, ATTR, L1>::type::value,
        "argument typecheck failed");
    static_assert(
        hpx::detail::Checked_Map_Reduce<std::is_convertible, hpx::detail::And,
                                        std::true_type, L1, L2>::type::value,
        "action and argument types do not match");
    return _hpx_call(addr.get(), _id, result.get(), sizeof...(Args),
                     _convert_arg(args)...);
=======
  int call(hpx_addr_t addr, hpx_addr_t result, Args &... args) {
    return _hpx_call(addr, _id, result, sizeof...(Args), &args...);
  }
  template <typename T1, typename LCO, typename... Args>
  int call(const ::hpx::global_ptr<T1> &addr,
           const ::hpx::global_ptr<LCO> &result, Args &... args) {
    return _hpx_call(addr.get(), _id, result.get(), sizeof...(Args), &args...);
>>>>>>> 0328e06d
  }

  /// Locally synchronous call interface when LCO is set.
  ///
  /// This is a locally-synchronous, globally-asynchronous variant of
  /// the remote-procedure call interface which implements the hpx_parcel_send_
  /// through() function. The gate must be non-HPX_NULL.
  ///
  /// @param         gate The LCO that will serve as the gate (not HPX_NULL).
  /// @param         addr The address that defines where the action is executed.
  /// @param       result An address of an LCO to trigger with the result.
  /// @param            n The number of arguments for @p action.
  ///
  /// @returns            HPX_SUCCESS, or an error code if there was a problem
  ///                     locally during the hpx_call invocation.
  template <typename... Args>
  int call_when(hpx_addr_t gate, hpx_addr_t addr, hpx_addr_t result,
                Args &... args) {
    return _hpx_call_when(gate, addr, _id, result, sizeof...(Args), &args...);
  }
  template <typename LCO, typename T1, typename T2, typename... Args>
  int call_when(const ::hpx::global_ptr<LCO> &gate,
                const ::hpx::global_ptr<T1> &addr,
                const ::hpx::global_ptr<T1> &result, Args &... args) {
    return _hpx_call_when(gate.get(), addr.get(), _id, result.get(),
                          sizeof...(Args), &args...);
  }

  /// Fully synchronous call interface which implements
  /// hpx_parcel_send_through()
  /// when an LCO is set.
  ///
  /// Performs @p action on @p args at @p addr, and sets @p out with the
  /// resulting
  /// value. The output value @p out can be NULL (or the corresponding @p olen
  /// could be zero), in which case no return value is generated.
  ///
  /// The gate must be non-HPX_NULL.
  ///
  /// @param         gate The LCO that will serve as the gate (non HPX_NULL).
  /// @param         addr The address that defines where the action is executed.
  /// @param       action The action to perform.
  /// @param          out Address of the output buffer.
  /// @param         olen The length of the @p output buffer.
  /// @param            n The number of arguments for @p action.
  ///
  /// @returns            HPX_SUCCESS, or an error code if the action generated
  /// an
  ///                     error that could not be handled remotely.
  template <typename R, typename... Args>
  int call_when_sync(hpx_addr_t gate, hpx_addr_t addr, R &out, Args &... args) {
    return _hpx_call_when_sync(gate, addr, _id, &out, sizeof(R),
                               sizeof...(Args), &args...);
  }
  template <typename LCO, typename T, typename R, typename... Args>
  int call_when_sync(const ::hpx::global_ptr<LCO> &gate,
                     const ::hpx::global_ptr<T> &addr, R &out, Args &... args) {
    return _hpx_call_when_sync(gate.get(), addr.get(), _id, &out, sizeof(R),
                               sizeof...(Args), &args...);
  }

  /// Locally synchronous call with continuation interface.
  ///
  /// This is similar to hpx_call with additional parameters to specify the
  /// continuation action @p c_action to be executed at a continuation address
  /// @p
  /// c_target.
  ///
  /// @param         addr The address that defines where the action is executed.
  /// @param     c_target The address where the continuation action is executed.
  /// @param     c_action The continuation action to perform.
  ///
  /// @returns            HPX_SUCCESS, or an error code if there was a problem
  ///                     locally during the hpx_call invocation.
  template <typename Cont, typename... Args>
  int call_with_continuation(hpx_addr_t addr, hpx_addr_t c_target,
                             Cont &&c_action, Args &... args) {
    // check if the continued types of current action (caller) match input
    // arguments of c_action (callee)
    static_assert(
        std::is_same<hpx::detail::tlist<ContTs...>,
                     hpx::detail::tlist<Args...>>::value,
        "continued types and continuation argument types must match...");
    return _hpx_call_with_continuation(addr, _id, c_target, c_action.get_id(),
                                       sizeof...(Args), &args...);
  }
  template <typename T1, typename T2, typename Cont, typename... Args>
  int call_with_continuation(const ::hpx::global_ptr<T1> &addr,
                             const ::hpx::global_ptr<T2> &c_target,
                             Cont &&c_action, Args &... args) {
    static_assert(
        std::is_same<hpx::detail::tlist<ContTs...>,
                     hpx::detail::tlist<Args...>>::value,
        "continued types and continuation argument types must match...");
    return _hpx_call_with_continuation(addr.get(), _id, c_target.get(),
                                       c_action.get_id(), sizeof...(Args),
                                       &args...);
  }

  /// Fully asynchronous call interface.
  ///
  /// This is a completely asynchronous variant of the remote-procedure
  /// call interface. If @p result is not HPX_NULL, hpx_call puts the
  /// the resulting value in @p result at some point in the future. This
  /// function returns even before the argument buffer has been copied
  /// and is free to reuse. If @p lsync is not HPX_NULL, it is set
  /// when @p args is safe to be reused or freed.
  ///
  /// @param         addr The address that defines where the action is executed.
  /// @param        lsync The global address of an LCO to signal local
  /// completion
  ///                     (i.e., R/W access to, or free of @p args is safe),
  ///                     HPX_NULL if we don't care.
  /// @param       result The global address of an LCO to signal with the
  /// result.
  ///
  /// @returns            HPX_SUCCESS, or an error code if there was a problem
  ///                     locally during the hpx_call_async invocation.
  template <typename... Args>
  int call_async(hpx_addr_t addr, hpx_addr_t lsync, hpx_addr_t result,
                 Args &... args) {
    return _hpx_call_async(addr, _id, lsync, result, sizeof...(Args), &args...);
  }
  template <typename T, typename LSYNC, typename RES, typename... Args>
  int call_async(const ::hpx::global_ptr<T> &addr,
                 const ::hpx::global_ptr<LSYNC> &lsync,
                 const ::hpx::global_ptr<RES> &result, Args &... args) {
    return _hpx_call_async(addr, _id, lsync, result, sizeof...(Args), &args...);
  }

  /// Locally synchronous call_when with continuation interface.
  ///
  /// The gate must be non-HPX_NULL.
  ///
  /// @param         gate The LCO that will serve as the gate (not HPX_NULL).
  /// @param         addr The address that defines where the action is executed.
  /// @param     c_target The address where the continuation action is executed.
  /// @param         Cont The continuation action to perform.
  ///
  /// @returns            HPX_SUCCESS, or an error code if there was a problem
  ///                     locally during the hpx_call invocation.
  template <typename Cont, typename... Args>
  int call_when_with_continuation(hpx_addr_t gate, hpx_addr_t addr,
                                  hpx_addr_t c_target, Args &... args) {

    return _hpx_call_when_with_continuation(gate, addr, _id, c_target, Cont::id,
                                            sizeof...(Args), &args...);
  }
  template <typename LCO, typename T1, typename T2, typename Cont,
            typename... Args>
  int call_when_with_continuation(const ::hpx::global_ptr<LCO> &gate,
                                  const ::hpx::global_ptr<T1> &addr,
                                  const ::hpx::global_ptr<T2> &c_target,
                                  Cont &&c_action, Args &... args) {
    return _hpx_call_when_with_continuation(gate.get(), addr.get(), _id,
                                            c_target.get(), c_action.get_id(),
                                            sizeof...(Args), &args...);
  }

  /// Call with current continuation.
  ///
  /// This calls an action passing the currrent thread's continuation as the
  /// continuation for the called action.
  ///
  /// The gate must be non-HPX_NULL.
  ///
  /// @param         gate An LCO for a dependent call (must be non HPX_NULL).
  /// @param         addr The address where the action is executed.
  /// @param          ... The arguments for the call.
  ///
  /// @returns            HPX_SUCCESS, or an error code if there was a problem
  ///                     during the hpx_call_cc invocation.
  template <typename... Args>
  int call_when_cc(hpx_addr_t gate, hpx_addr_t addr, hpx_action_t action,
                   Args &... args) {
    return _hpx_call_when_cc(gate, addr, _id, sizeof...(Args), &args...);
  }
  template <typename LCO, typename T, typename... Args>
  int call_when_cc(const ::hpx::global_ptr<LCO> &gate,
                   const ::hpx::global_ptr<T> &addr, Args &... args) {
    return _hpx_call_when_cc(gate.get(), addr.get(), _id, sizeof...(Args),
                             &args...);
  }

  /// Call with current continuation.
  ///
  /// This calls an action passing the currrent thread's continuation as the
  /// continuation for the called action.
  ///
  /// @param         addr The address where the action is executed.
  /// @param          ... The arguments for the call.
  ///
  /// @returns            HPX_SUCCESS, or an error code if there was a problem
  ///                     during the hpx_call_cc invocation.
  template <typename... Args>
  int _hpx_call_cc(hpx_addr_t addr, Args &... args) {
    return _hpx_call_cc(addr, _id, sizeof...(Args), &args...);
  }
  template <typename T, typename... Args>
  int _hpx_call_cc(const ::hpx::global_ptr<T> &addr, Args &... args) {
    return _hpx_call_cc(addr.get(), _id, sizeof...(Args), &args...);
  }

  //   template <typename... Args>
  //   int thread_continue(Args&... args) {
  //     return _hpx_thread_continue(sizeof...(Args), &args...);
  //   };

  template <typename T> int thread_continue(T &arg) {
    return _hpx_thread_continue(2, &arg, sizeof(T));
  };

  /// hpx parallel loop interface
  /// Perform a "for" loop in parallel.
  ///
  /// This encapsulates a simple local parallel for loop:
  ///
  /// @code
  /// for (int i = min, e = max; i < e; ++i) {
  ///   hpx_call(HPX_HERE, action, sync, &i, &args);
  /// }
  /// @endcode
  ///
  /// The work is divided in equal chunks among the number of "worker"
  /// threads available. Work is actively pushed to each worker thread
  /// but is not affinitized and can be stolen by other worker threads.
  ///
  /// @param      min The minimum index in the loop.
  /// @param      max The maximum index in the loop.
  /// @param     args The arguments to the for function @p f.
  /// @param     sync An LCO that indicates the completion of all iterations.
  ///
  //// @returns An error code, or HPX_SUCCESS.
  template <typename LCO, typename... Args>
  int par_for(const hpx::global_ptr<LCO> &sync, int min, int max,
              Args &... args) {
    return hpx_par_for(_id, min, max, &args..., sync.get());
  }
  template <typename... Args>
  int par_for_sync(int min, int max, Args &... args) {
    return hpx_par_for_sync(_id, min, max, &args...);
  }

  /// Perform a parallel call.
  ///
  /// This encapsulates a simple parallel for loop with the following semantics.
  ///
  /// @code
  /// for (int i = min, e = max; i < e; ++i) {
  ///   char args[arg_size];
  ///   arg_init(args, i, env);
  ///   hpx_call(HPX_HERE, action, sync, args, arg_size);
  /// }
  /// @endcode
  ///
  /// The loop may actually be spawned as a tree, in which case @p
  /// branching_factor controls how many chunks each range is partitioned into,
  /// and @p cutoff controls the smalled chunk that is split.
  ///
  /// @param              min The minimum index in the loop.
  /// @param              max The maximum index in the loop.
  /// @param branching_factor The tree branching factor for tree-spawn.
  /// @param           cutoff The largest chunk we won't split.
  /// @param         arg_size The size of the arguments to action.
  /// @param         arg_init A callback to initialize the arguments
  /// @param         env_size The size of the environment of arg_init.
  /// @param              env An environment to pass to arg_init.
  /// @param             sync An LCO to set as the continuation for each
  /// iteration.
  ///
  /// @returns An error code, or HPX_SUCCESS.
  template <typename LCO>
  int par_call(const int min, const int max, const int branching_factor,
               const int cutoff, const size_t arg_size,
               void (*arg_init)(void *, const int, const void *),
               const size_t env_size, const void *env,
               const hpx::global_ptr<LCO> &sync) {
    return hpx_par_call(_id, min, max, branching_factor, cutoff, arg_size,
                        arg_init, env_size, env, sync.get());
  }

  int par_call_sync(const int min, const int max, const int branching_factor,
                    const int cutoff, const size_t arg_size,
                    void (*arg_init)(void *, const int, const void *),
                    const size_t env_size, const void *env) {
    return hpx_par_call_sync(_id, min, max, branching_factor, cutoff, arg_size,
                             arg_init, env_size, env);
  }

  template <typename T>
  int count_range_call(const hpx::global_ptr<T> &addr, const size_t count,
                       const size_t increment, const uint32_t bsize,
                       const size_t arg_size, void *const arg) {
    return hpx_count_range_call(addr.get(), count, increment, bsize, arg_size,
                                arg);
  }

  /// Collective calls.
  ///

  template <typename... Args>
  int process_broadcast(hpx_addr_t lsync, hpx_addr_t rsync, Args &... args) {
    return _hpx_process_broadcast(hpx_thread_current_pid(), _id, lsync, rsync,
                                  sizeof...(Args), &args...);
  }
  template <typename LSYNC, typename RSYNC, typename... Args>
  int process_broadcast(const ::hpx::global_ptr<LSYNC> &lsync,
                        const ::hpx::global_ptr<RSYNC> &rsync, Args &... args) {
    return _hpx_process_broadcast(hpx_thread_current_pid(), _id, lsync.get(),
                                  rsync.get(), sizeof...(Args), &args...);
  }
  template <typename... Args>
  int process_broadcast_lsync(hpx_addr_t rsync, Args &... args) {
    return _hpx_process_broadcast_lsync(hpx_thread_current_pid(), _id, rsync,
                                        sizeof...(Args), &args...);
  }
  template <typename RSYNC, typename... Args>
  int process_broadcast_lsync(::hpx::global_ptr<RSYNC> &rsync, Args &... args) {
    return _hpx_process_broadcast_lsync(hpx_thread_current_pid(), _id,
                                        rsync.get(), sizeof...(Args), &args...);
  }
  template <typename... Args> int process_broadcast_rsync(Args &... args) {
    return _hpx_process_broadcast_rsync(hpx_thread_current_pid(), _id,
                                        sizeof...(Args), &args...);
  }

  template <typename... Args> int run(Args &&... args) {
<<<<<<< HEAD
    using L1 = typename hpx::detail::tlist<Args...>;
    using L2 = typename hpx::detail::function_traits<F>::arg_types;
    static_assert(
        hpx::detail::typecheck_action_args<TYPE, ATTR, L1>::type::value,
        "argument typecheck failed");
    static_assert(
        hpx::detail::Checked_Map_Reduce<std::is_convertible, hpx::detail::And,
                                        std::true_type, L1, L2>::type::value,
        "action and argument types do not match");
    return _hpx_run(&_id, sizeof...(Args), _convert_arg(args)...);
  }
  //   template <typename T1, typename T2> int run(T1 *marshalled_arg, T2 sz) {
  //     using traits = hpx::detail::function_traits<F>;
  //     static_assert(ATTR == HPX_MARSHALLED,
  //                   "Only marshalled actions take marshalled arguments.");
  //     static_assert(
  //         std::is_same<typename traits::arg_types,
  //                      hpx::detail::tlist<T1 *, typename
  //                      std::remove_reference<
  //                                                   T2>::type>>::value,
  //         "action and argument types do not match");
  //     return _hpx_run(&_id, 2, marshalled_arg, sz);
  //   }
=======
    using traits = hpx::detail::function_traits<F>;
    static_assert(
        ::std::is_same<typename traits::arg_types,
                       hpx::detail::tlist<typename std::remove_reference<
                           Args>::type...>>::value,
        "action and argument types do not match");
    return _hpx_run(&_id, sizeof...(Args), hpx::detail::_convert_arg(args)...);
  }
>>>>>>> 0328e06d

  template <typename R, typename... Args> int _register(R (&f)(Args...)) {
    return _register_helper(f);
  }

}; // template class Action

// helper methods to create action object
template <typename R, typename T1, typename T2, typename... ContTs>
Action<HPX_DEFAULT, HPX_MARSHALLED, R(T1 *, T2), ContTs...>
make_action(R (&f)(T1 *, T2)) {
  //   static_assert(std::is_unsigned<T2>::value, "The second argument of a "
  //                                              "marshalled action should be
  //                                              an "
  //                                              "unsigned integer type.");
  return Action<HPX_DEFAULT, HPX_MARSHALLED, R(T1 *, T2), ContTs...>(f);
}
template <hpx_action_type_t T, uint32_t ATTR, typename F, typename... ContTs>
Action<T, ATTR, F, ContTs...> make_action(F &f) {
  return Action<T, ATTR, F, ContTs...>(f);
}
template <typename F, typename... ContTs>
Action<HPX_DEFAULT, HPX_ATTR_NONE, F, ContTs...> make_action(F &f) {
  return Action<HPX_DEFAULT, HPX_ATTR_NONE, F, ContTs...>(f);
}
}

#endif // HPX_CXX_ACTION_H<|MERGE_RESOLUTION|>--- conflicted
+++ resolved
@@ -28,13 +28,8 @@
 
 namespace detail {
 
-<<<<<<< HEAD
 // list of types(type pack), meta functions defined on this
 template <typename... Ts> struct tlist { using type = tlist<Ts...>; };
-=======
-// used to check sameness of type lists
-template <typename... Ts> struct tlist {};
->>>>>>> 0328e06d
 
 // reference: https://functionalcpp.wordpress.com/2013/08/05/function-traits/
 template <class F> struct function_traits;
@@ -153,7 +148,6 @@
 template <typename T>
 constexpr decltype(HPX_POINTER) _convert_arg_type<T *>::type;
 
-<<<<<<< HEAD
 template <hpx_action_type_t Type, uint32_t Attr, typename Alist>
 struct typecheck_action_args;
 
@@ -190,16 +184,6 @@
 template <hpx_action_type_t Type, typename Alist>
 struct typecheck_action_args<Type, HPX_COMPRESSED, Alist>
     : typecheck_action_args<Type, HPX_ATTR_NONE, Alist> {};
-=======
-/// This overloaded function converts actual call arguments to pointers
-/// to be passed to the C impl
-template <typename T> T *_convert_arg(T &arg) {
-  return &arg;
-}
-template <typename T> T &&_convert_arg(T &&arg) {
-  return std::forward<T>(arg);
-}
->>>>>>> 0328e06d
 
 } // namespace detail
 } // namspace hpx
@@ -230,7 +214,6 @@
 
   template <typename R, typename... Args>
   int _register_helper(R (&f)(Args...)) {
-<<<<<<< HEAD
     return hpx_register_action(TYPE, ATTR, __FILE__ ":" _HPX_XSTR(_id), &(_id),
                                sizeof...(Args) + 1, f,
                                hpx::detail::_convert_arg_type<Args>::type...);
@@ -260,20 +243,6 @@
     static_assert(
         hpx::detail::typecheck_action_args<TYPE, ATTR, atypes>::type::value,
         "Type checking on function arguments failed");
-=======
-    return hpx_register_action(
-        HPX_DEFAULT, HPX_ATTR_NONE, __FILE__ ":" _HPX_XSTR(_id), &(_id),
-        sizeof...(Args) + 1, f, hpx::detail::_convert_arg_type<Args>::type...);
-  }
-
-public:
-  Action() : _is_registerd(false) {
-  }
-
-  Action(F &f) { // Should the parameter be always a reference?
-    static_assert(std::is_function<F>::value,
-                  "Action constructor argument is not a function.");
->>>>>>> 0328e06d
     _register_helper(f); // What to do with return value? Maybe throw an
                          // exception when the registration is not successful?
     _is_registerd = true;
@@ -326,7 +295,6 @@
   /// @returns            HPX_SUCCESS, or an error code if there was a problem
   ///                     locally during the hpx_call invocation.
   template <typename... Args>
-<<<<<<< HEAD
   int call(hpx_addr_t addr, hpx_addr_t result, Args &&... args) {
     using L1 = typename hpx::detail::tlist<Args...>;
     using L2 = typename hpx::detail::function_traits<F>::arg_types;
@@ -353,15 +321,6 @@
         "action and argument types do not match");
     return _hpx_call(addr.get(), _id, result.get(), sizeof...(Args),
                      _convert_arg(args)...);
-=======
-  int call(hpx_addr_t addr, hpx_addr_t result, Args &... args) {
-    return _hpx_call(addr, _id, result, sizeof...(Args), &args...);
-  }
-  template <typename T1, typename LCO, typename... Args>
-  int call(const ::hpx::global_ptr<T1> &addr,
-           const ::hpx::global_ptr<LCO> &result, Args &... args) {
-    return _hpx_call(addr.get(), _id, result.get(), sizeof...(Args), &args...);
->>>>>>> 0328e06d
   }
 
   /// Locally synchronous call interface when LCO is set.
@@ -689,7 +648,6 @@
   }
 
   template <typename... Args> int run(Args &&... args) {
-<<<<<<< HEAD
     using L1 = typename hpx::detail::tlist<Args...>;
     using L2 = typename hpx::detail::function_traits<F>::arg_types;
     static_assert(
@@ -701,28 +659,6 @@
         "action and argument types do not match");
     return _hpx_run(&_id, sizeof...(Args), _convert_arg(args)...);
   }
-  //   template <typename T1, typename T2> int run(T1 *marshalled_arg, T2 sz) {
-  //     using traits = hpx::detail::function_traits<F>;
-  //     static_assert(ATTR == HPX_MARSHALLED,
-  //                   "Only marshalled actions take marshalled arguments.");
-  //     static_assert(
-  //         std::is_same<typename traits::arg_types,
-  //                      hpx::detail::tlist<T1 *, typename
-  //                      std::remove_reference<
-  //                                                   T2>::type>>::value,
-  //         "action and argument types do not match");
-  //     return _hpx_run(&_id, 2, marshalled_arg, sz);
-  //   }
-=======
-    using traits = hpx::detail::function_traits<F>;
-    static_assert(
-        ::std::is_same<typename traits::arg_types,
-                       hpx::detail::tlist<typename std::remove_reference<
-                           Args>::type...>>::value,
-        "action and argument types do not match");
-    return _hpx_run(&_id, sizeof...(Args), hpx::detail::_convert_arg(args)...);
-  }
->>>>>>> 0328e06d
 
   template <typename R, typename... Args> int _register(R (&f)(Args...)) {
     return _register_helper(f);
