/*
 ====================================================================
  High Performance ParalleX Library (libhpx)
<<<<<<< HEAD

  Thread Function Definitions
  hpx_thread.h
=======
  
  Thread Functions
  network.h
>>>>>>> 7a5d7be0

  Copyright (c) 2013, Trustees of Indiana University
  All rights reserved.

  This software may be modified and distributed under the terms of
  the BSD license.  See the COPYING file for details.

  This software was created at the Indiana University Center for
  Research in Extreme Scale Technologies (CREST).
 ====================================================================
*/

#pragma once
#ifndef LIBHPX_THREAD_H_
#define LIBHPX_THREAD_H_

#include <stdarg.h>
#include <stdint.h>

#include "hpx/mem.h"
#include "hpx/lco.h"
#include "hpx/types.h"
#include "hpx/thread/mctx.h"
#include "hpx/utils/list.h"
#include "hpx/utils/map.h"

typedef uint64_t hpx_node_id_t;
typedef uint64_t hpx_thread_id_t;
typedef uint8_t  hpx_thread_state_t;

/*
 --------------------------------------------------------------------
  Some Definitions
 --------------------------------------------------------------------
*/

#define HPX_THREAD_STATE_UNDEFINED  255
#define HPX_THREAD_STATE_CREATE       0
#define HPX_THREAD_STATE_INIT         1
#define HPX_THREAD_STATE_PENDING      2
#define HPX_THREAD_STATE_EXECUTING    3
#define HPX_THREAD_STATE_YIELD        4
#define HPX_THREAD_STATE_BLOCKED      5
#define HPX_THREAD_STATE_SUSPENDED    6
#define HPX_THREAD_STATE_TERMINATED   7

/*
 --------------------------------------------------------------------
  Thread Options

  Values for a bitmask that contain option flags for HPX threads.

  Normally, thread stacks and machine context switching buffers
  are reused after a thread is terminated.  Setting the thread
  to DETACHED will cause the scheduler to immediately deallocate
  these data structures upon thread termination.

  BOUND threads are pinned to the same kernel thread as their
  parent, as opposed to being evenly distributed evenly across all
  kernel threads in a round-robin fashion (the default).
 --------------------------------------------------------------------
*/

#define HPX_THREAD_OPT_NONE               0
#define HPX_THREAD_OPT_DETACHED           1
#define HPX_THREAD_OPT_BOUND              2
#define HPX_THREAD_OPT_SERVICE_CORELOCAL  4
#define HPX_THREAD_OPT_SERVICE_COREGLOBAL 8


/* An HPX function taking a single generic (void*) argument */
typedef void (*hpx_func_t)(void *);

/* Predicate functions for _hpx_thread_wait */
typedef bool (*hpx_thread_wait_pred_t)(void *, void *);


/*
 --------------------------------------------------------------------
  Reusable Thread Data

  func                         The thread's execute function
  args                         Arguments to the execute function
  stk                          The thread's call stack
  ss                           The thread's stack size
  mctx                         Machine context switching data
  f_wait                       The thread's waiting future
  kth                          The thread's kernel thread
 --------------------------------------------------------------------
*/

struct hpx_thread_reusable_t {
  void                (*func)();
  void                *args;
  void                *stk;
  size_t               ss;
  hpx_mctx_context_t  *mctx;
  void                *wait;
  hpx_kthread_t       *kth;
};


/*
 --------------------------------------------------------------------
  Thread Data

  ctx                          Pointer to the thread context
  nid                          Node ID
  tid                          Thread ID
  state                        Queuing State
  opts                         Thread option flags
  reuse                        The thread's reusable data area
  f_ret                        The thread's return value (if any)
  parent                       The thread's parent thread
 --------------------------------------------------------------------
*/

struct hpx_thread_t {
  hpx_context_t          *ctx;
  hpx_node_id_t           nid;
  hpx_thread_id_t         tid;
  hpx_thread_state_t      state;
  uint16_t                opts;
  uint8_t                 skip;
  hpx_thread_reusable_t  *reuse;
  hpx_future_t           *f_ret;
  hpx_thread_t           *parent;
  hpx_list_t              children;
};

/*
 --------------------------------------------------------------------
  Thread Functions
 --------------------------------------------------------------------
*/

hpx_thread_id_t hpx_thread_get_id(hpx_thread_t *);

hpx_future_t * hpx_thread_create(hpx_context_t *, uint16_t, void (*)(void*), void *, hpx_thread_t **);
void hpx_thread_destroy(hpx_thread_t *);

hpx_thread_state_t hpx_thread_get_state(hpx_thread_t *);

void hpx_thread_join(hpx_thread_t *, void **);
void hpx_thread_exit(void *);
void hpx_thread_yield(void);
void hpx_thread_yield_skip(uint8_t);
void hpx_thread_wait(hpx_future_t *);

hpx_thread_t *hpx_thread_self(void);

uint16_t hpx_thread_get_opt(hpx_thread_t *);
void hpx_thread_set_opt(hpx_thread_t *, uint16_t);


/*
 --------------------------------------------------------------------
  Private Functions
 --------------------------------------------------------------------
*/

void _hpx_thread_terminate(hpx_thread_t *);
void _hpx_thread_wait(void *, hpx_thread_wait_pred_t, void *);

/*
 --------------------------------------------------------------------
  Map Functions
 --------------------------------------------------------------------
*/

uint64_t hpx_thread_map_hash(hpx_map_t *, void *);
bool hpx_thread_map_cmp(void *, void *);

#endif /* LIBHPX_THREAD_H_ */<|MERGE_RESOLUTION|>--- conflicted
+++ resolved
@@ -1,15 +1,9 @@
 /*
  ====================================================================
   High Performance ParalleX Library (libhpx)
-<<<<<<< HEAD
 
-  Thread Function Definitions
-  hpx_thread.h
-=======
-  
   Thread Functions
   network.h
->>>>>>> 7a5d7be0
 
   Copyright (c) 2013, Trustees of Indiana University
   All rights reserved.
