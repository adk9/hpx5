--- conflicted
+++ resolved
@@ -16,7 +16,6 @@
 /// @file
 /// @brief HPX thread interface
 ///
-<<<<<<< HEAD
 /// HPX threads are spawned as a result of hpx_parcel_send() or 
 /// hpx_parcel_send_sync(). The may return values to their LCO continuations 
 /// using this hpx_thread_exit() call, which terminates the thread's execution.
@@ -28,27 +27,20 @@
 /// @returns the address of the thread's target
 hpx_addr_t hpx_thread_current_target(void);
 
-/// Get the continuation of the current thread
+/// Get the address of the continuation for the current thread
 /// @returns the address of the current thread's continuation
-hpx_addr_t hpx_thread_current_cont(void);
+hpx_addr_t   hpx_thread_current_cont_target(void);
+
+/// Get the continuation action for the current thread
+/// @returns the continuation action for the current thread
+hpx_action_t hpx_thread_current_cont_action(void);
 
 /// Get the size of the arguments passed to the current thread
 /// @returns the size of the current thread's argument
 uint32_t   hpx_thread_current_args_size(void);
-=======
-/// HPX threads are spawned as a result of hpx_parcel_send{_sync}(). The may
-/// return values to their LCO continuations using this hpx_thread_exit() call,
-/// which terminates the thread's execution.
-/// ----------------------------------------------------------------------------
-hpx_addr_t   hpx_thread_current_target(void);
-hpx_addr_t   hpx_thread_current_cont_target(void);
-hpx_action_t hpx_thread_current_cont_action(void);
-uint32_t     hpx_thread_current_args_size(void);
->>>>>>> d6f33af1
 
 /// Pause execution and gives other threads the opportunity to be scheduled
 void hpx_thread_yield(void);
-
 
 /// Generates a consecutive new ID for a thread.
 ///
