// =============================================================================
//  High Performance ParalleX Library (libhpx)
//
//  Copyright (c) 2013, Trustees of Indiana University,
//  All rights reserved.
//
//  This software may be modified and distributed under the terms of the BSD
//  license.  See the COPYING file for details.
//
//  This software was created at the Indiana University Center for Research in
//  Extreme Scale Technologies (CREST).
// =============================================================================
#ifndef HPX_PARCEL_H
#define HPX_PARCEL_H

#include "hpx/action.h"
#include "hpx/addr.h"

/// @file
/// @brief HPX parcel interface.
///
/// Parcels are the HPX message type.

/// HPX parcel type
typedef struct hpx_parcel hpx_parcel_t;

// ----------------------------------------------------------------------------
/// Acquire a parcel.
///
/// The application programmer can choose to associate an existing buffer with
/// the parcel, or can request that the parcel allocate its own buffer. Parcels
/// are runtime resources and must be released, either explicitly using
/// hpx_parcel_release() or implicitly through hpx_parcel_send() or
/// hpx_parcel_send_sync().
///
/// If the @p data pointer is NULL, then the runtime will allocate a @p bytes
/// sized buffer with the parcel that can be accessed using the
/// hpx_parcel_{get,set}_data() interface. The parcel owns this buffer, and it
/// will be deallocated when the local send completes. The benefit to this mode
/// of operation is that the runtime has the opportunity to allocate an in-line
/// buffer for the data---which can improve performance, particularly for small
/// buffers---and often results in low-latency local completion. The
/// disadvantage of this approach is that the application programmer must
/// explicitly copy data into the parcel, which incurs serial overhead that may
/// be avoided in some cases. In this mode, there is no semantic difference
/// between hpx_parcel_send() and hpx_parcel_send_sync().
///
/// If the @p data pointer is NULL, and the @p bytes is 0, then
/// hpx_parcel_get_data() or hpx_parcel_set_data() may fail.
///
/// If the @p data pointer is non-NULL, then the runtime assumes that @p bytes
/// is an accurate size of @p data, and will use it as the buffer to be
/// sent. The runtime does not claim ownership of @p data, but does make it
/// available through the standard hpx_parcel_get_data()/hpx_parcel_set_data() 
/// interface. The @p data buffer MAY be concurrently associated with more than 
/// one parcel, however the @p data buffer MUST NOT be written to while any of 
/// the parcels that it is associated with has an outstanding hpx_parcel_send()
/// operation, or concurrently with an hpx_parcel_send_sync().
///
<<<<<<< HEAD
/// @param  data - a possibly NULL buffer to associate with the parcel
/// @param bytes - size of the @p data buffer
/// @returns     - a pointer to the parcel structure, or NULL on error
/// ----------------------------------------------------------------------------
hpx_parcel_t *hpx_parcel_acquire(const void *data, size_t bytes)
=======
/// @param  data a possibly NULL buffer to associate with the parcel
/// @param bytes size of the @p data buffer
/// @returns     a pointer to the parcel structure, or NULL on error
// ----------------------------------------------------------------------------
hpx_parcel_t *hpx_parcel_acquire(void *data, size_t bytes)
>>>>>>> b0984f9f
  HPX_MALLOC;

// ----------------------------------------------------------------------------
/// Explicitly release a parcel.
///
/// The @p p argument must correspond to a parcel pointer returned from
/// hpx_parcel_acquire().
///
/// @param p the parcel to release
// ----------------------------------------------------------------------------
void hpx_parcel_release(hpx_parcel_t *p)
  HPX_NON_NULL(1);


// ----------------------------------------------------------------------------
/// Send a parcel with asynchronous local completion semantics.
///
/// hpx_parcel_send() has asynchronous local semantics. After returning from
/// this function, the caller must test the @p done future if it cares about
/// local completion. The @p done future may be HPX_NULL if such a test is not
/// performed---this may result in better performance.
///
/// Sending a parcel transfers ownership of the parcel to the runtime. The
/// parcel pointed to by @p p may not be reused and must not be released with
/// hpx_parcel_release().
///
/// @param    p the parcel to send, must correspond to a parcel returned from
///             hpx_parcel_acquire()
/// @param done the address of an LCO to set once the send has completed
///             locally, or HPX_NULL if the caller does not care
// ----------------------------------------------------------------------------
void hpx_parcel_send(hpx_parcel_t *p, hpx_addr_t done)
  HPX_NON_NULL(1);


// ----------------------------------------------------------------------------
/// Send a parcel with synchronous local completion semantics.
///
/// hpx_parcel_send_sync() performs a synchronous local send. After returning
/// from this function, the caller is guaranteed that the local send has
/// completed.
///
/// Sending a parcel transfers ownership of the parcel to the runtime. The
/// parcel pointed to by @p p may not be reused and must not be released with
/// hpx_parcel_release().
///
/// @param p the parcel to send, must correspond to a parcel returned from
///          hpx_parcel_acquire().
// ----------------------------------------------------------------------------
void hpx_parcel_send_sync(hpx_parcel_t *p)
  HPX_NON_NULL(1);


// ----------------------------------------------------------------------------
/// Get the action associated with a parcel
/// @param p the parcel
/// @returns the action associated with @p p
// ----------------------------------------------------------------------------
hpx_action_t hpx_parcel_get_action(const hpx_parcel_t *p)
  HPX_NON_NULL(1);

// ----------------------------------------------------------------------------
/// Get the target address of a parcel
/// @param p the parcel
/// @returns the global address of the target of @p p
// ----------------------------------------------------------------------------
hpx_addr_t hpx_parcel_get_target(const hpx_parcel_t *p)
  HPX_NON_NULL(1);

/// Get the continuation action of a parcel
/// @param p the parcel
/// @returns the continuation action of the parcel
hpx_action_t hpx_parcel_get_cont_action(const hpx_parcel_t *p)
  HPX_NON_NULL(1);


/// Get the address of the continuation associated with a parcel
/// @param p the parcel
/// @returns the global address of the continuation of @p p
// ----------------------------------------------------------------------------
hpx_addr_t hpx_parcel_get_cont_target(const hpx_parcel_t *p)
  HPX_NON_NULL(1);

// ----------------------------------------------------------------------------
/// Get the data pointer for a parcel
/// The data for a parcel can be written to directly, which in some cases
/// may allow one to avoid an extra copy.
/// @param p the parcel
/// @returns a pointer to the data for the parcel
// ----------------------------------------------------------------------------
void *hpx_parcel_get_data(hpx_parcel_t *p)
  HPX_NON_NULL(1);

// ----------------------------------------------------------------------------
/// Set the action for a parcel
/// @param      p the parcel
/// @param action the action to be invoked when the parcel arrives at its target
// ----------------------------------------------------------------------------
void hpx_parcel_set_action(hpx_parcel_t *p, const hpx_action_t action)
  HPX_NON_NULL(1);

// ----------------------------------------------------------------------------
/// Set a target to a parcel, for it to be sent to
/// @param    p the parcel
/// @param addr the address of the target to send the parcel to
// ----------------------------------------------------------------------------
void hpx_parcel_set_target(hpx_parcel_t *p, const hpx_addr_t addr)
  HPX_NON_NULL(1);

// ----------------------------------------------------------------------------
/// Set the continuation action for a parcel
/// @param      p the parcel
/// @param action the continuation action to set for the parcel
// ----------------------------------------------------------------------------
void hpx_parcel_set_cont_action(hpx_parcel_t *p, const hpx_action_t action)
  HPX_NON_NULL(1);

// ----------------------------------------------------------------------------
/// Set the continuation for a parcel
/// @param    p the parcel
/// @param addr the address of the continuation
// ----------------------------------------------------------------------------
void hpx_parcel_set_cont_target(hpx_parcel_t *p, const hpx_addr_t addr)
  HPX_NON_NULL(1);

// ----------------------------------------------------------------------------
/// Set the data for a parcel
/// The data will be copied (shallowly) into the parcel. When possible, it is
/// preferable to use hpx_parcel_get_data() and write to the parcel directly,
/// but hpx_parcel_set_data() may be used when a copy is unavoidable anyway.
/// @param    p the parcel
/// @param data the data to put in the parcel
/// @param size the size of @p data
// ----------------------------------------------------------------------------
void hpx_parcel_set_data(hpx_parcel_t *p, const void *data, int size)
  HPX_NON_NULL(1);

#endif<|MERGE_RESOLUTION|>--- conflicted
+++ resolved
@@ -24,7 +24,6 @@
 /// HPX parcel type
 typedef struct hpx_parcel hpx_parcel_t;
 
-// ----------------------------------------------------------------------------
 /// Acquire a parcel.
 ///
 /// The application programmer can choose to associate an existing buffer with
@@ -51,40 +50,30 @@
 /// If the @p data pointer is non-NULL, then the runtime assumes that @p bytes
 /// is an accurate size of @p data, and will use it as the buffer to be
 /// sent. The runtime does not claim ownership of @p data, but does make it
-/// available through the standard hpx_parcel_get_data()/hpx_parcel_set_data() 
-/// interface. The @p data buffer MAY be concurrently associated with more than 
-/// one parcel, however the @p data buffer MUST NOT be written to while any of 
+/// available through the standard hpx_parcel_get_data()/hpx_parcel_set_data()
+/// interface. The @p data buffer MAY be concurrently associated with more than
+/// one parcel, however the @p data buffer MUST NOT be written to while any of
 /// the parcels that it is associated with has an outstanding hpx_parcel_send()
 /// operation, or concurrently with an hpx_parcel_send_sync().
 ///
-<<<<<<< HEAD
-/// @param  data - a possibly NULL buffer to associate with the parcel
-/// @param bytes - size of the @p data buffer
-/// @returns     - a pointer to the parcel structure, or NULL on error
-/// ----------------------------------------------------------------------------
+/// @param  data A possibly NULL buffer to associate with the parcel.
+/// @param bytes The size of the @p data buffer.
+///
+/// @returns A pointer to the parcel structure, or NULL on error.
 hpx_parcel_t *hpx_parcel_acquire(const void *data, size_t bytes)
-=======
-/// @param  data a possibly NULL buffer to associate with the parcel
-/// @param bytes size of the @p data buffer
-/// @returns     a pointer to the parcel structure, or NULL on error
-// ----------------------------------------------------------------------------
-hpx_parcel_t *hpx_parcel_acquire(void *data, size_t bytes)
->>>>>>> b0984f9f
   HPX_MALLOC;
 
-// ----------------------------------------------------------------------------
+
 /// Explicitly release a parcel.
 ///
 /// The @p p argument must correspond to a parcel pointer returned from
 /// hpx_parcel_acquire().
 ///
-/// @param p the parcel to release
-// ----------------------------------------------------------------------------
+/// @param p The parcel to release.
 void hpx_parcel_release(hpx_parcel_t *p)
   HPX_NON_NULL(1);
 
 
-// ----------------------------------------------------------------------------
 /// Send a parcel with asynchronous local completion semantics.
 ///
 /// hpx_parcel_send() has asynchronous local semantics. After returning from
@@ -96,16 +85,15 @@
 /// parcel pointed to by @p p may not be reused and must not be released with
 /// hpx_parcel_release().
 ///
-/// @param    p the parcel to send, must correspond to a parcel returned from
-///             hpx_parcel_acquire()
-/// @param done the address of an LCO to set once the send has completed
-///             locally, or HPX_NULL if the caller does not care
-// ----------------------------------------------------------------------------
+/// @param    p The parcel to send, must correspond to a parcel returned from
+///             hpx_parcel_acquire().
+/// @param done The global address of an LCO to set once the send has completed
+///             locally (i.e., the parcel's buffer can be written to or freed),
+///             or HPX_NULL if the caller does not care.
 void hpx_parcel_send(hpx_parcel_t *p, hpx_addr_t done)
   HPX_NON_NULL(1);
 
 
-// ----------------------------------------------------------------------------
 /// Send a parcel with synchronous local completion semantics.
 ///
 /// hpx_parcel_send_sync() performs a synchronous local send. After returning
@@ -116,94 +104,102 @@
 /// parcel pointed to by @p p may not be reused and must not be released with
 /// hpx_parcel_release().
 ///
-/// @param p the parcel to send, must correspond to a parcel returned from
+/// @param p The parcel to send, must correspond to a parcel returned from
 ///          hpx_parcel_acquire().
-// ----------------------------------------------------------------------------
 void hpx_parcel_send_sync(hpx_parcel_t *p)
   HPX_NON_NULL(1);
 
 
-// ----------------------------------------------------------------------------
-/// Get the action associated with a parcel
-/// @param p the parcel
-/// @returns the action associated with @p p
-// ----------------------------------------------------------------------------
+/// Get the action associated with a parcel.
+///
+/// @param p The parcel to query.
+///
+/// @returns The action associated with @p p.
 hpx_action_t hpx_parcel_get_action(const hpx_parcel_t *p)
   HPX_NON_NULL(1);
 
-// ----------------------------------------------------------------------------
-/// Get the target address of a parcel
-/// @param p the parcel
-/// @returns the global address of the target of @p p
-// ----------------------------------------------------------------------------
+
+/// Get the target address of a parcel.
+///
+/// @param p The parcel to query.
+///
+/// @returns The global address of the target of @p p.
 hpx_addr_t hpx_parcel_get_target(const hpx_parcel_t *p)
   HPX_NON_NULL(1);
 
-/// Get the continuation action of a parcel
-/// @param p the parcel
-/// @returns the continuation action of the parcel
+
+/// Get the continuation action of a parcel.
+///
+/// @param p The parcel to query.
+///
+/// @returns The continuation action of @p p.
 hpx_action_t hpx_parcel_get_cont_action(const hpx_parcel_t *p)
   HPX_NON_NULL(1);
 
 
-/// Get the address of the continuation associated with a parcel
-/// @param p the parcel
-/// @returns the global address of the continuation of @p p
-// ----------------------------------------------------------------------------
+/// Get the address of the continuation associated with a parcel.
+///
+/// @param p The parcel to query.
+///
+/// @returns The global address of the continuation of @p p.
 hpx_addr_t hpx_parcel_get_cont_target(const hpx_parcel_t *p)
   HPX_NON_NULL(1);
 
-// ----------------------------------------------------------------------------
-/// Get the data pointer for a parcel
-/// The data for a parcel can be written to directly, which in some cases
-/// may allow one to avoid an extra copy.
-/// @param p the parcel
-/// @returns a pointer to the data for the parcel
-// ----------------------------------------------------------------------------
+
+/// Get the data buffer for a parcel.
+///
+/// The data for a parcel can be written to directly, which in some cases may
+/// allow one to avoid an extra copy.
+///
+/// @param p The parcel to query.
+///
+/// @returns A pointer to the data buffer for the parcel.
 void *hpx_parcel_get_data(hpx_parcel_t *p)
   HPX_NON_NULL(1);
 
-// ----------------------------------------------------------------------------
-/// Set the action for a parcel
-/// @param      p the parcel
-/// @param action the action to be invoked when the parcel arrives at its target
-// ----------------------------------------------------------------------------
+
+/// Set the action for a parcel.
+///
+/// @param      p The parcel we're updating.
+/// @param action The action to be invoked when the parcel arrives at its
+///               target.
 void hpx_parcel_set_action(hpx_parcel_t *p, const hpx_action_t action)
   HPX_NON_NULL(1);
 
-// ----------------------------------------------------------------------------
-/// Set a target to a parcel, for it to be sent to
-/// @param    p the parcel
-/// @param addr the address of the target to send the parcel to
-// ----------------------------------------------------------------------------
+
+/// Set a target address for a parcel.
+///
+/// @param    p The parcel we're updating.
+/// @param addr The global address of the target to send the parcel to.
 void hpx_parcel_set_target(hpx_parcel_t *p, const hpx_addr_t addr)
   HPX_NON_NULL(1);
 
-// ----------------------------------------------------------------------------
-/// Set the continuation action for a parcel
-/// @param      p the parcel
-/// @param action the continuation action to set for the parcel
-// ----------------------------------------------------------------------------
+
+/// Set the continuation action for a parcel.
+///
+/// @param      p The parcel we're updating.
+/// @param action The continuation action to set for the parcel.
 void hpx_parcel_set_cont_action(hpx_parcel_t *p, const hpx_action_t action)
   HPX_NON_NULL(1);
 
-// ----------------------------------------------------------------------------
-/// Set the continuation for a parcel
-/// @param    p the parcel
-/// @param addr the address of the continuation
-// ----------------------------------------------------------------------------
+
+/// Set the continuation address for a parcel.
+///
+/// @param    p The parcel we're updating.
+/// @param addr The global address of the continuation.
 void hpx_parcel_set_cont_target(hpx_parcel_t *p, const hpx_addr_t addr)
   HPX_NON_NULL(1);
 
-// ----------------------------------------------------------------------------
-/// Set the data for a parcel
+
+/// Set the data buffer for a parcel.
+///
 /// The data will be copied (shallowly) into the parcel. When possible, it is
 /// preferable to use hpx_parcel_get_data() and write to the parcel directly,
 /// but hpx_parcel_set_data() may be used when a copy is unavoidable anyway.
-/// @param    p the parcel
-/// @param data the data to put in the parcel
-/// @param size the size of @p data
-// ----------------------------------------------------------------------------
+///
+/// @param    p The parcel we're updating.
+/// @param data The data buffer to copy into the parcel.
+/// @param size The size of the @p data buffer.
 void hpx_parcel_set_data(hpx_parcel_t *p, const void *data, int size)
   HPX_NON_NULL(1);
 
