// =============================================================================
//  High Performance ParalleX Library (libhpx)
//
//  Copyright (c) 2013, Trustees of Indiana University,
//  All rights reserved.
//
//  This software may be modified and distributed under the terms of the BSD
//  license.  See the COPYING file for details.
//
//  This software was created at the Indiana University Center for Research in
//  Extreme Scale Technologies (CREST).
// =============================================================================
#ifndef HPX_GAS_H
#define HPX_GAS_H

/// @file
/// @brief Functions for allocating and using memory in the HPX global address 
/// space

#include "hpx/addr.h"

/// Performs address translation.
///
/// This will try to perform a global-to-local translation on the global @p
/// addr, and set @p local to the local address if it is successful. If @p 
/// local is NULL, then this only performs address translation. 
/// 
/// If the address is not local, will return false. Or, if @p local is not 
/// NULL and the pin fails, this will return false, otherwise it will return 
/// true.
///
/// Successful pinning operations must be matched with an unpin operation, if
/// the underlying data is ever to be moved.
///
/// @param       addr the global address
/// @param[out] local the pinned local address
/// @returns          
///                   - true; if @p addr is local and @p local is NULL
///                   - true; if @p addr is local and @p local is not NULL
///                           and pin is successful
///                   - false; if @p is not local
///                   - false; if @p is local and @local is not NULL and pin
///                            fails
bool hpx_gas_try_pin(const hpx_addr_t addr, void **local);


/// Allows an address to be remapped.
/// @param addr the address of global memory to unpin
void hpx_gas_unpin(const hpx_addr_t addr);


/// Allocate distributed global memory.
///
/// This is not a collective operation; the returned address is returned only to
/// the calling thread, and must either be written into already-allocated global
/// memory, or sent via a parcel, for anyone else to address the allocation.
///
/// In UPC-land, the returned global address would have the following
/// distribution:
///
///    shared [bytes] char foo[n * bytes];
///
/// @param         n the number of localities to allocated memory at
/// @param     bytes the number of bytes to allocate at each locality
//  @returns         the global address of the allocated memory
hpx_addr_t hpx_gas_global_alloc(size_t n, uint32_t bytes);


/// Allocate local global memory.
///
/// The returned address is local to the calling locality, and not distributed,
/// but can be used from any locality.
<<<<<<< HEAD
/// 
/// @param bytes the number of bytes to allocate
/// @returns     the global address of the allocated memory
hpx_addr_t hpx_gas_alloc(size_t bytes);
=======
/// ----------------------------------------------------------------------------
hpx_addr_t hpx_gas_alloc(size_t n, uint32_t bytes);
>>>>>>> fe7b1b6c


/// ----------------------------------------------------------------------------
/// Free a global allocation.
///
/// @param addr - the global address of the memory to free
/// ----------------------------------------------------------------------------
void hpx_gas_global_free(hpx_addr_t addr);


/// ----------------------------------------------------------------------------
/// Change the locality-affinity of a global distributed memory address.
///
/// This operation is only valid in the AGAS GAS mode. For PGAS, it is effectively
/// a no-op.
///
/// @param         src - the source address to move
/// @param         dst - the address pointing to the target locality to move the
///                      source address @p src to
/// @param[out]    lco - LCO object to check to wait for the completion of move
/// ----------------------------------------------------------------------------
void hpx_gas_move(hpx_addr_t src, hpx_addr_t dst, hpx_addr_t lco);


#endif<|MERGE_RESOLUTION|>--- conflicted
+++ resolved
@@ -19,6 +19,7 @@
 
 #include "hpx/addr.h"
 
+// ----------------------------------------------------------------------------
 /// Performs address translation.
 ///
 /// This will try to perform a global-to-local translation on the global @p
@@ -41,6 +42,7 @@
 ///                   - false; if @p is not local
 ///                   - false; if @p is local and @local is not NULL and pin
 ///                            fails
+// ----------------------------------------------------------------------------
 bool hpx_gas_try_pin(const hpx_addr_t addr, void **local);
 
 
@@ -48,7 +50,7 @@
 /// @param addr the address of global memory to unpin
 void hpx_gas_unpin(const hpx_addr_t addr);
 
-
+// ----------------------------------------------------------------------------
 /// Allocate distributed global memory.
 ///
 /// This is not a collective operation; the returned address is returned only to
@@ -63,33 +65,35 @@
 /// @param         n the number of localities to allocated memory at
 /// @param     bytes the number of bytes to allocate at each locality
 //  @returns         the global address of the allocated memory
+// ----------------------------------------------------------------------------
 hpx_addr_t hpx_gas_global_alloc(size_t n, uint32_t bytes);
 
-
+// ----------------------------------------------------------------------------
 /// Allocate local global memory.
 ///
-/// The returned address is local to the calling locality, and not distributed,
-/// but can be used from any locality.
-<<<<<<< HEAD
+/// This is a non-collective, local call to allocate memory in the
+/// global address space that can be moved. The memory is allocated originally 
+/// at this node, but it is accessible from anywhere, and may be relocated.
 /// 
-/// @param bytes the number of bytes to allocate
+/// The total amount of memory allocated is n * bytes.
+///
+/// @param         n the number of blocks to allocate
+/// @param bytes the number of bytes per block to allocate
 /// @returns     the global address of the allocated memory
-hpx_addr_t hpx_gas_alloc(size_t bytes);
-=======
-/// ----------------------------------------------------------------------------
+// ----------------------------------------------------------------------------
 hpx_addr_t hpx_gas_alloc(size_t n, uint32_t bytes);
->>>>>>> fe7b1b6c
 
 
-/// ----------------------------------------------------------------------------
+
+// ----------------------------------------------------------------------------
 /// Free a global allocation.
 ///
 /// @param addr - the global address of the memory to free
-/// ----------------------------------------------------------------------------
+// ----------------------------------------------------------------------------
 void hpx_gas_global_free(hpx_addr_t addr);
 
 
-/// ----------------------------------------------------------------------------
+// ----------------------------------------------------------------------------
 /// Change the locality-affinity of a global distributed memory address.
 ///
 /// This operation is only valid in the AGAS GAS mode. For PGAS, it is effectively
@@ -99,7 +103,7 @@
 /// @param         dst - the address pointing to the target locality to move the
 ///                      source address @p src to
 /// @param[out]    lco - LCO object to check to wait for the completion of move
-/// ----------------------------------------------------------------------------
+// ----------------------------------------------------------------------------
 void hpx_gas_move(hpx_addr_t src, hpx_addr_t dst, hpx_addr_t lco);
 
 
