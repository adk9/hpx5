--- conflicted
+++ resolved
@@ -28,18 +28,15 @@
 /// This special action does nothing (i.e. it is a nop).
 extern hpx_action_t HPX_ACTION_NULL;
 
-<<<<<<< HEAD
 // ----------------------------------------------------------------------------
-=======
-
-/// ----------------------------------------------------------------------------
-/// returns true if the actions are equal
-/// ----------------------------------------------------------------------------
+/// Determine whether two actions are the same
+/// @param lhs one action
+/// @param rhs a second action
+/// @returns   true if the actions are equal
+// ----------------------------------------------------------------------------
 bool hpx_action_eq(const hpx_action_t lhs, const hpx_action_t rhs);
 
-
-/// ----------------------------------------------------------------------------
->>>>>>> 9b63b7ae
+// ----------------------------------------------------------------------------
 /// Should be called by the main native thread only, between the execution of
 /// hpx_init() and hpx_run(). Should not be called from an HPX lightweight
 /// thread.
