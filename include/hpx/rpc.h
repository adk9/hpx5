--- conflicted
+++ resolved
@@ -16,69 +16,46 @@
 /// @file
 /// @brief HPX remote procedure call interface
 
-/// HPX call interface (completely synchronous).
+/// Fully synchronous call interface.
 ///
 /// Performs @p action on @p args at @p addr, and sets @p out with the
 /// resulting value. The output value @p out can be NULL (or the
 /// corresponding @p olen could be zero), in which case no return
 /// value is generated.
 ///
-<<<<<<< HEAD
-/// @param   addr - the address that defines where the action is executed
-/// @param action - the action to perform
-/// @param   args - the argument data for @p action
-/// @param   alen - the length of @p args
-/// @param    out - address of  the result
-/// @param   olen - the length of the @p output
-/// @returns      - HPX_SUCCESS, or an error code if the action generated an
-///                 error that could not be handled remotely
-/// ----------------------------------------------------------------------------
-=======
-/// @param   addr the address that defines where the action is executed
-/// @param action the action to perform
-/// @param   args the argument data for @p action
-/// @param   alen the length of @p args
-/// @param    out the address of an LCO to trigger with the result
-/// @param   olen the length of the @p output
-/// @returns      HPX_SUCCESS if no errors were encountered
->>>>>>> b0984f9f
+/// @param   addr The address that defines where the action is executed.
+/// @param action The action to perform.
+/// @param   args The argument data buffer for @p action.
+/// @param   alen The length of the @p args buffer.
+/// @param    out Address of the output buffer.
+/// @param   olen The length of the @p output buffer.
+///
+/// @returns HPX_SUCCESS, or an error code if the action generated an error that
+///          could not be handled remotely/
 int hpx_call_sync(hpx_addr_t addr, hpx_action_t action, const void *args,
                   size_t alen, void *out, size_t olen);
 
 
-<<<<<<< HEAD
-/// ----------------------------------------------------------------------------
-/// HPX call interface.
+/// Locally synchronous call interface.
 ///
-=======
->>>>>>> b0984f9f
 /// This is a locally-synchronous, globally-asynchronous variant of
 /// the remote-procedure call interface. If @p result is not HPX_NULL,
 /// hpx_call puts the the resulting value in @p result at some point
 /// in the future.
 ///
-<<<<<<< HEAD
-/// @param   addr - the address that defines where the action is executed
-/// @param action - the action to perform
-/// @param   args - the argument data for @p action
-/// @param    len - the length of @p args
-/// @param result - an address of an LCO to trigger with the result
-/// @returns      - HPX_SUCCESS, or an error code if there was a problem locally
-///                 during the hpx_call invocation
-/// ----------------------------------------------------------------------------
-=======
-/// @param   addr the address that defines where the action is executed
-/// @param action the action to perform
-/// @param   args the argument data for @p action
-/// @param    len the length of @p args
-/// @param result an address of an LCO to trigger with the result
-/// @returns      HPX_SUCCESS if no errors were encountered
->>>>>>> b0984f9f
+/// @param   addr The address that defines where the action is executed.
+/// @param action The action to perform.
+/// @param   args The argument data buffer for @p action.
+/// @param    len The length of the @p args buffer.
+/// @param result An address of an LCO to trigger with the result.
+///
+/// @returns HPX_SUCCESS, or an error code if there was a problem locally during
+///          the hpx_call invocation.
 int hpx_call(hpx_addr_t addr, hpx_action_t action, const void *args,
              size_t len, hpx_addr_t result);
 
 
-/// HPX call interface (completely asynchronous).
+/// Fully asynchronous call interface.
 ///
 /// This is a completely asynchronous variant of the remote-procedure
 /// call interface. If @p result is not HPX_NULL, hpx_call puts the
@@ -87,29 +64,18 @@
 /// and is free to reuse. If @p args_reuse is not HPX_NULL, it is set
 /// when @p args is safe to be reused or freed.
 ///
-<<<<<<< HEAD
-/// @param       addr - the address that defines where the action is executed
-/// @param     action - the action to perform
-/// @param       args - the argument data for @p action
-/// @param        len - the length of @p args
-/// @param args_reuse - an address of an LCO to trigger when the
-///                     argument buffer is safe to be reused (local completion)
-/// @param     result - an address of an LCO to trigger with the result
-/// @returns          - HPX_SUCCESS, or an error code if there was a problem
-///                     locally during the hpx_call_async invocation
-/// ----------------------------------------------------------------------------
+/// @param       addr The address that defines where the action is executed.
+/// @param     action The action to perform.
+/// @param       args The argument data buffer for @p action.
+/// @param        len The length of the @p args buffer.
+/// @param args_reuse The global address of an LCO to signal local completion
+///                   (i.e., R/W access to, or free of @p args is safe),
+///                   HPX_NULL if we don't care.
+/// @param     result The global address of an LCO to signal with the result.
+///
+/// @returns HPX_SUCCESS, or an error code if there was a problem locally during
+///          the hpx_call_async invocation.
 int hpx_call_async(hpx_addr_t addr, hpx_action_t action, const void *args,
-=======
-/// @param       addr the address that defines where the action is executed
-/// @param     action the action to perform
-/// @param       args the argument data for @p action
-/// @param        len the length of @p args
-/// @param args_reuse an address of an LCO to trigger when the
-///                   argument buffer is safe to be reused (local completion)
-/// @param result     an address of an LCO to trigger with the result
-/// @returns          HPX_SUCCESS if no errors were encountered
-int hpx_call_async(hpx_addr_t addr, hpx_action_t action, void *args,
->>>>>>> b0984f9f
                    size_t len, hpx_addr_t args_reuse, hpx_addr_t result);
 
 
@@ -121,7 +87,7 @@
 /// @param action the action to perform
 /// @param   args the argument data for @p action
 /// @param    len the length of @p args
-/// @param    lco the address of an LCO to trigger when the broadcast operation 
+/// @param    lco the address of an LCO to trigger when the broadcast operation
 ///               is completed
 /// @returns      HPX_SUCCESS if no errors were encountered
 int hpx_bcast(hpx_action_t action, const void *args, size_t len,
