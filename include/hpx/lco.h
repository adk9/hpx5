--- conflicted
+++ resolved
@@ -19,7 +19,6 @@
 #include "hpx/addr.h"
 #include "hpx/types.h"
 
-<<<<<<< HEAD
 
 /// ----------------------------------------------------------------------------
 /// An action-based interface to the LCO set operation.
@@ -34,8 +33,8 @@
 /// ----------------------------------------------------------------------------
 /// Delete an LCO.
 ///
-/// @param   lco - the address of the LCO to delete
-/// @param rsync - an LCO to signal remote completion
+/// @param   lco the address of the LCO to delete
+/// @param rsync an LCO to signal remote completion
 /// ----------------------------------------------------------------------------
 void hpx_lco_delete(hpx_addr_t lco, hpx_addr_t rsync);
 
@@ -43,9 +42,9 @@
 /// ----------------------------------------------------------------------------
 /// Propagate an error to an LCO.
 ///
-/// @param   lco - the LCO's global address
-/// @param  code - a user-defined error code
-/// @param rsync - an LCO to signal remote completion
+/// @param   lco the LCO's global address
+/// @param  code a user-defined error code
+/// @param rsync an LCO to signal remote completion
 /// ----------------------------------------------------------------------------
 void hpx_lco_error(hpx_addr_t lco, hpx_status_t code, hpx_addr_t rsync);
 
@@ -53,54 +52,14 @@
 /// ----------------------------------------------------------------------------
 /// Set an LCO, optionally with data.
 ///
-/// @param   lco - the LCO to set
-/// @param  size - the size of the data
-/// @param value - the address of the value to set
-/// @param lsync - an LCO to signal local completion (HPX_NULL == don't wait)
-/// @param rsync - an LCO to signal remote completion (HPX_NULL == don't wait)
+/// @param   lco the LCO to set
+/// @param  size the size of the data
+/// @param value the address of the value to set
+/// @param lsync an LCO to signal local completion (HPX_NULL == don't wait)
+/// @param rsync an LCO to signal remote completion (HPX_NULL == don't wait)
 /// ----------------------------------------------------------------------------
 void hpx_lco_set(hpx_addr_t lco, int size, const void *value, hpx_addr_t lsync,
                  hpx_addr_t rsync);
-=======
-// ----------------------------------------------------------------------------
-/// LCOs are local control objects. All LCOs support the "set" and "delete"
-/// action interface, while subclasses, might provide more specific interfaces.
-/// @param  lco the lco to delete
-/// @param sync the address of an LCO to set when deletion is complete;
-///             may be HPX_NULL
-// ----------------------------------------------------------------------------
-void hpx_lco_delete(hpx_addr_t lco, hpx_addr_t sync);
-
-
-// ----------------------------------------------------------------------------
-/// Set an LCO with a status.
-/// @param    lco the lco to set
-/// @param  value the value to set the LCO with
-/// @param   size the size of the @p value
-/// @param status the status to set the LCO with
-/// @param   sync address of an LCO to set when @p lco has been set;
-///               may be HPX_NULL
-// ----------------------------------------------------------------------------
-void hpx_lco_set_status(hpx_addr_t lco, const void *value, int size,
-                        hpx_status_t status, hpx_addr_t sync);
-
-
-// ----------------------------------------------------------------------------
-/// Set an LCO, optionally with data.
-/// @param    lco the lco to set
-/// @param  value the value to set the LCO to
-/// @param   size the size of the @p value
-/// @param   sync address of an LCO to set when @p lco has been set;
-///               may be HPX_NULL
-// ----------------------------------------------------------------------------
-void hpx_lco_set(hpx_addr_t lco, const void *value, int size, hpx_addr_t sync);
-
-/// The arguments for hpx_lco_set_action
-typedef struct {
-  hpx_status_t status;
-  char data[];
-} hpx_lco_set_args_t;
->>>>>>> 70eb7722
 
 /// An action to set an LCO with arguments of type hpx_lco_set_args_t
 extern hpx_action_t hpx_lco_set_action;
@@ -111,15 +70,9 @@
 /// The LCO blocks the caller until an LCO set operation triggers the LCO. Each
 /// LCO type has its own semantics for the state under which this occurs.
 ///
-<<<<<<< HEAD
-/// @param lco - the LCO we're processing
-/// @returns   - HPX_SUCCESS or the code passed to hpx_lco_error()
-/// ----------------------------------------------------------------------------
-=======
 /// @param lco the LCO we're processing
-/// @returns   the LCO's status
-// ----------------------------------------------------------------------------
->>>>>>> 70eb7722
+/// @returns   HPX_SUCCESS or the code passed to hpx_lco_error()
+/// ----------------------------------------------------------------------------
 hpx_status_t hpx_lco_wait(hpx_addr_t lco);
 
 
@@ -129,25 +82,16 @@
 /// An LCO blocks the caller until the future is set, and then copies its value
 /// data into the provided buffer.
 ///
-<<<<<<< HEAD
 /// If the return status is not HPX_SUCCESS then the LCO was triggered by
 /// hpx_lco_error() rather than hpx_lco_set(), in such a case the memory pointed
 /// to by @p out will not be inspected.
 ///
-/// @param      lco - the LCO we're processing
-/// @param     size - the size of the data
-/// @param[out] out - the output location (may be null)
-/// @returns        - HPX_SUCCESS or the code passed to hpx_lco_error()
+/// @param      lco the LCO we're processing
+/// @param     size the size of the data
+/// @param[out] out the output location (may be null)
+/// @returns        HPX_SUCCESS or the code passed to hpx_lco_error()
 /// ----------------------------------------------------------------------------
 hpx_status_t hpx_lco_get(hpx_addr_t lco, int size, void *value);
-=======
-/// @param      lco the LCO we're processing
-/// @param[out] out the output location (may be null)
-/// @param     size the size of the data
-/// @returns        the LCO's status
-// ----------------------------------------------------------------------------
-hpx_status_t hpx_lco_get(hpx_addr_t lco, void *value, int size);
->>>>>>> 70eb7722
 
 
 // ----------------------------------------------------------------------------
@@ -156,25 +100,17 @@
 /// This admits some parallelism in the implementation, and is preferable to
 /// using hpx_lco_wait() in a loop.
 ///
-<<<<<<< HEAD
-/// @param             n - the number of LCOs in @p lcos
-/// @param          lcos - an array of LCO addresses (must be uniformly
-///                        non-HPX_NULL, and correspond to global addresses
-///                        associated with real LCOs)
-/// @param[out] statuses - an array of statuses, pass NULL if statuses are not
-///                        required
-/// @returns             - the number of entries in @p statuses that have
-///                        non-HPX_SUCCESS values, will be set irrespective of
-///                        if @p statuses is NULL
+/// @param             n the number of LCOs in @p lcos
+/// @param          lcos an array of LCO addresses (must be uniformly
+///                      non-HPX_NULL, and correspond to global addresses
+///                      associated with real LCOs)
+/// @param[out] statuses an array of statuses, pass NULL if statuses are not
+///                      required
+/// @returns             the number of entries in @p statuses that have
+///                      non-HPX_SUCCESS values, will be set irrespective of if
+///                      @p statuses is NULL
 /// ----------------------------------------------------------------------------
 int hpx_lco_wait_all(int n, hpx_addr_t lcos[], hpx_status_t statuses[]);
-=======
-/// @param    n the number of LCOs in @p lcos
-/// @param lcos an array of LCO addresses (must be uniformly non-HPX_NULL, and
-///             correspond to global addresses associated with real LCOs)
-// ----------------------------------------------------------------------------
-void hpx_lco_wait_all(int n, hpx_addr_t lcos[]);
->>>>>>> 70eb7722
 
 
 // ----------------------------------------------------------------------------
@@ -184,38 +120,29 @@
 /// This admits some parallelism in the implementation, and is preferable to
 /// using hpx_lco_get() in a loop.
 ///
-<<<<<<< HEAD
-/// @param             n - the number of LCOs
-/// @param          lcos - an array of @p n global LCO addresses
-/// @param         sizes - an @p n element array of sizes that must correspond
-///                        to @p lcos and @p values
-/// @param[out]   values - an array of @p n local buffers with sizes
-///                        corresponding to @p sizes
-/// @param[out] statuses - an array of statuses, pass NULL if statuses are not
-///                        required
-/// @returns             - the number of entries in @p statuses that have
-///                        non-HPX_SUCCESS values, will be set irrespective of
-///                        if @p statuses is NULL
+/// @param             n the number of LCOs
+/// @param          lcos an array of @p n global LCO addresses
+/// @param         sizes an @p n element array of sizes that must correspond to
+///                      @p lcos and @p values
+/// @param[out]   values an array of @p n local buffers with sizes corresponding
+///                      to @p sizes
+/// @param[out] statuses an array of statuses, pass NULL if statuses are not
+///                      required
+///
+/// @returns The number of entries in @p statuses that have non-HPX_SUCCESS
+///                        values, will be set irrespective of if @p statuses is
+///                        NULL.
 /// ----------------------------------------------------------------------------
 int hpx_lco_get_all(int n, hpx_addr_t lcos[], int sizes[], void *values[],
                      hpx_status_t statuses[]);
-=======
-/// @param           n the number of LCOs
-/// @param        lcos an array of @p n global LCO addresses
-/// @param[out] values an array of @p n local buffers with sizes corresponding
-///                    to @p sizes
-/// @param       sizes an @p n element array of sizes that must corrsepond to
-///                    @p lcos and @p values
-// ----------------------------------------------------------------------------
-void hpx_lco_get_all(int n, hpx_addr_t lcos[], void *values[], int sizes[]);
->>>>>>> 70eb7722
 
 
 // ----------------------------------------------------------------------------
 /// Semaphores are builtin LCOs that represent resource usage.
 ///
 /// @param init initial value semaphore will be created with
-/// @returns    global address of semaphore
+///
+/// @returns The global address of the new semaphore.
 // ----------------------------------------------------------------------------
 hpx_addr_t hpx_lco_sema_new(unsigned init);
 
@@ -227,28 +154,20 @@
 /// transitions from 0 to 1. This is always asynchronous, i.e., returning from
 /// this routine simply means that the increment has been scheduled.
 ///
-<<<<<<< HEAD
-/// @param sema - the global address of a semaphore
+/// @param sema the global address of a semaphore
 /// ----------------------------------------------------------------------------
 void hpx_lco_sema_v(hpx_addr_t sema);
-=======
+
+
+// ----------------------------------------------------------------------------
+/// Standard semaphore P (wait) operation.
+///
+/// Attempts to decrement the count in the semaphore; blocks if the count is 0.
+///
 /// @param sema the global address of a semaphore
-/// @param sync the global address of an LCO to set after the operation is 
-///             complete; may be HPX_NULL
-// ----------------------------------------------------------------------------
-void hpx_lco_sema_v(hpx_addr_t sema, hpx_addr_t sync);
->>>>>>> 70eb7722
-
-
-// ----------------------------------------------------------------------------
-/// Standard semaphore P (wait) operation.
-///
-/// Attempts to decrement the count in the semaphore; blocks if the count is 0.
-///
-<<<<<<< HEAD
-/// @param sema - the global address of a semaphore
-/// @returns    - HPX_SUCCESS, or an error code if the semaphore is in an error
-///               condition
+///
+/// @returns HPX_SUCCESS, or an error code if the semaphore is in an error
+///          condition
 /// ----------------------------------------------------------------------------
 hpx_status_t hpx_lco_sema_p(hpx_addr_t sema);
 
@@ -261,8 +180,9 @@
 /// ----------------------------------------------------------------------------
 /// Create an AND gate.
 ///
-/// @param inputs - the number of inputs to the and (must be >= 0)
-/// @returns      - the global address of the and gate
+/// @param inputs the number of inputs to the and (must be >= 0)
+///
+/// @returns The global address of the new and gate.
 /// ----------------------------------------------------------------------------
 hpx_addr_t hpx_lco_and_new(intptr_t inputs);
 
@@ -275,29 +195,13 @@
 void hpx_lco_and_set(hpx_addr_t and, hpx_addr_t rsync);
 
 /// @}
-=======
-/// @param sema the global address of a semaphore
-// ----------------------------------------------------------------------------
-void hpx_lco_sema_p(hpx_addr_t sema);
-
-
-// ----------------------------------------------------------------------------
-/// Create an "and" LCO.
-///
-/// An "and" LCO represents an AND gate.
-/// 
-/// @param inputs the number of LCOs to gate
-/// @returns      the global address of the new "and" LCO
-// ----------------------------------------------------------------------------
-hpx_addr_t hpx_lco_and_new(uint64_t inputs);
->>>>>>> 70eb7722
 
 // ----------------------------------------------------------------------------
 /// Set an "and" LCO, triggering it (i.e. setting it) if appropriate.
 ///
-/// If this set is the last one the "and" LCO is waiting on, the "and" LCO 
+/// If this set is the last one the "and" LCO is waiting on, the "and" LCO
 /// will be set.
-/// 
+///
 /// @param  and the global address of the "and" LCO to set.
 /// @param sync the address of an LCO to set when the "and" LCO is set;
 ///             may be HPX_NULL
@@ -330,14 +234,13 @@
 
 // ----------------------------------------------------------------------------
 /// Get an address of a future in a future array
-/// 
+///
 /// @param base the base address of the array of futures
 /// @param    i the index of the future to return
 /// @returns    the address of the ith future in the array
 // ----------------------------------------------------------------------------
 hpx_addr_t hpx_lco_future_array_at(hpx_addr_t base, int i);
 
-<<<<<<< HEAD
 /// ----------------------------------------------------------------------------
 /// Channels.
 ///
@@ -347,26 +250,18 @@
 /// possibly asynchronously, and the channel recv operation returns a pointer to
 /// this buffer (any intermediate copies are managed by the runtime).
 /// ----------------------------------------------------------------------------
-=======
-// ----------------------------------------------------------------------------
-/// Delete an array of futures.
-///
-/// @param base the base address of the array of futures
-/// @param sync optional LCO to set when deletion is complete; may be 
-///             HPX_NULL
-// ----------------------------------------------------------------------------
-void hpx_lco_future_array_delete(hpx_addr_t base, hpx_addr_t sync);
-
-// ----------------------------------------------------------------------------
-// Channels.
-// ----------------------------------------------------------------------------
-/// @todo Channels documentation
->>>>>>> 70eb7722
+
+
+/// ----------------------------------------------------------------------------
+/// Allocate a new channel.
+///
+/// @returns The global address of the newly allocated channel.
+/// ----------------------------------------------------------------------------
 hpx_addr_t hpx_lco_chan_new(void);
 
 
 /// ----------------------------------------------------------------------------
-/// This sends a buffer.
+/// Send a buffer through a channel.
 ///
 /// Sending the @p buffer entails creating at least one copy of the buffer. The
 /// @p lsync LCO will be set when the @p buffer can be safely written to. The @p
@@ -378,6 +273,14 @@
 /// waiting on @p rsync.
 ///
 /// The send operation is equivalent to hpx_lco_set() for the channel.
+///
+/// @param   chan The channel to use.
+/// @param   size The size of the @p buffer.
+/// @param buffer The buffer to send.
+/// @param  lsync An LCO to signal on local completion (i.e., R/W access or free
+///               to @p buffer is safe), HPX_NULL if we don't care.
+/// @param  rsync An LCO to signal remote completion (i.e., the buffer has been
+///               enqueued remotely), HPX_NULL if we don't care.
 /// ----------------------------------------------------------------------------
 void hpx_lco_chan_send(hpx_addr_t chan, int size, const void *buffer,
                        hpx_addr_t lsync, hpx_addr_t rsync);
@@ -385,12 +288,18 @@
 
 
 /// ----------------------------------------------------------------------------
-/// Send a buffer inorder.
-///
-/// All inorder sends from a thread are guaranteed to be received in the order
+/// Send a buffer through an ordered channel.
+///
+/// All in order sends from a thread are guaranteed to be received in the order
 /// that they were sent. No guarantee is made for inorder sends on the same
 /// channel from different threads. More complicated ordering can be provided
 /// using the @p rsync LCO and the hpx_lco_chan_send() interface.
+///
+/// @param   chan The channel to use.
+/// @param   size The size of the @p buffer.
+/// @param buffer The buffer to send.
+/// @param  lsync An LCO to signal on local completion (i.e., R/W access or free
+///               to @p buffer is safe), HPX_NULL if we don't care.
 /// ----------------------------------------------------------------------------
 void hpx_lco_chan_send_inorder(hpx_addr_t chan, int size, const void *buffer,
                                hpx_addr_t lsync);
@@ -402,10 +311,11 @@
 /// This is a blocking call. The user is responsible for freeing the returned
 /// buffer.
 ///
-/// @param[in]    chan - the global address of the channel to receive from
-/// @param[out]   size - the size of the received buffer
-/// @param[out] buffer - the address of the received buffer
-/// @returns           - HPX_SUCCESS or an error code
+/// @param[in]    chan the global address of the channel to receive from
+/// @param[out]   size the size of the received buffer
+/// @param[out] buffer the address of the received buffer
+///
+/// @returns HPX_SUCCESS or an error code
 /// ----------------------------------------------------------------------------
 hpx_status_t hpx_lco_chan_recv(hpx_addr_t chan, int *size, void **buffer);
 
@@ -417,12 +327,13 @@
 /// available. This hpx_lco_chan_try_recv() operation will instead return
 /// HPX_LCO_CHAN_EMPTY to indicate that no buffer was available.
 ///
-/// @param[in]    chan - the global address of the channel
-/// @param[out]   size - the size of the received buffer, if there was one
-/// @param[out] buffer - the received buffer, if there was one
-/// @returns           - HPX_SUCCESS if a buffer was received,
-///                      HPX_LCO_CHAN_EMPY if there was no buffer available
-///                      HPX_LCO_ERROR if the channel has an error
+/// @param[in]    chan the global address of the channel
+/// @param[out]   size the size of the received buffer, if there was one
+/// @param[out] buffer the received buffer, if there was one
+///
+/// @returns HPX_SUCCESS if a buffer was received,
+///          HPX_LCO_CHAN_EMPY if there was no buffer available
+///          HPX_LCO_ERROR if the channel has an error
 /// ----------------------------------------------------------------------------
 hpx_status_t hpx_lco_chan_try_recv(hpx_addr_t chan, int *size, void **buffer);
 
@@ -436,12 +347,14 @@
 /// indicates the channel, but the @p size and @p buffer should not be
 /// inspected.
 ///
-/// @param[in]        n - the number of channels we're probing
-/// @param[in] channels - an array of channels to probe
-/// @param[out]   index - the index of the channel that we matched
-/// @param[out]    size - the size of the buffer that we matched
-/// @param[out]     out - the buffer that we matched
-/// @returns            - HPX_SUCCESS or an error code
+/// @param[in]        n the number of channels we're probing
+/// @param[in] channels an array of channels to probe
+/// @param[out]   index the index of the channel that we matched
+/// @param[out]    size the size of the buffer that we matched
+/// @param[out]     out the buffer that we matched
+///
+/// @returns HPX_SUCCESS or an error code if the channel associated with @p
+///          index has an error set.
 /// ----------------------------------------------------------------------------
 hpx_status_t hpx_lco_chan_array_select(int n, hpx_addr_t channels[],
                                        int *index, int *size, void **out);
@@ -449,6 +362,7 @@
 hpx_addr_t hpx_lco_chan_array_new(int n, int block_size);
 hpx_addr_t hpx_lco_chan_array_at(hpx_addr_t base, int i);
 void hpx_lco_chan_array_delete(hpx_addr_t array, hpx_addr_t sync);
+
 
 /// ----------------------------------------------------------------------------
 /// Allocate a new generation counter.
@@ -464,17 +378,21 @@
 /// then the runtime will perform some extra work testing threads that should
 /// not be tested.
 ///
-/// @param ninplace - the typical number of active generations
+/// @param ninplace the typical number of active generations
+///
+/// @returns The global address of the new generation count.
 /// ----------------------------------------------------------------------------
 hpx_addr_t hpx_lco_gencount_new(unsigned long ninplace);
 
+
 /// ----------------------------------------------------------------------------
 /// Increment the generation counter.
 ///
-/// @param gencnt - the counter to increment
-/// @param  rsync - an LCO to set to detect remote completion
+/// @param gencnt the counter to increment
+/// @param  rsync The global address of an LCO signal remote completion.
 /// ----------------------------------------------------------------------------
 void hpx_lco_gencount_inc(hpx_addr_t gencnt, hpx_addr_t rsync);
+
 
 /// ----------------------------------------------------------------------------
 /// Wait for the generation counter to reach a certain value.
@@ -489,9 +407,10 @@
 /// progress is guaranteed (that is, all threads waiting for @p gen will run in
 /// some bounded amount of time when the counter reaches @p gen).
 ///
-/// @param gencnt - the counter to wait for
-/// @param    gen - the generation to wait for
-/// @returns      - HPX_SUCCESS or an error code
+/// @param gencnt The counter to wait for.
+/// @param    gen The generation to wait for.
+///
+/// @returns HPX_SUCCESS or an error code.
 /// ----------------------------------------------------------------------------
 hpx_status_t hpx_lco_gencount_wait(hpx_addr_t gencnt, unsigned long gen);
 
