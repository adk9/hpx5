/*
 ====================================================================
  High Performance ParalleX Library (libhpx)
  
  Network Functions
  network.h

  Copyright (c) 2013, Trustees of Indiana University 
  All rights reserved.

  This software may be modified and distributed under the terms of
  the BSD license.  See the COPYING file for details.

  This software was created at the Indiana University Center for
  Research in Extreme Scale Technologies (CREST).
 ====================================================================
*/

#pragma once
#ifndef LIBHPX_NETWORK_H_
#define LIBHPX_NETWORK_H_

#include <stdlib.h>

#if HAVE_MPI
  #include "hpx/network/mpi.h"
#endif
#if HAVE_PHOTON
  #include "hpx/network/photon.h"
#endif

#define NETWORK_ANY_SOURCE -1
#define NETWORK_ANY_LENGTH -1

/**
 * Some basic underlying network types
 */

typedef struct network_request_t {
#if HAVE_MPI
  MPI_Request mpi;
#endif
#if HAVE_PHOTON
  uint32_t photon;
#endif
} network_request_t;

typedef struct network_status_t {
  int source;
  int count;
#if HAVE_MPI
  MPI_Status mpi;
#endif
#if HAVE_PHOTON
  struct photon_status_t photon;
#endif
} network_status_t;

/**
 * Network Operations
 */
typedef struct network_ops_t {
  /* Initialize the network layer */
  int (*init)(void);
  /* Shutdown and clean up the network layer */
  int (*finalize)(void);
  /* The network progress function */
  void (*progress)(void *data);
  int (*probe)(int src, int* flag, network_status_t* status);
  /* Send a raw payload */
  int (*send)(int dest, void *buffer, size_t len, network_request_t *request);
  /* Receive a raw payload */
  int (*recv)(int src, void *buffer, size_t len, network_request_t *request);
  /* RMA put */
  int (*put)(int dest, void *buffer, size_t len, network_request_t *request);
  /* RMA get */
  int (*get)(int dest, void *buffer, size_t len, network_request_t *request); 
  /* test for completion of communication */
  int (*test)(network_request_t *request, int *flag, network_status_t *status);
  /* pin memory for put/get */
  int (*pin)(void* buffer, size_t len);
  /* unpin memory for put/get */
  int (*unpin)(void* buffer, size_t len);
} network_ops_t;

extern network_ops_t default_ops;

/**
 * Network Transport
 */
typedef struct network_trans_t {
  char           name[128];
  network_ops_t *ops;
  int           *flags;
  int            active;
} network_trans_t;

typedef struct network_mgr_t {
  /* Default transport. We do not want to walk a list when
   * multi-railing is turned off.  */
  network_trans_t *defaults;
  /* Number of transports in list, since we don't walk to traverse
     the list to know how many */
  int num_trans;
  /* List of configured transports  */
  network_trans_t *trans;
} network_mgr_t;

/**
 * Default network operations
 */

/* Initialize the network layer */
int hpx_network_init(void);

/* Shutdown and clean up the network layer */
int hpx_network_finalize(void);

int hpx_network_probe(int source, int* flag, network_status_t* status);

/* Send a raw payload */
int hpx_network_send(int dest, void *buffer, size_t len, network_request_t* req);

/* Receive a raw payload */
int hpx_network_recv(int src, void *buffer, size_t len, network_request_t* req);

/* RMA put */
int hpx_network_put(int dest, void *buffer, size_t len, network_request_t* req);

/* RMA get */
int hpx_network_get(int src, void *buffer, size_t len, network_request_t* req);

/* Test for completion of put/get */
int hpx_network_test(network_request_t *request, int *flag, network_status_t *status);

/* pin memory for put/get */
int hpx_network_pin(void* buffer, size_t len);

/* unpin memory for put/get */
int hpx_network_unpin(void* buffer, size_t len);

/* The network progress function */
void hpx_network_progress(void *data);

<<<<<<< HEAD
=======
/**
 * Utility network operations
 */
void hpx_network_barrier();

#if HAVE_MPI
  #include "hpx/network/mpi.h"
#endif
#if HAVE_PHOTON
  #include "hpx/network/photon.h"
#endif

>>>>>>> 405dae24
#endif /* LIBHPX_NETWORK_H_ */
<|MERGE_RESOLUTION|>--- conflicted
+++ resolved
@@ -142,8 +142,6 @@
 /* The network progress function */
 void hpx_network_progress(void *data);
 
-<<<<<<< HEAD
-=======
 /**
  * Utility network operations
  */
@@ -156,5 +154,4 @@
   #include "hpx/network/photon.h"
 #endif
 
->>>>>>> 405dae24
 #endif /* LIBHPX_NETWORK_H_ */
