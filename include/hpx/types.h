--- conflicted
+++ resolved
@@ -31,8 +31,6 @@
 #define  HPX_USER            ((hpx_status_t)127)
 /// @}
 
-<<<<<<< HEAD
-=======
 /// HPX datatypes
 /// @{
 #define HPX_CHAR               &ffi_type_uchar
@@ -67,6 +65,5 @@
 
 /// An HPX datatype
 typedef ffi_type* hpx_type_t;
->>>>>>> adb05827
 
 #endif