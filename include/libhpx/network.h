--- conflicted
+++ resolved
@@ -131,8 +131,10 @@
   int (*recv)(int src, void *buffer, size_t len, network_request_t *request);
 
   /**
-   * Test for completion of send or receive.
-   *
+   * Test for completion of send or receive. (For now the more
+   * specific send_test and recv_test should be used. In the future,
+   * that may change.)
+   * 
    * @param[in] request -
    * @param[out]   flag -
    * @param[out] status -
@@ -140,8 +142,29 @@
    * @returns HPX_SUCCESS or an error code
    */
   int (*sendrecv_test)(network_request_t *request, int *flag, network_status_t *status);
-<<<<<<< HEAD
-
+
+  /**
+   * Test for completion of send.
+   *
+   * @param[in] request -
+   * @param[out]   flag -
+   * @param[out] status -
+   *
+   * @returns HPX_SUCCESS or an error code
+   */
+  int (*send_test)(network_request_t *request, int *flag, network_status_t *status);
+
+  /**
+   * Test for completion of receive.
+   *
+   * @param[in] request -
+   * @param[out]   flag -
+   * @param[out] status -
+   *
+   * @returns HPX_SUCCESS or an error code
+   */
+  int (*recv_test)(network_request_t *request, int *flag, network_status_t *status);
+  /* RMA put */
   /**
    * An asynchronous RMA put operation.
    *
@@ -152,13 +175,6 @@
    *
    * @returns HPX_SUCCESS or an error code
    */
-=======
-  /* test for completion of send */
-  int (*send_test)(network_request_t *request, int *flag, network_status_t *status);
-  /* test for completion of receive */
-  int (*recv_test)(network_request_t *request, int *flag, network_status_t *status);
-  /* RMA put */
->>>>>>> d61b6edf
   int (*put)(int dest, void *buffer, size_t len, network_request_t *request);
 
   /**
@@ -174,7 +190,10 @@
   int (*get)(int dest, void *buffer, size_t len, network_request_t *request); 
 
   /**
-   * Test for completion of communication.
+   * Test for completion of communication. (For now the more
+   * specific put_test and get_test should be used. In the future,
+   * that may change.)
+
    *
    * @param[in] request - the request to check
    * @param[out]   flag - LD: not sure
@@ -183,6 +202,28 @@
    * @returns HPX_SUCCESS or an error code
    */
   int (*putget_test)(network_request_t *request, int *flag, network_status_t *status);
+
+  /**
+   * Test for completion of put communication.
+   *
+   * @param[in] request - the request to check
+   * @param[out]   flag - LD: not sure
+   * @param[out] status - LD: not sure
+   *
+   * @returns HPX_SUCCESS or an error code
+   */
+  int (*put_test)(network_request_t *request, int *flag, network_status_t *status);
+
+  /**
+   * Test for completion of get communication.
+   *
+   * @param[in] request - the request to check
+   * @param[out]   flag - LD: not sure
+   * @param[out] status - LD: not sure
+   *
+   * @returns HPX_SUCCESS or an error code
+   */
+  int (*get_test)(network_request_t *request, int *flag, network_status_t *status);
 
   /**
    * Pin memory for put() or get().
