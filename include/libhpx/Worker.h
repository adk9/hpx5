--- conflicted
+++ resolved
@@ -53,13 +53,8 @@
 
  public:
   using Continuation = std::function<void(hpx_parcel_t*)>;
-<<<<<<< HEAD
-  using Mailbox = libhpx::util::TwoLockQueue<hpx_parcel_t>;
+  using Mailbox = libhpx::util::TwoLockQueue<hpx_parcel_t*>;
   using FIFO = libhpx::util::WorkstealingQueue<hpx_parcel_t>;
-=======
-  using Mailbox = libhpx::util::TwoLockQueue<hpx_parcel_t*>;
-  using Deque = libhpx::util::ChaseLevDeque<hpx_parcel_t*>;
->>>>>>> 4b5e1726
 
   /// Event handlers.
   ///
@@ -418,10 +413,7 @@
   std::atomic<State>        state_;             //!< what state are we in
   std::atomic<int>         workId_;             //!< which queue are we using
   Mailbox                   inbox_;             //!< mail sent to me
-<<<<<<< HEAD
   FIFO                       fifo_;             //!< fifo work
-=======
->>>>>>> 4b5e1726
   std::thread              thread_;             //!< this worker's native thread
 };
 
