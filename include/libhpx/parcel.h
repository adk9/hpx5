--- conflicted
+++ resolved
@@ -21,6 +21,7 @@
 #include <libhpx/debug.h>
 #include <libhpx/instrumentation.h>
 #include <libhpx/instrumentation_events.h>
+#include <libhpx/worker.h>
 
 
 #ifdef HAVE_APEX
@@ -131,8 +132,7 @@
   inst_trace(type, id, p->id, p->action, p->size, p->src);
 }
 
-static inline void INST_EVENT_PARCEL_RUN(hpx_parcel_t *p) {
-<<<<<<< HEAD
+static inline void INST_EVENT_PARCEL_RUN(hpx_parcel_t *p, worker_t *w) {
   // if (NULL == p || p->action == scheduler_nop) {
   //   return;
   // }
@@ -141,22 +141,19 @@
   // if this is NOT a null or lightweight action, send a "start" event to APEX
   if (p->action != hpx_lco_set_action) {
     void* handler = (void*)hpx_action_get_handler(p->action);
-    self->profiler = (void*)(apex_start(APEX_FUNCTION_ADDRESS, handler));
+    w->profiler = (void*)(apex_start(APEX_FUNCTION_ADDRESS, handler));
   }
 #endif
-=======
->>>>>>> 63b98a01b101273f3c83c306b927526a207477d4
   static const int type = HPX_INST_CLASS_PARCEL;
   static const int id = HPX_INST_EVENT_PARCEL_RUN;
   inst_trace(type, id, p->id, p->action, p->size);
 }
 
-static inline void INST_EVENT_PARCEL_END(hpx_parcel_t *p) {
+static inline void INST_EVENT_PARCEL_END(hpx_parcel_t *p, worker_t *w) {
   // if (p->action == scheduler_nop) {
   //   return;
   // }
 #ifdef HAVE_APEX
-  worker_t *w = self;                               
   if (w->profiler != NULL) {                        
     apex_stop((apex_profiler_handle)(w->profiler)); 
     w->profiler = NULL;                             
@@ -167,9 +164,8 @@
   inst_trace(type, id, p->id, p->action);
 }
 
-static inline void INST_EVENT_PARCEL_SUSPEND(hpx_parcel_t *p) {
-#ifdef HAVE_APEX
-  worker_t *w = self;                               
+static inline void INST_EVENT_PARCEL_SUSPEND(hpx_parcel_t *p, worker_t *w) {
+#ifdef HAVE_APEX
   if (w->profiler != NULL) {                        
     apex_stop((apex_profiler_handle)(w->profiler)); 
     w->profiler = NULL;                             
@@ -180,7 +176,7 @@
   inst_trace(type, id, p->id, p->action);
 }
 
-static inline void INST_EVENT_PARCEL_RESUME(hpx_parcel_t *p) {
+static inline void INST_EVENT_PARCEL_RESUME(hpx_parcel_t *p, worker_t *w) {
   // if (p->action == scheduler_nop) {
   //   return;
   // }
@@ -189,7 +185,7 @@
   dbg_assert(p->action != HPX_ACTION_NULL);
   if (p->action != hpx_lco_set_action) {
     void* handler = (void*)hpx_action_get_handler(p->action);
-    self->profiler = (void*)(apex_resume(APEX_FUNCTION_ADDRESS, handler));
+    w->profiler = (void*)(apex_resume(APEX_FUNCTION_ADDRESS, handler));
   }
 #endif
   static const int type = HPX_INST_CLASS_PARCEL;
