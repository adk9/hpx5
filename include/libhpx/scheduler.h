// =============================================================================
//  High Performance ParalleX Library (libhpx)
//
//  Copyright (c) 2013-2015, Trustees of Indiana University,
//  All rights reserved.
//
//  This software may be modified and distributed under the terms of the BSD
//  license.  See the COPYING file for details.
//
//  This software was created at the Indiana University Center for Research in
//  Extreme Scale Technologies (CREST).
// =============================================================================

#ifndef LIBHPX_SCHEDULER_H
#define LIBHPX_SCHEDULER_H

/// @file libhpx/scheduler/scheduler.h
/// @brief The internal interface to the scheduler.
///
/// The HPX scheduler is a multithreaded application that provides lighweight
/// threads and local-control-objects (monitor/condition variables). It is
/// designed to work as part of a distributed set of schedulers to support a
/// large-scale, lightweight thread-based application.

#ifdef __cplusplus
extern "C" {
#endif

#include <hpx/hpx.h>
#include <libsync/sync.h>
#include <libsync/lockable_ptr.h>
#include <libsync/queues.h>
#include <libhpx/stats.h>
#include <libhpx/system.h>
#include <libhpx/worker.h>

/// Preprocessor define that tells us if the scheduler is cooperative or
/// preemptive. Unused at this point
#define LIBHPX_SCHEDULER_COOPERATIVE 1
//#define LIBHPX_SCHEDULER_PREEMPTIVE 1


/// Forward declarations
/// @{
struct barrier;
struct config;
struct cvar;
/// @}

/// The scheduler class.
///
/// The scheduler class represents the shared-memory state of the entire
/// scheduling process. It serves as a collection of native worker threads, and
/// a network port, and allows them to communicate with each other and the
/// network.
///
/// It is possible to have multiple scheduler instances active within the same
/// memory space---though it is unclear why we would need or want that at this
/// time---and it is theoretically possible to move workers between schedulers
/// by updating the worker's scheduler pointer and the scheduler's worker
/// table, though all of the functionality that is required to make this work is
/// not implemented.
struct scheduler {
<<<<<<< HEAD
  yield_queue_t       yielded;
  volatile int       shutdown;  // indicates if the scheduler will suspend
=======
  volatile int       shutdown;
>>>>>>> f19e3817
  volatile int    next_tls_id;
  int               n_workers;
  uint32_t       wf_threshold;
  system_barrier_t    barrier;
  worker_t           *workers;
  int        n_active_workers;  // used by APEX scheduler throttling : akp
};

/// Allocate and initialize a new scheduler.
///
/// @param       config The configuration object.
///
/// @returns            The scheduler object, or NULL if there was an error.
struct scheduler *scheduler_new(const struct config *config)
  HPX_MALLOC;

/// Finalize and free the scheduler object.
///
/// The scheduler must already have been shutdown with
/// scheduler_shutdown(). Shutting down a scheduler that is active, or was
/// aborted with scheduler_abort(), results in undefined behavior.
///
/// @param    scheduler The scheduler to free.
void scheduler_delete(struct scheduler *scheduler);

/// Starts the scheduler.
///
/// This starts all of the low-level scheduler threads. After this call, threads
/// can be spawned using the scheduler_spawn() routine. Parcels for this queue
/// may come from the network, or from the main thread.
///
/// @param    scheduler The scheduler to start.
/// @param          cfg The configuration object.
///
/// @returns            LIBHPX_OK or an error code.
int scheduler_startup(struct scheduler *scheduler, const struct config *cfg)
  HPX_NON_NULL(1);

/// Restart the scheduler.
///
/// This resumes all of the low-level scheduler threads that were
/// suspened at the end of the previous execution of hpx_run. Also
/// reset any scheduler specific flags to their original state.
///
/// @param    scheduler The scheduler to restart.
///
/// @returns            LIBHPX_OK or an error code.
int scheduler_restart(struct scheduler *scheduler)
  HPX_NON_NULL(1);

/// Suspend the scheduler cooperatively.
///
/// This asks all of the threads to shutdown the next time they get a chance to
/// schedule. It is nonblocking.
///
/// @param    scheduler The scheduler to shutdown.
/// @param         code The code to return from scheduler_startup().
void scheduler_shutdown(struct scheduler *scheduler, int code)
  HPX_NON_NULL(1);

/// Check to see if the scheduler was shutdown.
///
/// @param    scheduler The scheduler to check.
///
/// @returns            True if the scheduler was shutdown..
int scheduler_is_shutdown(struct scheduler *scheduler)
  HPX_NON_NULL(1);

/// Join the scheduler at shutdown.
///
/// This will wait until all of the scheduler's worker threads have shutdown.
///
/// @param    scheduler The scheduler to join.
void scheduler_join(struct scheduler *scheduler)
  HPX_NON_NULL(1);

/// Stops the scheduler asynchronously.
///
/// This cancels and joins all of the scheduler threads, and then returns. It
/// should only be called by the main thread that called scheduler_startup().
///
/// @param    scheduler The scheduler to abort.
void scheduler_abort(struct scheduler *scheduler)
  HPX_NON_NULL(1);

/// Spawn a new user-level thread for the parcel.
///
/// @param    parcel The parcel to spawn.
void scheduler_spawn(hpx_parcel_t *p)
  HPX_NON_NULL(1);

/// Yield a user-level thread.
///
/// This triggers a scheduling event, and possibly selects a new user-level
/// thread to run. If a new thread is selected, this moves the thread into the
/// next local epoch, and also makes the thread available to be stolen within
/// the locality.
void scheduler_yield(void);

/// Suspend the execution of the current thread.
///
/// This suspends the execution of the current lightweight thread. It must be
/// explicitly resumed in the future. The continuation @p f(p, @p env) is run
/// synchronously after the thread has been suspended but before a new thread is
/// run. This allows the lightweight thread to perform "safe" synchronization
/// where @p f will trigger a resume operation on the current thread, and we
/// don't want to miss that signal or possibly have our thread stolen before it
/// is checkpointed. The runtime passes the parcel we transferred away from to
/// @p as the first parameter.
///
/// This will find a new thread to execute, and will effect a context switch. It
/// is not possible to immediately switch back to the current thread, even if @p
/// f makes it runnable, because thread selection is performed prior to the
/// execution of @p f, and the current thread is not a valid option at that
/// point.
///
/// The continuation @p f, and the environment @p env, can be on the stack.
///
/// @param            f A continuation to run after the context switch.
/// @param          env The environment to pass to the continuation @p f.
/// @param        block A flag indicating if it is okay to block before running
///                     @p f.
void scheduler_suspend(void (*f)(hpx_parcel_t *, void*), void *env, int block);

/// Wait for an condition.
///
/// This suspends execution of the current user level thread until the condition
/// is signaled. The calling thread must hold the lock. This releases the lock
/// during the wait, but reacquires it before the user-level thread returns.
///
/// scheduler_wait() will call _schedule() and transfer away from the calling
/// thread.
///
/// @param         lock The lock protecting the condition.
/// @param         cvar The condition we'd like to wait for.
///
/// @returns            LIBHPX_OK or an error
hpx_status_t scheduler_wait(lockable_ptr_t *lock, struct cvar *con)
  HPX_NON_NULL(1, 2);

/// Signal a condition.
///
/// The calling thread must hold the lock protecting the condition. This call is
/// synchronous (MESA style) and one waiting thread will be woken up.
///
/// @param         cvar The condition we'd like to signal.
void scheduler_signal(struct cvar *cond)
  HPX_NON_NULL(1);

/// Signal a condition.
///
/// The calling thread must hold the lock protecting the condition. This call is
/// synchronous (MESA style) and all waiting threads will be woken up.
///
/// @param         cvar The condition we'd like to signal.
void scheduler_signal_all(struct cvar *cvar)
  HPX_NON_NULL(1);

/// Signal an error condition.
///
/// The calling thread must hold the lock on protecting the condition. This call
/// is synchronous (MESA style) and all of the waiting threads will be woken up,
/// with the return value of HPX_LCO_ERROR. The user-supplied error can be
/// retrieved from the condition.
///
/// @param         cvar The condition we'd like to signal an error on.
/// @param         code The error code to set in the condition.
void scheduler_signal_error(struct cvar *cvar, hpx_status_t code)
  HPX_NON_NULL(1);

/// Get the parcel bound to the current executing thread.
hpx_parcel_t *scheduler_current_parcel(void);

/// Get a worker by id.
worker_t *scheduler_get_worker(struct scheduler *sched, int id)
  HPX_NON_NULL(1);


#ifdef __cplusplus
}
#endif

#endif // LIBHPX_SCHEDULER_H<|MERGE_RESOLUTION|>--- conflicted
+++ resolved
@@ -61,12 +61,7 @@
 /// table, though all of the functionality that is required to make this work is
 /// not implemented.
 struct scheduler {
-<<<<<<< HEAD
-  yield_queue_t       yielded;
-  volatile int       shutdown;  // indicates if the scheduler will suspend
-=======
   volatile int       shutdown;
->>>>>>> f19e3817
   volatile int    next_tls_id;
   int               n_workers;
   uint32_t       wf_threshold;
