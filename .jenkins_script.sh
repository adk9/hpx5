--- conflicted
+++ resolved
@@ -45,14 +45,9 @@
 ./bootstrap
 mkdir build
 cd build
-<<<<<<< HEAD
-../configure $CFGFLAGS --with-check --enable-testsuite $HPXDEBUG
+../configure --prefix=$DIR/build/HPX5/ $CFGFLAGS --enable-testsuite $HPXDEBUG
 make -j 128
-=======
-../configure --prefix=$DIR/build/HPX5/ $CFGFLAGS --enable-testsuite $HPXDEBUG
-make
 make install
->>>>>>> ab0764ac
 
 # Run all the unit tests:
 make check
