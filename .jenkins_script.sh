--- conflicted
+++ resolved
@@ -49,14 +49,10 @@
 # Run all the unit tests:
 make check
 
-<<<<<<< HEAD
-# TODO: Run the apps and check their output...
-=======
 # Check the output of the unit tests:
 if grep -q Failed tests/unit/output.log
 then
     exit 1
 fi
 
-exit 0
->>>>>>> e97a7495
+exit 0