// =============================================================================
//  High Performance ParalleX Library (libhpx)
//
//  Copyright (c) 2013, Trustees of Indiana University,
//  All rights reserved.
//
//  This software may be modified and distributed under the terms of the BSD
//  license.  See the COPYING file for details.
//
//  This software was created at the Indiana University Center for Research in
//  Extreme Scale Technologies (CREST).
// =============================================================================
#ifdef HAVE_CONFIG_H
#include "config.h"
#endif

#include <stdlib.h>
#include <string.h>

#include "libhpx/action.h"
#include "libhpx/debug.h"
#include "libhpx/utils.h"
#include "libsync/hashtables.h"


// Some constants that we use to govern the behavior of the action
// table:

// initial table size
static const int ACTIONS_INITIAL_HT_SIZE = 256;

// when to expand the table
static const int ACTIONS_PROBE_LIMIT = 2;

// The hashtable entry type.
//
// Our hashtable is just an array of key-value pairs, this is the type
// of that array element.
struct _entry {
  long  key;
  const void *value;
};

// The action hashtable is a linear probed hashtable, i.e., an array.
typedef struct _action_table _action_table_t;
static struct _action_table {
  size_t         size;
  struct _entry *table;
} _action_table;

void _expand(_action_table_t *ht);
int _insert(_action_table_t *ht, const long key, const void *value);

// Expand a hashtable.
//
// The performance of this routine isn't important because it only happens once
// per node, while actions are being inserted. It may be called recursively (via
// the insert() routine) when it encounters a collision so that lookups never
// collide.
//
// @param[in] ht - the hashtable to expand
void _expand(_action_table_t *ht) {
  assert(ht != NULL);

  // remember the previous state of the table
  const int e = ht->size;
  struct _entry *copy = ht->table;

  // double the size of the table
  ht->size = 2 * ht->size;
  ht->table = calloc(ht->size, sizeof(ht->table[0]));

  // iterate through the previous table, and insert all of the values
  // that aren't empty---i.e., anything where entry->value isn't NULL.
  // This could trigger recursive expansion, but that's ok, because this
  // loop will insert anything that wasn't inserted in the inner
  // expansion.
  for (int i = 0; i < e; ++i) {
    if (copy[i].value != NULL)
      _insert(ht, copy[i].key, copy[i].value);
  }

  // don't need copy anymore
  free(copy);
}


// Insert a key-value pair into a hashtable.
//
// We don't really care about the performance of this operation because of the
// two-phased approach to the way that we use the hashtable, all inserts happen
// once, during table initialization, and then this is read-only.
//
// @param[in] ht    - the hashtable
// @param[in] key   - the action key to insert
// @param[in] value - the local function pointer for the action
//
// @returns key
int _insert(_action_table_t *ht, const long key, const void *value) {
  assert(ht != NULL);
  assert(key != 0);
  assert(value != NULL);

  // lazy initialization of the action table
  if (!ht->table) {
    ht->size = ACTIONS_INITIAL_HT_SIZE;
    ht->table = calloc(ACTIONS_INITIAL_HT_SIZE, sizeof(ht->table[0]));
  }

  size_t i = key % ht->size;
  size_t j = 0;

  // search for the correct bucket, which is just a linear search, bounded by
  // ACTIONS_PROBE_LIMIT
  while (ht->table[i].key != 0) {
    assert(((ht->table[i].key != key) || (ht->table[i].value == value)) &&
           "attempting to overwrite key during registration");

    i = (i + 1) % ht->size;                     // linear probing
    j = j + 1;

    if (ACTIONS_PROBE_LIMIT < j) {              // stop probing
      _expand(ht);
      i = key % ht->size;
      j = 0;
    }
  }

  // insert the entry
  ht->table[i].key = key;
  ht->table[i].value = value;
  return 1;
}


// Hashtable lookup.
//
// Implement a simple, linear probed table. Entries with a key of 0 or value of
// NULL are considered invalid, and terminate the search.
const void* _lookup(const _action_table_t *ht, const long key) {
  assert(ht != NULL);
  assert(key != 0);

  // We just keep probing here until we hit an invalid entry, because
  // we know that the probe limit was enforced during insert.
  size_t i = key % ht->size;
  while ((ht->table[i].key != 0) && (ht->table[i].key != key))
    i = (i + 1) % ht->size;
  return ht->table[i].value;
}

<<<<<<< HEAD
#ifdef ENABLE_TAU
#define TAU_DEFAULT 1
#include <TAU.h>
#endif

typedef struct {
  void *f;
  const char *key;
  UT_hash_handle hh;
} action_table_t;
=======
>>>>>>> 941a34f0

#ifdef ENABLE_DEBUG
typedef struct {
  hpx_action_handler_t f;
  const char *name;
} _action_entry_t;

// Insert an action entry with the function name @p key necessary for
// debugging or tracing actions.
int _dbg_action_insert(const long key, const hpx_action_handler_t f, const char *name) {
  _action_entry_t *entry = malloc(sizeof(*entry));
  entry->f = f;
  entry->name = name;
  return _insert(&_action_table, key, entry);
}
#endif


bool hpx_action_eq(const hpx_action_t lhs, const hpx_action_t rhs) {
  return (lhs == rhs);
}


hpx_action_t action_register(const char *key, hpx_action_handler_t f) {
#ifdef ENABLE_ACTION_TABLE
  int e;
  size_t len = strlen(key);
  const long hkey = hpx_hash_string(key, len);
#if ENABLE_DEBUG
  e = _dbg_action_insert(hkey, f, key);
#else
  e = _insert(&_action_table, hkey, (const void*)(hpx_action_t)f);
#endif
  assert(e);
  return (hpx_action_t)hkey;
#else
#if ENABLE_DEBUG
  int e = _dbg_action_insert((long)f, f, key);
  assert(e);
#endif
  return (hpx_action_t)f;
#endif
}


hpx_action_handler_t action_lookup(hpx_action_t id) {
#ifdef ENABLE_ACTION_TABLE
  const void *f = _lookup(&_action_table, (long)id);
  assert(f);
#ifdef ENABLE_DEBUG
  return ((_action_entry_t*)f)->f;
#endif
  return (hpx_action_handler_t)(hpx_action_t)f;
#endif
  return (hpx_action_handler_t)id;
}


int action_invoke(hpx_action_t action, void *args) {
  hpx_action_handler_t handler = action_lookup(action);
  return handler(args);
}


const char *action_get_key(hpx_action_t id) {
  const char *key = NULL;
#ifdef ENABLE_DEBUG
  const _action_entry_t *entry = _lookup(&_action_table, id);
  if (entry)
    key = entry->name;
#endif
  return key;
}


hpx_action_t
hpx_register_action(const char *id, hpx_action_handler_t func) {
#ifdef ENABLE_TAU
    TAU_PROFILE("hpx_register_action", "", TAU_DEFAULT);
#endif
  return action_register(id, func);
}<|MERGE_RESOLUTION|>--- conflicted
+++ resolved
@@ -22,7 +22,10 @@
 #include "libhpx/utils.h"
 #include "libsync/hashtables.h"
 
-
+#ifdef ENABLE_TAU
+#define TAU_DEFAULT 1
+#include <TAU.h>
+#endif
 // Some constants that we use to govern the behavior of the action
 // table:
 
@@ -149,20 +152,6 @@
   return ht->table[i].value;
 }
 
-<<<<<<< HEAD
-#ifdef ENABLE_TAU
-#define TAU_DEFAULT 1
-#include <TAU.h>
-#endif
-
-typedef struct {
-  void *f;
-  const char *key;
-  UT_hash_handle hh;
-} action_table_t;
-=======
->>>>>>> 941a34f0
-
 #ifdef ENABLE_DEBUG
 typedef struct {
   hpx_action_handler_t f;
