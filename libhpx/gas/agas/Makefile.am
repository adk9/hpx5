# The AGAS library
noinst_LTLIBRARIES  = libagas.la

noinst_HEADERS      = agas.h btt.h chunk_table.h gva.h
libagas_la_CPPFLAGS = -I$(top_srcdir)/include $(LIBHPX_CPPFLAGS)
libagas_la_CFLAGS   = $(LIBHPX_CFLAGS)
libagas_la_SOURCES  = agas.c btt.cc chunk_table.cc string.c local.c lva.c free.c

if HAVE_JEMALLOC
libagas_la_SOURCES += jemalloc_cyclic.c jemalloc_global.c
endif

if HAVE_TBBMALLOC
noinst_LTLIBRARIES         += libtbbmalloc.la
libtbbmalloc_la_CPPFLAGS    = -I$(top_srcdir)/include $(LIBHPX_CPPFLAGS)
libtbbmalloc_la_CXXFLAGS    = $(LIBHPX_CXXFLAGS)
libtbbmalloc_la_SOURCES     = tbbmalloc_cyclic.cc tbbmalloc_global.cc
libagas_la_LIBADD           = libtbbmalloc.la
<<<<<<< HEAD
=======
endif

if HAVE_DLMALLOC
libagas_la_SOURCES += dlmalloc.c
endif

if HAVE_REBALANCING
noinst_HEADERS     += rebalancer.h
libagas_la_SOURCES += rebalancer.c partitioning.c bst.cc
>>>>>>> 53b603e2
endif<|MERGE_RESOLUTION|>--- conflicted
+++ resolved
@@ -16,16 +16,9 @@
 libtbbmalloc_la_CXXFLAGS    = $(LIBHPX_CXXFLAGS)
 libtbbmalloc_la_SOURCES     = tbbmalloc_cyclic.cc tbbmalloc_global.cc
 libagas_la_LIBADD           = libtbbmalloc.la
-<<<<<<< HEAD
-=======
-endif
-
-if HAVE_DLMALLOC
-libagas_la_SOURCES += dlmalloc.c
 endif
 
 if HAVE_REBALANCING
 noinst_HEADERS     += rebalancer.h
 libagas_la_SOURCES += rebalancer.c partitioning.c bst.cc
->>>>>>> 53b603e2
 endif