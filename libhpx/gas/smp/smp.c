// =============================================================================
//  High Performance ParalleX Library (libhpx)
//
//  Copyright (c) 2013-2015, Trustees of Indiana University,
//  All rights reserved.
//
//  This software may be modified and distributed under the terms of the BSD
//  license.  See the COPYING file for details.
//
//  This software was created at the Indiana University Center for Research in
//  Extreme Scale Technologies (CREST).
// =============================================================================
#ifdef HAVE_CONFIG_H
# include "config.h"
#endif

/// @file  libhpx/gas/smp/smp.c
///
/// @brief This file contains an implementation of the GAS interface for use
///        when no network is available, or when we are running on a single
///        locality. It simply forwards all requests to the system allocator.
#include <libhpx/debug.h>
#include <libhpx/gas.h>
#include <libhpx/libhpx.h>
#include <libhpx/locality.h>
#include <libhpx/memory.h>
#include <libhpx/system.h>

/// Delete the gas instance.
///
/// The SMP GAS instance is global and immutable. We do not need to do anything
/// with it.
static void
_smp_delete(void *gas) {
}

/// Figure out how far apart two addresses are.
static int64_t
_smp_sub(const void *gas, hpx_addr_t lhs, hpx_addr_t rhs, uint32_t bsize) {
  dbg_assert(lhs != HPX_NULL);
  dbg_assert(rhs != HPX_NULL);
  return (lhs - rhs);
}

/// Adjust an address by an offset.
static hpx_addr_t
_smp_add(const void *gas, hpx_addr_t gva, int64_t bytes, uint32_t bsize) {
  dbg_assert(gva != HPX_NULL);
  return gva + bytes;
}

/// Compute the global address for a local address.
<<<<<<< HEAD
static hpx_addr_t
_smp_lva_to_gva(const void *lva) {
=======
static hpx_addr_t _smp_lva_to_gva(const void *lva) {
#ifdef HPX_BITNESS_64
>>>>>>> fbefa009
  return (hpx_addr_t)lva;
#else
  return (hpx_addr_t)(uint32_t)lva;
#endif
}

/// Perform address translation and pin the global address.
static bool
_smp_try_pin(void *gas, hpx_addr_t addr, void **local) {
  if (local) {
    // Return the local address, if the user wants it.
    *local = (void*)(size_t)addr;
  }
  // All addresses are local, so we return true.
  return true;
}

/// Release an address translation.
static void
_smp_unpin(void *gas, hpx_addr_t addr) {
}

/// Compute the locality address.
static hpx_addr_t
_smp_there(void *gas, uint32_t i) {
  dbg_assert_str(i == 0, "Rank %d does not exist in the SMP GAS\n", i);

  // We use the address of the global "here" locality to represent HPX_HERE.
  return _smp_lva_to_gva(here);
}

/// Allocate a global array.
static hpx_addr_t
_smp_gas_alloc_cyclic(size_t n, uint32_t bsize, uint32_t boundary) {
  void *p = boundary ?
      local_memalign(boundary, n * bsize) : local_malloc(n * bsize);
  return _smp_lva_to_gva(p);
}

/// Allocate a 0-filled global array.
static hpx_addr_t
_smp_gas_calloc_cyclic(size_t n, uint32_t bsize, uint32_t boundary) {
  size_t bytes = n * bsize;
  void *p;
  if (boundary) {
    p = local_memalign(boundary, bytes);
    p = memset(p, 0, bytes);
  } else {
    p = local_calloc(n, bsize);
  }
  return _smp_lva_to_gva(p);
}

/// Allocate a bunch of global memory
static hpx_addr_t
_smp_gas_alloc_local(void *gas, uint32_t bytes, uint32_t boundary) {
  void *p = boundary ? local_memalign(boundary, bytes) : local_malloc(bytes);
  return _smp_lva_to_gva(p);
}

/// Allocate a bunch of initialized global memory
static hpx_addr_t
_smp_gas_calloc_local(void *gas, size_t nmemb, size_t size, uint32_t boundary) {
  size_t bytes = nmemb * size;
  void *p;
  if (boundary) {
    p = local_memalign(boundary, bytes);
    p = memset(p, 0, bytes);
  } else {
    p = local_calloc(nmemb, size);
  }
  return _smp_lva_to_gva(p);
}

/// Free an allocation.
<<<<<<< HEAD
static void
_smp_gas_free(hpx_addr_t addr, hpx_addr_t sync) {
  void *p = (void*)addr;
=======
static void _smp_gas_free(hpx_addr_t addr, hpx_addr_t sync) {
  void *p = (void*)(size_t)addr;
>>>>>>> fbefa009
  free(p);

  // Notify the caller that we're done.
  hpx_lco_set(sync, 0, NULL, HPX_NULL, HPX_NULL);
}

/// Perform a memcpy between two global addresses.
static int
_smp_memcpy(hpx_addr_t to, hpx_addr_t from, size_t size, hpx_addr_t sync) {
  if (size) {
    dbg_assert(to != HPX_NULL);
    dbg_assert(from != HPX_NULL);

    void *lto = (void*)(size_t)to;
    const void *lfrom = (void*)(size_t)from;
    memcpy(lto, lfrom, size);
  }
  hpx_lco_set(sync, 0, NULL, HPX_NULL, HPX_NULL);
  return HPX_SUCCESS;
}

/// Copy memory from a local address to a global address.
static int
_smp_memput(hpx_addr_t to, const void *from, size_t size, hpx_addr_t lsync,
            hpx_addr_t rsync) {
  if (size) {
    dbg_assert(to != HPX_NULL);
    dbg_assert(from != NULL);

    void *lto = (void*)(size_t)to;
    memcpy(lto, from, size);
  }
  hpx_lco_set(lsync, 0, NULL, HPX_NULL, HPX_NULL);
  hpx_lco_set(rsync, 0, NULL, HPX_NULL, HPX_NULL);
  return HPX_SUCCESS;
}

/// Copy memory from a global address to a local address.
static int
_smp_memget(void *to, hpx_addr_t from, size_t size, hpx_addr_t lsync) {
  if (size) {
    dbg_assert(to != NULL);
    dbg_assert(from != HPX_NULL);

    const void *lfrom = (void*)(size_t)from;
    memcpy(to, lfrom, size);
  }
  hpx_lco_set(lsync, 0, NULL, HPX_NULL, HPX_NULL);
  return HPX_SUCCESS;
}

/// Move memory from one locality to another.
static void
_smp_move(hpx_addr_t src, hpx_addr_t dst, hpx_addr_t sync) {
  dbg_assert(src == HPX_HERE);
  dbg_assert(dst == HPX_HERE);
  hpx_lco_set(sync, 0, NULL, HPX_NULL, HPX_NULL);
}

/// Return the size of the global heap stored locally.
static size_t
_smp_local_size(void *gas) {
  dbg_error("SMP execution should not call this function\n");
}


static void *
_smp_local_base(void *gas) {
  dbg_error("SMP execution should not call this function\n");
}

static gas_t _smp_vtable = {
  .type           = HPX_GAS_SMP,
  .delete         = _smp_delete,
  .local_size     = _smp_local_size,
  .local_base     = _smp_local_base,
  .sub            = _smp_sub,
  .add            = _smp_add,
  .there          = _smp_there,
  .try_pin        = _smp_try_pin,
  .unpin          = _smp_unpin,
  .alloc_cyclic   = _smp_gas_alloc_cyclic,
  .calloc_cyclic  = _smp_gas_calloc_cyclic,
  .alloc_blocked  = NULL,
  .calloc_blocked = NULL,
  .alloc_local    = _smp_gas_alloc_local,
  .calloc_local   = _smp_gas_calloc_local,
  .free           = _smp_gas_free,
  .move           = _smp_move,
  .memget         = _smp_memget,
  .memput         = _smp_memput,
  .memcpy         = _smp_memcpy,
  .mmap           = system_mmap,
  .munmap         = system_munmap
};

gas_t *gas_smp_new(void) {
  return &_smp_vtable;
}<|MERGE_RESOLUTION|>--- conflicted
+++ resolved
@@ -50,13 +50,9 @@
 }
 
 /// Compute the global address for a local address.
-<<<<<<< HEAD
 static hpx_addr_t
 _smp_lva_to_gva(const void *lva) {
-=======
-static hpx_addr_t _smp_lva_to_gva(const void *lva) {
 #ifdef HPX_BITNESS_64
->>>>>>> fbefa009
   return (hpx_addr_t)lva;
 #else
   return (hpx_addr_t)(uint32_t)lva;
@@ -132,14 +128,9 @@
 }
 
 /// Free an allocation.
-<<<<<<< HEAD
 static void
 _smp_gas_free(hpx_addr_t addr, hpx_addr_t sync) {
-  void *p = (void*)addr;
-=======
-static void _smp_gas_free(hpx_addr_t addr, hpx_addr_t sync) {
   void *p = (void*)(size_t)addr;
->>>>>>> fbefa009
   free(p);
 
   // Notify the caller that we're done.
