--- conflicted
+++ resolved
@@ -55,19 +55,6 @@
 #endif
 }
 
-<<<<<<< HEAD
-=======
-/// Compute the local address for a global address.
-static void *_smp_gva_to_lva(hpx_addr_t addr) {
-#ifdef HPX_BITNESS_64
-  return (void*)addr;
-#else
-  dbg_assert((0xffffffff & addr) == addr);
-  return (void*)(uint32_t)(addr);
-#endif
-}
-
->>>>>>> 5659080e
 /// Perform address translation and pin the global address.
 static bool _smp_try_pin(const hpx_addr_t addr, void **local) {
   if (local) {
