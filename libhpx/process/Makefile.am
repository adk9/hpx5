# The process infrastructure
noinst_LTLIBRARIES       = libprocess.la

libprocess_la_CPPFLAGS = -I$(top_srcdir)/include $(LIBHPX_CPPFLAGS)
libprocess_la_CFLAGS   = $(LIBHPX_CFLAGS)
libprocess_la_SOURCES  = broadcast.c process.c termination.c \
<<<<<<< HEAD
                         map_reduce.c \
                         continuation.c reduce.c allreduce.c \
                         allreduce_actions.c allreduce_glue.c
=======
                         flat_allreduce.c flat_reduce.c \
                         flat_continuation.c
>>>>>>> e66575da
<|MERGE_RESOLUTION|>--- conflicted
+++ resolved
@@ -4,11 +4,5 @@
 libprocess_la_CPPFLAGS = -I$(top_srcdir)/include $(LIBHPX_CPPFLAGS)
 libprocess_la_CFLAGS   = $(LIBHPX_CFLAGS)
 libprocess_la_SOURCES  = broadcast.c process.c termination.c \
-<<<<<<< HEAD
-                         map_reduce.c \
                          continuation.c reduce.c allreduce.c \
-                         allreduce_actions.c allreduce_glue.c
-=======
-                         flat_allreduce.c flat_reduce.c \
-                         flat_continuation.c
->>>>>>> e66575da
+                         allreduce_actions.c allreduce_glue.c