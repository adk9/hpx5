--- conflicted
+++ resolved
@@ -58,13 +58,8 @@
 }
 
 
-<<<<<<< HEAD
 static int _pin(transport_t *transport, const void* buffer, size_t len) {
-  return 0;
-=======
-static int _pin(transport_class_t *transport, const void* buffer, size_t len) {
   return LIBHPX_OK;
->>>>>>> adb05827
 }
 
 
