// =============================================================================
//  High Performance ParalleX Library (libhpx)
//
//  Copyright (c) 2013, Trustees of Indiana University,
//  All rights reserved.
//
//  This software may be modified and distributed under the terms of the BSD
//  license.  See the COPYING file for details.
//
//  This software was created at the Indiana University Center for Research in
//  Extreme Scale Technologies (CREST).
// =============================================================================
#ifdef HAVE_CONFIG_H
#include <config.h>
#endif

#include <assert.h>
#include <limits.h>
#include <stdlib.h>
#include <string.h>
#include <mpi.h>

#include "libhpx/boot.h"
#include "libhpx/debug.h"
#include "libhpx/libhpx.h"
#include "libhpx/locality.h"
#include "libhpx/transport.h"
#include "progress.h"


/// the MPI transport
typedef struct {
  transport_t class;
  progress_t *progress;
} mpi_t;


/// Get the ID for an MPI transport.
static const char *_mpi_id(void) {
  return "MPI";
}


/// Use MPI barrier directly.
static void _mpi_barrier(void) {
  MPI_Barrier(MPI_COMM_WORLD);
}


/// Return the size of an MPI request.
static int _mpi_request_size(void) {
  return sizeof(MPI_Request);
}


/// Return the size of the transport-specific registration key.
static int _mpi_rkey_size(void) {
  return 0;
}


static int _mpi_adjust_size(int size) {
  return size;
}


/// Cancel an active MPI request.
static int _mpi_request_cancel(void *request) {
  return MPI_Cancel(request);
}


/// Shut down MPI, and delete the transport.
static void _mpi_delete(transport_t *transport) {
  mpi_t *mpi = (mpi_t*)transport;
  network_progress_delete(mpi->progress);
  int finalized;
  MPI_Finalized(&finalized);
  if (!finalized)
    MPI_Finalize();
  free(transport);
}


/// Pinning not necessary.
static int _mpi_pin(transport_t *transport, const void* buffer,
                    size_t len) {
  return LIBHPX_OK;
}


/// Unpinning not necessary.
static void _mpi_unpin(transport_t *transport, const void* buffer,
                       size_t len) {
}


/// Put data via MPI_Put
static int _mpi_put(transport_t *t, int dest, const void *data, size_t n,
                    void *rbuffer, size_t rn, void *rid, void *r)
{
<<<<<<< HEAD
  dbg_log_trans("put unsupported.\n");
=======
  log_trans("mpi: put unsupported.\n");
>>>>>>> 4d05eab6
  return HPX_SUCCESS;
}


/// Get data via MPI_Get
static int _mpi_get(transport_t *t, int dest, void *buffer, size_t n,
                    const void *rdata, size_t rn, void *rid, void *r)
{
<<<<<<< HEAD
  dbg_log_trans("get unsupported.\n");
=======
  log_trans("mpi: get unsupported.\n");
>>>>>>> 4d05eab6
  return HPX_SUCCESS;
}


/// Send data via MPI.
///
/// Presumably this will be an "eager" send. Don't use "data" until it's done!
static int _mpi_send(transport_t *t, int dest, const void *data, size_t n,
                 void *r)
{
  void *b = (void*)data;
  int e = MPI_Isend(b, n, MPI_BYTE, dest, here->rank, MPI_COMM_WORLD, r);
  if (e != MPI_SUCCESS)
    return dbg_error("could not send %lu bytes to %i.\n", n, dest);
  return HPX_SUCCESS;
}


/// Probe MPI to see if anything has been received.
static size_t _mpi_probe(transport_t *transport, int *source) {
  if (*source != TRANSPORT_ANY_SOURCE) {
    dbg_error("cannot currently probe source %d.\n", *source);
    return 0;
  }

  int flag = 0;
  MPI_Status status;
  int e = MPI_Iprobe(MPI_ANY_SOURCE, MPI_ANY_TAG, MPI_COMM_WORLD, &flag,
                     &status);

  if (e != MPI_SUCCESS) {
    dbg_error("failed iprobe %d.\n", e);
    return 0;
  }

  if (!flag)
    return 0;

  int bytes = 0;
  e = MPI_Get_count(&status, MPI_BYTE, &bytes);
  if (e != MPI_SUCCESS) {
    dbg_error("could not get count %d.\n", e);
    return 0;
  }

  // update the source to the actual source, and return the number of bytes
  // available
  *source = status.MPI_SOURCE;
  return bytes;
}


/// Receive a buffer.
static int _mpi_recv(transport_t *t, int src, void* buffer, size_t n, void *r)
{
  assert(src != TRANSPORT_ANY_SOURCE);
  assert(src >= 0);
  assert(src < here->ranks);

  int e = MPI_Irecv(buffer, n, MPI_BYTE, src, src, MPI_COMM_WORLD, r);
  if (e != MPI_SUCCESS)
    return dbg_error("could not receive %lu bytes from %i.\n", n, src);

  return HPX_SUCCESS;
}


static int _mpi_test(transport_t *t, void *request, int *success) {
  int e = MPI_Test(request, success, MPI_STATUS_IGNORE);
  if (e != MPI_SUCCESS)
    return dbg_error("failed MPI_Test %d.\n", e);
  return HPX_SUCCESS;
}


static void _mpi_progress(transport_t *t, transport_op_t op) {
  mpi_t *mpi = (mpi_t*)t;
  switch (op) {
  case TRANSPORT_FLUSH:
    network_progress_flush(mpi->progress);
    break;
  case TRANSPORT_POLL:
    network_progress_poll(mpi->progress);
    break;
  case TRANSPORT_CANCEL:
    break;
  default:
    break;
  }
}


static uint32_t _mpi_get_send_limit(transport_t *t) {
  return t->send_limit;
}


static uint32_t _mpi_get_recv_limit(transport_t *t) {
  return t->recv_limit;
}


transport_t *transport_new_mpi(uint32_t send_limit, uint32_t recv_limit) {
  int init = 0;
  MPI_Initialized(&init);
  if (!init) {
    static const int LIBHPX_THREAD_LEVEL = MPI_THREAD_FUNNELED;
    int level;
    int e = MPI_Init_thread(NULL, NULL, LIBHPX_THREAD_LEVEL, &level);
    if (e != MPI_SUCCESS) {
      dbg_error("mpi initialization failed\n");
      return NULL;
    }

    if (level != LIBHPX_THREAD_LEVEL) {
      dbg_error("MPI thread level failed requested %d, received %d.\n",
                LIBHPX_THREAD_LEVEL, level);
      return NULL;
    }

<<<<<<< HEAD
    dbg_log_trans("thread_support_provided = %d\n", level);
=======
    log_trans("mpi: thread_support_provided = %d\n", threading);
>>>>>>> 4d05eab6
  }

  mpi_t *mpi = malloc(sizeof(*mpi));
  mpi->class.type           = HPX_TRANSPORT_MPI;
  mpi->class.id             = _mpi_id;
  mpi->class.barrier        = _mpi_barrier;
  mpi->class.request_size   = _mpi_request_size;
  mpi->class.rkey_size      = _mpi_rkey_size;
  mpi->class.request_cancel = _mpi_request_cancel;
  mpi->class.adjust_size    = _mpi_adjust_size;
  mpi->class.get_send_limit = _mpi_get_send_limit;
  mpi->class.get_recv_limit = _mpi_get_recv_limit;

  mpi->class.delete         = _mpi_delete;
  mpi->class.pin            = _mpi_pin;
  mpi->class.unpin          = _mpi_unpin;
  mpi->class.put            = _mpi_put;
  mpi->class.get            = _mpi_get;
  mpi->class.send           = _mpi_send;
  mpi->class.probe          = _mpi_probe;
  mpi->class.recv           = _mpi_recv;
  mpi->class.test           = _mpi_test;
  mpi->class.testsome       = NULL;
  mpi->class.progress       = _mpi_progress;

  mpi->class.send_limit     = (send_limit == 0) ? UINT16_MAX : send_limit;
  mpi->class.recv_limit     = (recv_limit == 0) ? UINT16_MAX : recv_limit;
  mpi->class.rkey_table     = NULL;

  mpi->progress             = network_progress_new(&mpi->class);
  if (!mpi->progress) {
    dbg_error("failed to start the progress loop.\n");
  }
  return &mpi->class;
}<|MERGE_RESOLUTION|>--- conflicted
+++ resolved
@@ -99,11 +99,7 @@
 static int _mpi_put(transport_t *t, int dest, const void *data, size_t n,
                     void *rbuffer, size_t rn, void *rid, void *r)
 {
-<<<<<<< HEAD
-  dbg_log_trans("put unsupported.\n");
-=======
-  log_trans("mpi: put unsupported.\n");
->>>>>>> 4d05eab6
+  log_trans("put unsupported.\n");
   return HPX_SUCCESS;
 }
 
@@ -112,11 +108,7 @@
 static int _mpi_get(transport_t *t, int dest, void *buffer, size_t n,
                     const void *rdata, size_t rn, void *rid, void *r)
 {
-<<<<<<< HEAD
-  dbg_log_trans("get unsupported.\n");
-=======
-  log_trans("mpi: get unsupported.\n");
->>>>>>> 4d05eab6
+  log_trans("get unsupported.\n");
   return HPX_SUCCESS;
 }
 
@@ -237,11 +229,7 @@
       return NULL;
     }
 
-<<<<<<< HEAD
-    dbg_log_trans("thread_support_provided = %d\n", level);
-=======
-    log_trans("mpi: thread_support_provided = %d\n", threading);
->>>>>>> 4d05eab6
+    log_trans("thread_support_provided = %d\n", level);
   }
 
   mpi_t *mpi = malloc(sizeof(*mpi));
