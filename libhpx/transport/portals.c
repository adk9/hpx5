// =============================================================================
//  High Performance ParalleX Library (libhpx)
//
//  Copyright (c) 2013, Trustees of Indiana University,
//  All rights reserved.
//
//  This software may be modified and distributed under the terms of the BSD
//  license.  See the COPYING file for details.
//
//  This software was created at the Indiana University Center for Research in
//  Extreme Scale Technologies (CREST).
// =============================================================================
#ifdef HAVE_CONFIG_H
#include <config.h>
#endif

#include <assert.h>
#include <limits.h>
#include <stdlib.h>
#include <string.h>
#include <portals4.h>

#include "libhpx/btt.h"
#include "libhpx/boot.h"
#include "libhpx/debug.h"
#include "libhpx/libhpx.h"
#include "libhpx/locality.h"
#include "libhpx/network.h"
#include "libhpx/parcel.h"
#include "libhpx/system.h"
#include "libhpx/transport.h"
#include "hpx/hpx.h"

static hpx_action_t _send_progress_action;
static hpx_action_t _recv_progress_action;

/// Portals resource limits
static const int PORTALS_RES_LIMIT_MAX = INT_MAX;
typedef struct _portals_lim _portals_lim_t;
struct _portals_lim {
  ptl_ni_limits_t rlim_cur;  // Soft limit (currently available)
  ptl_ni_limits_t rlim_max;  // Hard limit (requested)
};

static int   portals_default_srlimit = 32;

static const uint64_t PORTALS_EVENTQ_SIZE = UINT_MAX;
static const uint64_t PORTALS_BUFFER_SIZE = (1UL << 20);

/// Portals data buffer
static const int PORTALS_NUM_BUF_MAX   = 16;
typedef struct _portals_buf _portals_buf_t;
struct _portals_buf {
  ptl_handle_me_t handle;
  void           *data;
};


/// the Portals transport.
typedef struct {
  transport_t class;
  ptl_process_t     id;                 // my (physical) ID
  _portals_lim_t    limits;             // portals transport resource limits
  ptl_handle_ni_t   interface;          // handle to the non-matching interface

  ptl_handle_eq_t   sendq;              // the send event queue
  ptl_handle_eq_t   recvq;              // the recv event queue
  ptl_pt_index_t    pte;                // table entry for messages
  ptl_handle_md_t   bufdesc;            // buffer descriptor
  _portals_buf_t   *buffer;             // parcel buffer
} portals_t;


/// ----------------------------------------------------------------------------
/// Get the ID for the Portals transport.
/// ----------------------------------------------------------------------------
static const char *_id(void) {
  return "Portals 4";
}

/// ----------------------------------------------------------------------------
/// Get the physical ID for the Portals transport.
///
/// Presently, Portals relies on the IPoIB transport to get a valid IP
/// address to use as the physical identifier of the locality.
/// ----------------------------------------------------------------------------
static int _get_physical_id(portals_t *portals, ptl_process_t *id) {
  assert(portals != NULL);
  if (PtlGetPhysId(portals->interface, id) != PTL_OK)
    return dbg_error("could not get the physical id.\n");
  return HPX_SUCCESS;
}

/// ----------------------------------------------------------------------------
/// Initialize the Portals transport.
///
/// At the moment, we only initialize and use the "matching"
/// interface. Maximum resource limits are requested during
/// initialization.
/// ----------------------------------------------------------------------------
static int _portals_init(portals_t *portals) {
  assert(portals != NULL);

  int e = PtlInit();
  if (e != PTL_OK)
    return dbg_error("failed to initialize Portals.\n");

  ptl_ni_limits_t *nl = &(portals->limits.rlim_max);

  nl->max_entries            = PORTALS_RES_LIMIT_MAX;
  nl->max_unexpected_headers = PORTALS_RES_LIMIT_MAX;
  nl->max_mds                = PORTALS_RES_LIMIT_MAX;
  nl->max_eqs                = PORTALS_RES_LIMIT_MAX;
  nl->max_cts                = PORTALS_RES_LIMIT_MAX;
  nl->max_pt_index           = PORTALS_RES_LIMIT_MAX;
  nl->max_iovecs             = PORTALS_RES_LIMIT_MAX;
  nl->max_list_size          = PORTALS_RES_LIMIT_MAX;
  nl->max_triggered_ops      = PORTALS_RES_LIMIT_MAX;
  nl->max_msg_size           = LONG_MAX;
  nl->max_atomic_size        = PORTALS_RES_LIMIT_MAX;
  nl->max_fetch_atomic_size  = PORTALS_RES_LIMIT_MAX;
  nl->max_waw_ordered_size   = PORTALS_RES_LIMIT_MAX;
  nl->max_war_ordered_size   = PORTALS_RES_LIMIT_MAX;
  nl->max_volatile_size      = PORTALS_RES_LIMIT_MAX;
  nl->features               = 0;

  e = PtlNIInit(PTL_IFACE_DEFAULT, PTL_NI_MATCHING|PTL_NI_LOGICAL, PTL_PID_ANY,
                nl, &(portals->limits.rlim_cur), &portals->interface);
  if (e != PTL_OK)
    return dbg_error("failed to initialize Portals.\n");

  return HPX_SUCCESS;
}


/// ----------------------------------------------------------------------------
/// Set the portals locality map (Rank X PhysID) appropriately.
/// ----------------------------------------------------------------------------
static int _set_map(portals_t *ptl) {
  ptl_process_t *nidpid_map = malloc(sizeof(*nidpid_map) * here->ranks);

#ifdef HAVE_PMI_CRAY_EXT
  if ((PMI_Portals_get_nidpid_map(&nidpid_map)) != PMI_SUCCESS) {
    free(nidpid_map);
    return dbg_error("failed to get nidpid map from PMI.\n");
  }
#else
  _get_physical_id(ptl, &ptl->id);
  boot_allgather(here->boot, (void*)&ptl->id, nidpid_map,
                 sizeof(*nidpid_map));
#endif

  int e = PtlSetMap(ptl->interface, here->ranks, nidpid_map);
  if (e != PTL_OK) {
    free(nidpid_map);
    dbg_error("failed to set portals nidpid map.\n");
  }

  free(nidpid_map);
  return HPX_SUCCESS;
}


/// ----------------------------------------------------------------------------
/// This sets up Portals for sending and receiving messages. We create
/// event queues for send and receive events, set up portal table
/// entries, bind memory descriptors and append match-list entries to
/// the priority list.
/// ----------------------------------------------------------------------------
static int _setup_portals(portals_t *ptl) {
  // create an event queue for send events
  int e = PtlEQAlloc(ptl->interface, PORTALS_EVENTQ_SIZE, &ptl->sendq);
  if (e != PTL_OK)
    return dbg_error("failed to allocate portals send event queue.\n");

  // create an event queue for receive events
  e = PtlEQAlloc(ptl->interface, PORTALS_EVENTQ_SIZE, &ptl->recvq);
  if (e != PTL_OK)
    return dbg_error("failed to allocate portals receive event queue.\n");

  // create a portal table entry for receiving data
  e = PtlPTAlloc(ptl->interface, 0, ptl->recvq, PTL_PT_ANY, &ptl->pte);
  if (e != PTL_OK)
    return dbg_error("failed to allocate portals table entry.\n");

  // allocate a memory descriptor. (we assume that the underlying
  // Portals 4 implementation supports binding a descriptor that spans
  // the entire virtual address-space.)
  ptl_md_t bd = {
    .start     = 0,
    .length    = PTL_SIZE_MAX,
    .options   = PTL_MD_UNORDERED | PTL_MD_EVENT_SEND_DISABLE,
    .eq_handle = ptl->sendq,
    .ct_handle = PTL_CT_NONE,
  };
  e = PtlMDBind(ptl->interface, &bd, &ptl->bufdesc);
  if (e != PTL_OK)
    return dbg_error("failed to allocate memory buffer descriptor.\n");

  // append match-list entries for parcel buffers
  ptl->buffer = malloc(sizeof(_portals_buf_t) * PORTALS_NUM_BUF_MAX);
  for (int i = 0; i < PORTALS_NUM_BUF_MAX; i++) {
    _portals_buf_t *b = &ptl->buffer[i];
    b->data = malloc(PORTALS_BUFFER_SIZE);

    ptl_me_t me = {
      .start         = b->data,
      .length        = PORTALS_BUFFER_SIZE,
      .ct_handle     = PTL_CT_NONE,
      .uid           = PTL_UID_ANY,
      .options       = PTL_ME_OP_PUT | PTL_ME_MANAGE_LOCAL
                     | PTL_ME_MAY_ALIGN | PTL_ME_EVENT_LINK_DISABLE,
      .match_id.rank = PTL_RANK_ANY,
      .match_bits    = 0,
      .ignore_bits   = ~(0ULL),
      .min_free      = 1024, // need space for a few parcels at least?
    };
    e = PtlMEAppend(ptl->interface, ptl->pte, &me, PTL_PRIORITY_LIST,
                    b, &b->handle);
    if (e != PTL_OK)
      return dbg_error("failed to append match list entry.\n");
  }
  return HPX_SUCCESS;
}

/// ----------------------------------------------------------------------------
/// A global synchronizing barrier.
/// ----------------------------------------------------------------------------
static void _barrier(void) {
  log_trans("portals: barrier unsupported.");
}

/// ----------------------------------------------------------------------------
/// Return the size of a Portals request.
/// ----------------------------------------------------------------------------
static int _request_size(void) {
  return 0;
}


/// ----------------------------------------------------------------------------
/// Return the size of the Portals registration key.
/// ----------------------------------------------------------------------------
static int _rkey_size(void) {
  return 0;
}


static int _adjust_size(int size) {
  return size;
}

/// ----------------------------------------------------------------------------
/// Cancel an active transport request.
/// ----------------------------------------------------------------------------
static int _request_cancel(void *request) {
  return 0;
}

/// ----------------------------------------------------------------------------
/// Pinning not necessary.
/// ----------------------------------------------------------------------------
static int _pin(transport_class_t *transport, const void* buffer, size_t len) {
  return LIBHPX_OK;
}

/// ----------------------------------------------------------------------------
/// Unpinning not necessary.
/// ----------------------------------------------------------------------------
static void _unpin(transport_t *transport, const void* buffer, size_t len) {
}

/// ----------------------------------------------------------------------------
/// Put data via Portals.
/// ----------------------------------------------------------------------------
static int _put(transport_t *t, int dest, const void *data, size_t n,
                void *rbuffer, size_t rn, void *rid, void *r)
{
  log_trans("portals: put unsupported.\n");
  return HPX_SUCCESS;
}

/// ----------------------------------------------------------------------------
/// Get data via Portals.
/// ----------------------------------------------------------------------------
static int _get(transport_t *t, int dest, void *buffer, size_t n,
                const void *rdata, size_t rn, void *rid, void *r)
{
  log_trans("portals: get unsupported.\n");
  return HPX_SUCCESS;
}

/// ----------------------------------------------------------------------------
/// Send data via Portals.
/// ----------------------------------------------------------------------------
static int _send(transport_t *t, int dest, const void *data, size_t n, void *r)
{
  log_trans("portals: send unsupported.\n");
  return HPX_SUCCESS;
}

/// ----------------------------------------------------------------------------
/// Test for request completion.
/// ----------------------------------------------------------------------------
<<<<<<< HEAD
static int _test(transport_t *t, void *request, int *success) {
  dbg_log_trans("portals: test unsupported.\n");
=======
static int _test(transport_class_t *t, void *request, int *success) {
  log_trans("portals: test unsupported.\n");
>>>>>>> 4d05eab6
  return HPX_SUCCESS;
}

/// ----------------------------------------------------------------------------
/// Probe the Portals transport to see if anything has been received.
/// ----------------------------------------------------------------------------
<<<<<<< HEAD
static size_t _probe(transport_t *t, int *source) {
  dbg_log_trans("portals: probe unsupported.\n");
=======
static size_t _probe(transport_class_t *t, int *source) {
  log_trans("portals: probe unsupported.\n");
>>>>>>> 4d05eab6
  return 0;
}

/// ----------------------------------------------------------------------------
/// Receive a buffer.
/// ----------------------------------------------------------------------------
<<<<<<< HEAD
static int _recv(transport_t *t, int src, void* buffer, size_t n, void *r) {
  dbg_log_trans("portals: recv unsupported.\n");
=======
static int _recv(transport_class_t *t, int src, void* buffer, size_t n, void *r) {
  log_trans("portals: recv unsupported.\n");
>>>>>>> 4d05eab6
  return HPX_SUCCESS;
}


/// ----------------------------------------------------------------------------
/// Shut down Portals, and delete the transport.
/// ----------------------------------------------------------------------------
static void _delete(transport_t *transport) {
  portals_t *ptl = (portals_t*)transport;

  for (int i = 0; i < PORTALS_NUM_BUF_MAX; ++i)
    PtlMEUnlink(ptl->buffer[i].handle);
  free(ptl->buffer);

  PtlMDRelease(ptl->bufdesc);
  PtlPTFree(ptl->interface, ptl->pte);

  PtlEQFree(ptl->sendq);
  PtlEQFree(ptl->recvq);

  PtlNIFini(ptl->interface);
  PtlFini();
}

static bool _try_start_send(portals_t *ptl) {
  // try to deque a packet from the network's Tx port.
  hpx_parcel_t *p = network_tx_dequeue(here->network);
  if (!p)
    return false;

  uint32_t dest = btt_owner(here->btt, p->target);
  ptl_process_t peer = { .rank = dest };

  int size = sizeof(*p) + p->size;
  //int e = PtlPut(ptl->bufdesc, (ptl_size_t)p, size, PTL_ACK_REQ, peer,
  //               ptl->pte, 0, 0, p, 0);
  int e = PtlPut(ptl->bufdesc, (ptl_size_t)p, size, PTL_ACK_REQ, peer,
                 ptl->pte, 0, 0, p, 0);
  if (e != PTL_OK) {
    hpx_parcel_release(p);
    dbg_error("Portals could not send %d bytes to %i.\n", size, dest);
    return false;
  }

  return true;
}

static int _handle_send_event(ptl_event_t *pe) {
  hpx_parcel_t *p = (hpx_parcel_t*)pe->user_ptr;
  switch (pe->type) {
    default:
      log_trans("portals: unknown send queue event (%d).\n", pe->type);
      return PTL_FAIL;
    case PTL_EVENT_ACK:
      if (pe->ni_fail_type == PTL_NI_OK)
        hpx_parcel_release(p);
      else {
        dbg_error("Portals failed to ack send of %u bytes to %i.\n",
                  p->size, btt_owner(here->btt, p->target));
        // perhaps we should try to retransmit?
        // network_tx_enqueue(here->network, p);
        return pe->ni_fail_type;
      }
      break;
    case PTL_EVENT_SEND:
      if (pe->ni_fail_type != PTL_NI_OK) {
        dbg_error("Portals failed to send %u bytes to %i.\n",
                  p->size, btt_owner(here->btt, p->target));
        // perhaps we should try to retransmit?
        // network_tx_enqueue(here->network, p);
        return pe->ni_fail_type;
      }
      break;
  }
  return PTL_OK;
}

static int _send_progress(transport_t **t) {
  portals_t *ptl = (portals_t*)*t;

  bool send = _try_start_send(ptl);
  if (send)
    log_trans("portals: started a send.\n");

  ptl_event_t pe;
  int e = PtlEQGet(ptl->sendq, &pe);
  if (e == PTL_OK)
    _handle_send_event(&pe);

  return HPX_SUCCESS;
}

static void _send_flush(transport_t *t) {
  portals_t *ptl = (portals_t*)t;

  bool send = true;
  while (send)
    send = _try_start_send(ptl);

  int e;
  ptl_event_t pe;
  do {
    e = PtlEQGet(ptl->sendq, &pe);
    if (e == PTL_OK)
      _handle_send_event(&pe);
  } while (e != PTL_EQ_EMPTY);
}

static int _recv_progress(transport_t **t) {
  portals_t *ptl = (portals_t*)*t;
  ptl_event_t pe;

  int e = PtlEQGet(ptl->recvq, &pe);
  if (e == PTL_OK) {
    if (pe.type == PTL_EVENT_PUT) {
      if (pe.ni_fail_type != PTL_NI_OK) {
        dbg_error("Portals failed to recv %lu bytes from %i.\n",
                  pe.mlength, pe.initiator.rank);
      }
      else {
        assert(pe.rlength == pe.mlength);

        // allocate a parcel to provide the buffer to receive into
        hpx_parcel_t *p = hpx_parcel_acquire(NULL, pe.mlength - sizeof(hpx_parcel_t));
        if (!p)
          dbg_error("could not acquire a parcel of size %lu during receive.\n", pe.mlength);

        // TODO: get rid of this extra copy.
        memcpy(p, pe.start, pe.mlength);
        network_rx_enqueue(here->network, p);
      }
    }
    else {
      dbg_error("portals: unknown recv queue event (%d).\n", pe.type);
    }
  }
  return HPX_SUCCESS;
}

static void _progress(transport_t *t, transport_op_t op) {
  switch (op) {
  case TRANSPORT_FLUSH:
    _send_flush(t);
    break;
  case TRANSPORT_POLL:
    hpx_addr_t and = hpx_lco_and_new(2);
    hpx_call(HPX_HERE, _send_progress_action, and, &t, sizeof(t));
    hpx_call(HPX_HERE, _recv_progress_action, and, &t, sizeof(t));
    hpx_lco_wait(and);
    hpx_lco_delete(and, HPX_NULL);
    break;
  case TRANSPORT_CANCEL:
    break;
  default:
    break;
  }
}

static uint32_t _get_send_limit(transport_t *t) {
  return t->send_limit;
}

static uint32_t _get_recv_limit(transport_t *t) {
  return t->recv_limit;
}


transport_t *transport_new_portals(uint32_t send_limit, uint32_t recv_limit) {
  if (boot_type(here->boot) != HPX_BOOT_PMI) {
    dbg_error("Portals transport unsupported with non-PMI bootstrap.\n");
  }

  portals_t *portals = malloc(sizeof(*portals));

  portals->class.type           = HPX_TRANSPORT_PORTALS;
  portals->class.id             = _id;
  portals->class.barrier        = _barrier;
  portals->class.request_size   = _request_size;
  portals->class.rkey_size      = _rkey_size;
  portals->class.request_cancel = _request_cancel;
  portals->class.adjust_size    = _adjust_size;
  portals->class.get_send_limit = _get_send_limit;
  portals->class.get_recv_limit = _get_recv_limit;

  portals->class.delete     = _delete;
  portals->class.pin        = _pin;
  portals->class.unpin      = _unpin;
  portals->class.put        = _put;
  portals->class.get        = _get;
  portals->class.send       = _send;
  portals->class.probe      = _probe;
  portals->class.recv       = _recv;
  portals->class.test       = _test;
  portals->class.testsome   = NULL;
  portals->class.progress   = _progress;
  portals->class.send_limit = (send_limit == 0) ? portals_default_srlimit : send_limit;
  portals->class.send_limit = (recv_limit == 0) ? portals_default_srlimit : recv_limit;
  portals->class.rkey_table = NULL;

  portals->interface            = PTL_INVALID_HANDLE;
  portals->sendq                = PTL_INVALID_HANDLE;
  portals->recvq                = PTL_INVALID_HANDLE;
  portals->pte                  = PTL_PT_ANY;
  portals->bufdesc              = PTL_INVALID_HANDLE;

  LIBHPX_REGISTER_ACTION(_send_progress, &_send_progress_action);
  LIBHPX_REGISTER_ACTION(_recv_progress, &_recv_progress_action);

  _portals_init(portals);
  _set_map(portals);
  _setup_portals(portals);

  return &portals->class;
}<|MERGE_RESOLUTION|>--- conflicted
+++ resolved
@@ -227,7 +227,7 @@
 /// A global synchronizing barrier.
 /// ----------------------------------------------------------------------------
 static void _barrier(void) {
-  log_trans("portals: barrier unsupported.");
+  log_trans("barrier unsupported.");
 }
 
 /// ----------------------------------------------------------------------------
@@ -276,7 +276,7 @@
 static int _put(transport_t *t, int dest, const void *data, size_t n,
                 void *rbuffer, size_t rn, void *rid, void *r)
 {
-  log_trans("portals: put unsupported.\n");
+  log_trans("put unsupported.\n");
   return HPX_SUCCESS;
 }
 
@@ -286,7 +286,7 @@
 static int _get(transport_t *t, int dest, void *buffer, size_t n,
                 const void *rdata, size_t rn, void *rid, void *r)
 {
-  log_trans("portals: get unsupported.\n");
+  log_trans("get unsupported.\n");
   return HPX_SUCCESS;
 }
 
@@ -295,46 +295,31 @@
 /// ----------------------------------------------------------------------------
 static int _send(transport_t *t, int dest, const void *data, size_t n, void *r)
 {
-  log_trans("portals: send unsupported.\n");
+  log_trans("send unsupported.\n");
   return HPX_SUCCESS;
 }
 
 /// ----------------------------------------------------------------------------
 /// Test for request completion.
 /// ----------------------------------------------------------------------------
-<<<<<<< HEAD
-static int _test(transport_t *t, void *request, int *success) {
-  dbg_log_trans("portals: test unsupported.\n");
-=======
 static int _test(transport_class_t *t, void *request, int *success) {
-  log_trans("portals: test unsupported.\n");
->>>>>>> 4d05eab6
+  log_trans("test unsupported.\n");
   return HPX_SUCCESS;
 }
 
 /// ----------------------------------------------------------------------------
 /// Probe the Portals transport to see if anything has been received.
 /// ----------------------------------------------------------------------------
-<<<<<<< HEAD
-static size_t _probe(transport_t *t, int *source) {
-  dbg_log_trans("portals: probe unsupported.\n");
-=======
 static size_t _probe(transport_class_t *t, int *source) {
-  log_trans("portals: probe unsupported.\n");
->>>>>>> 4d05eab6
+  log_trans("probe unsupported.\n");
   return 0;
 }
 
 /// ----------------------------------------------------------------------------
 /// Receive a buffer.
 /// ----------------------------------------------------------------------------
-<<<<<<< HEAD
-static int _recv(transport_t *t, int src, void* buffer, size_t n, void *r) {
-  dbg_log_trans("portals: recv unsupported.\n");
-=======
 static int _recv(transport_class_t *t, int src, void* buffer, size_t n, void *r) {
-  log_trans("portals: recv unsupported.\n");
->>>>>>> 4d05eab6
+  log_trans("recv unsupported.\n");
   return HPX_SUCCESS;
 }
 
@@ -386,7 +371,7 @@
   hpx_parcel_t *p = (hpx_parcel_t*)pe->user_ptr;
   switch (pe->type) {
     default:
-      log_trans("portals: unknown send queue event (%d).\n", pe->type);
+      log_trans("unknown send queue event (%d).\n", pe->type);
       return PTL_FAIL;
     case PTL_EVENT_ACK:
       if (pe->ni_fail_type == PTL_NI_OK)
@@ -417,7 +402,7 @@
 
   bool send = _try_start_send(ptl);
   if (send)
-    log_trans("portals: started a send.\n");
+    log_trans("started a send.\n");
 
   ptl_event_t pe;
   int e = PtlEQGet(ptl->sendq, &pe);
@@ -468,7 +453,7 @@
       }
     }
     else {
-      dbg_error("portals: unknown recv queue event (%d).\n", pe.type);
+      dbg_error("unknown recv queue event (%d).\n", pe.type);
     }
   }
   return HPX_SUCCESS;
