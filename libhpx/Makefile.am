--- conflicted
+++ resolved
@@ -13,6 +13,7 @@
 libhpx_la_LIBADD   = $(HPX_HWLOC_LIBS) \
                      $(HPX_LIBFFI_LIBS) \
                      $(HPX_JEMALLOC_LIBS) \
+                     $(HPX_FARMHASH_LIBS) \
                      boot/libboot.la \
                      memory/libmemory.la \
                      gas/libgas.la \
@@ -22,12 +23,4 @@
                      system/libsystem.la \
                      instrumentation/libinstrumentation.la \
                      $(top_builddir)/libsync/libsync.la \
-<<<<<<< HEAD
-                     $(HPX_LIBFFI_LIBS) \
-                     $(HPX_HWLOC_LIBS) \
-                     $(HPX_PHOTON_LIBS) \
-                     $(HPX_FARMHASH_LIBS) \
-                     $(HPX_JEMALLOC_LIBS)
-=======
-                     $(HPX_PHOTON_LIBS)
->>>>>>> efcef09b
+                     $(HPX_PHOTON_LIBS)