# LT Utility libraries
noinst_LTLIBRARIES	  = libmemory.la

# libboot files and flags
libmemory_la_CPPFLAGS = -I$(top_srcdir)/include $(LIBHPX_CPPFLAGS)
libmemory_la_CXXFLAGS = $(LIBHPX_CXXFLAGS)
libmemory_la_SOURCES  = glue.cpp

if HAVE_NETWORK
if HAVE_JEMALLOC
libmemory_la_SOURCES += jemalloc.cpp
endif
endif

<<<<<<< HEAD
# Completely separate CXX dependency here via intermediate libtool library,
# otherwise we get libstdc++ dependency in libhpx even if we don't compile any
# C++ files (it uses CXXLD to link libmemory).
if HAVE_NETWORK
if HAVE_TBBMALLOC
noinst_LTLIBRARIES	       += libtbbmalloc.la
libtbbmalloc_la_CPPFLAGS	= -I$(top_srcdir)/include $(LIBHPX_CPPFLAGS)
libtbbmalloc_la_CXXFLAGS 	= $(LIBHPX_CXXFLAGS)
libtbbmalloc_la_SOURCES  	= tbbmalloc.cc
libmemory_la_LIBADD             = libtbbmalloc.la
=======
if HAVE_NETWORK
if HAVE_DLMALLOC
libmemory_la_SOURCES += dlmalloc.cpp
endif
endif

if HAVE_NETWORK
if HAVE_TBBMALLOC
libmemory_la_SOURCES += tbbmalloc.cpp
>>>>>>> 4b914b4c
endif
endif<|MERGE_RESOLUTION|>--- conflicted
+++ resolved
@@ -12,27 +12,8 @@
 endif
 endif
 
-<<<<<<< HEAD
-# Completely separate CXX dependency here via intermediate libtool library,
-# otherwise we get libstdc++ dependency in libhpx even if we don't compile any
-# C++ files (it uses CXXLD to link libmemory).
-if HAVE_NETWORK
-if HAVE_TBBMALLOC
-noinst_LTLIBRARIES	       += libtbbmalloc.la
-libtbbmalloc_la_CPPFLAGS	= -I$(top_srcdir)/include $(LIBHPX_CPPFLAGS)
-libtbbmalloc_la_CXXFLAGS 	= $(LIBHPX_CXXFLAGS)
-libtbbmalloc_la_SOURCES  	= tbbmalloc.cc
-libmemory_la_LIBADD             = libtbbmalloc.la
-=======
-if HAVE_NETWORK
-if HAVE_DLMALLOC
-libmemory_la_SOURCES += dlmalloc.cpp
-endif
-endif
-
 if HAVE_NETWORK
 if HAVE_TBBMALLOC
 libmemory_la_SOURCES += tbbmalloc.cpp
->>>>>>> 4b914b4c
 endif
 endif