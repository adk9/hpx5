--- conflicted
+++ resolved
@@ -304,8 +304,6 @@
 
   return status;
 
- unwind2:
-  probe_stop();
  unwind1:
   _stop(here);
  unwind0:
@@ -335,19 +333,13 @@
     int status = hpx_parcel_send(p, HPX_NULL);
     if (status != LIBHPX_OK) {
       log_error("failed to spawn initial action\n");
-      goto unwind2;
+      goto unwind1;
     }
   }
   scheduler_restart(here->sched);
   goto unwind0;	  
 
-
-<<<<<<< HEAD
- unwind2:
-  probe_stop();
-=======
  unwind1:
->>>>>>> f19e3817
   _stop(here);
  unwind0:
   return status;
