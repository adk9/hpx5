// =============================================================================
//  High Performance ParalleX Library (libhpx)
//
//  Copyright (c) 2013, Trustees of Indiana University,
//  All rights reserved.
//
//  This software may be modified and distributed under the terms of the BSD
//  license.  See the COPYING file for details.
//
//  This software was created at the Indiana University Center for Research in
//  Extreme Scale Technologies (CREST).
// =============================================================================
#ifdef HAVE_CONFIG_H
# include "config.h"
#endif

/// @file libhpx/hpx.c
/// @brief Implements much of hpx.h using libhpx.
///
/// This file implements the "glue" between the HPX public interface, and
/// libhpx.

#include <assert.h>
#include <stdlib.h>
#include <string.h>
#include <hpx/hpx.h>
#include "libhpx/action.h"
#include "libhpx/boot.h"
#include "libhpx/config.h"
#include "libhpx/debug.h"
#include "libhpx/gas.h"
#include "libhpx/libhpx.h"
#include "libhpx/locality.h"
#include "libhpx/instrumentation.h"
#include "libhpx/network.h"
#include "libhpx/scheduler.h"
#include "libhpx/system.h"
#include "libhpx/transport.h"
#include "network/probe.h"

static HPX_ACTION(_hpx_143_fix, void *UNUSED) {
  hpx_gas_global_alloc(sizeof(void*), HPX_LOCALITIES);
  return LIBHPX_OK;
}

/// Cleanup utility function.
///
/// This will delete the global objects, if they've been allocated.
static void _cleanup(locality_t *l) {
  if (!l)
    return;

  if (l->sched) {
    scheduler_delete(l->sched);
    l->sched = NULL;
  }

  if (l->network) {
    network_delete(l->network);
    l->network = NULL;
  }

  if (l->gas) {
    gas_delete(l->gas);
    l->gas = NULL;
  }

  if (l->transport) {
    transport_delete(l->transport);
    l->transport = NULL;
  }

  if (l->boot) {
    boot_delete(l->boot);
    l->boot = NULL;
  }

  hwloc_topology_destroy(l->topology);

  if (l->actions) {
    action_table_free(l->actions);
  }

  inst_fini();

  if (l->config) {
    config_delete(l->config);
  }

  free(l);
}


int hpx_init(int *argc, char ***argv) {
  int status = HPX_SUCCESS;

  here = malloc(sizeof(*here));
  if (!here) {
    status = log_error("failed to allocate a locality.\n");
    goto unwind0;
  }

  here->rank = -1;
  here->ranks = 0;
  here->actions = NULL;

  here->config = config_new(argc, argv);
  if (!here->config) {
    status = log_error("failed to create a configuration.\n");
    goto unwind1;
  }

  // check to see if everyone is waiting
  if (config_waitat_isset(here->config, HPX_LOCALITY_ALL)) {
    dbg_wait();
  }

  // set the log level
  if (config_logat_isset(here->config, HPX_LOCALITY_ALL)) {
    log_level = here->config->loglevel;
  }

  // topology
  int e = hwloc_topology_init(&here->topology);
  if (e) {
    status = log_error("failed to initialize a topology.\n");
    goto unwind1;
  }
  e = hwloc_topology_load(here->topology);
  if (e) {
    status = log_error("failed to load the topology.\n");
    goto unwind1;
  }

  // bootstrap
  here->boot = boot_new(here->config->boot);
  if (!here->boot) {
    status = log_error("failed to bootstrap.\n");
    goto unwind1;
  }
  here->rank = boot_rank(here->boot);
  here->ranks = boot_n_ranks(here->boot);

  // Now that we know our rank, we can be more specific about waiting.
  if (config_waitat_isset(here->config, here->rank)) {
    // Don't wait twice.
    if (!config_waitat_isset(here->config, HPX_LOCALITY_ALL)) {
      dbg_wait();
    }
  }

  if (inst_init(here->config)) {
    log("error detected while initializing instrumentation\n");
  }

  // Reset the log level based on our rank-specific information.
  if (config_logat_isset(here->config, here->rank)) {
    log_level = here->config->loglevel;
  }

  // byte transport
  here->transport = transport_new(here->config->transport,
				  here->config);
  if (!here->transport) {
    status = log_error("failed to create transport.\n");
    goto unwind1;
  }

  // global address space
  here->gas = gas_new(here->config->heapsize, here->boot, here->transport,
                      here->config->gas);
  if (!here->gas) {
    status = log_error("failed to create the global address space.\n");
    goto unwind1;
  }
  if (here->gas->join()) {
    status = log_error("failed to join the global address space.\n");
    goto unwind1;
  }
  HPX_HERE = HPX_THERE(here->rank);

  if (!here->config->cores) {
    here->config->cores = system_get_cores();
  }

  if (!here->config->threads) {
    here->config->threads = here->config->cores;
  }

  // parcel network
  here->network = network_new(here->config, here->boot, here->gas,
                              here->config->threads);
  if (!here->network) {
    status = log_error("failed to create network.\n");
    goto unwind1;
  }

  // thread scheduler
  here->sched = scheduler_new(here->config);
  if (!here->sched) {
    status = log_error("failed to create scheduler.\n");
    goto unwind1;
  }

  return status;
 unwind1:
  _cleanup(here);
 unwind0:
  return status;
}


/// Called to run HPX.
int _hpx_run(hpx_action_t *act, int nargs, ...) {
  int status = HPX_SUCCESS;
  if (!here || !here->sched) {
    status = log_error("hpx_init() must be called before hpx_run()\n");
    goto unwind0;
  }

  here->actions = action_table_finalize();
  if (!here->actions) {
    status = log_error("failed to finalize the action table.\n");
    goto unwind0;
  }

  // pthread_t _progress = progress_start(here);
  // if (pthread_equal(_progress, pthread_self())) {
  //   dbg_error("failed to start progress\n");
  // }

  if (probe_start(here->network) != LIBHPX_OK) {
    status = log_error("could not start network probe\n");
    goto unwind1;
  }

  // create the initial application-level thread to run
  if (here->rank == 0) {
    va_list vargs;
    va_start(vargs, nargs);
    status = libhpx_call_action(here->actions, HPX_HERE, *act, HPX_NULL,
                                HPX_ACTION_NULL, HPX_NULL, HPX_NULL,
                                nargs, &vargs);
    va_end(vargs);
    if (status != LIBHPX_OK) {
      log_error("failed to spawn initial action\n");
      goto unwind2;
    }

    // Fix for https://uisapp2.iu.edu/jira-prd/browse/HPX-143
    status = hpx_call(HPX_HERE, _hpx_143_fix, HPX_NULL, NULL, 0);
    if (status != LIBHPX_OK) {
      log_error("failed to spawn the initial cyclic allocation");
      goto unwind2;
    }
  }

  // start the scheduler, this will return after scheduler_shutdown()
  if (scheduler_startup(here->sched) != LIBHPX_OK) {
    log_error("scheduler shut down with error.\n");
    goto unwind2;
  }

#ifdef ENABLE_PROFILING
  scheduler_dump_stats(here->sched);
#endif

 unwind2:
  // progress_stop(_progress);
  probe_stop();
 unwind1:
  _cleanup(here);
 unwind0:
  return status;
}


int hpx_get_my_rank(void) {
  return (here) ? here->rank : -1;
}


int hpx_get_num_ranks(void) {
  return (here && here->boot) ? here->ranks : -1;
}


int hpx_get_num_threads(void) {
  return (here && here->sched) ? here->sched->n_workers : 0;
}


/// Called by the application to terminate the scheduler and network.
void hpx_shutdown(int code) {
  dbg_assert_str(here->ranks,
                 "hpx_shutdown can only be called when the system is running.\n");

  // make sure we flush our local network when we shutdown
  network_flush_on_shutdown(here->network);
  int e = hpx_bcast(locality_shutdown, HPX_NULL, &code, sizeof(code));
  hpx_thread_exit(e);
}


/// Called by the application to shutdown the scheduler and network. May be
/// called from any lightweight HPX thread, or the network thread.
void hpx_abort(void) {
<<<<<<< HEAD
  HPX_INST_FINI();
  
  if (here && here->config && here->config->dbg_waitonabort) {
=======
  inst_fini();

  if (here && here->config && here->config->waitonabort) {
>>>>>>> 5bcb8840
    dbg_wait();
  }
  if (here && here->boot) {
    assert(here->boot);
    boot_abort(here->boot);
  }
  abort();
}

const char *hpx_strerror(hpx_status_t s) {
  switch (s) {
   case (HPX_ERROR): return "HPX_ERROR";
   case (HPX_SUCCESS): return "HPX_SUCCESS";
   case (HPX_RESEND): return "HPX_RESEND";
   case (HPX_LCO_ERROR): return "HPX_LCO_ERROR";
   case (HPX_LCO_CHAN_EMPTY): return "HPX_LCO_CHAN_EMPTY";
   case (HPX_LCO_TIMEOUT): return "HPX_LCO_TIMEOUT";
   case (HPX_LCO_RESET): return "HPX_LCO_RESET";
   case (HPX_USER): return "HPX_USER";
   default: return "HPX undefined error value";
  }
}<|MERGE_RESOLUTION|>--- conflicted
+++ resolved
@@ -305,15 +305,9 @@
 /// Called by the application to shutdown the scheduler and network. May be
 /// called from any lightweight HPX thread, or the network thread.
 void hpx_abort(void) {
-<<<<<<< HEAD
-  HPX_INST_FINI();
+  inst_fini();
   
   if (here && here->config && here->config->dbg_waitonabort) {
-=======
-  inst_fini();
-
-  if (here && here->config && here->config->waitonabort) {
->>>>>>> 5bcb8840
     dbg_wait();
   }
   if (here && here->boot) {
