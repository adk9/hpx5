// =============================================================================
//  High Performance ParalleX Library (libhpx)
//
//  Copyright (c) 2013, Trustees of Indiana University,
//  All rights reserved.
//
//  This software may be modified and distributed under the terms of the BSD
//  license.  See the COPYING file for details.
//
//  This software was created at the Indiana University Center for Research in
//  Extreme Scale Technologies (CREST).
// =============================================================================
#ifdef HAVE_CONFIG_H
#include "config.h"
#endif

/// @brief The parcel layer.
///
/// Parcels are the foundation of HPX. The parcel structure serves as both the
/// actual, "on-the-wire," network data structure, as well as the
/// "thread-control-block" descriptor for the threading subsystem.
#include <assert.h>
#include <stdlib.h>
#include <string.h>

#include <hpx/hpx.h>
#include <libsync/sync.h>

#include "libhpx/action.h"
#include "libhpx/debug.h"
#include "libhpx/gas.h"
#include "libhpx/locality.h"
#include "libhpx/network.h"
#include "libhpx/parcel.h"
#include "libhpx/scheduler.h"
#include "padding.h"

#ifdef ENABLE_TAU
#define TAU_DEFAULT 1
#include <TAU.h>
#endif

static const uintptr_t _INPLACE_MASK = 0x1;
static const uintptr_t   _STATE_MASK = 0x1;
static const size_t _SMALL_THRESHOLD = HPX_PAGE_SIZE;


static size_t _max(size_t lhs, size_t rhs) {
  return (lhs > rhs) ? lhs : rhs;
}

void hpx_parcel_set_action(hpx_parcel_t *p, const hpx_action_t action) {
#ifdef ENABLE_TAU
          TAU_START("hpx_parcel_set_action");
#endif
  p->action = action;
#ifdef ENABLE_TAU
          TAU_STOP("hpx_parcel_set_action");
#endif
}


void hpx_parcel_set_target(hpx_parcel_t *p, const hpx_addr_t addr) {
#ifdef ENABLE_TAU
          TAU_START("hpx_parcel_set_target");
#endif
  p->target = addr;
#ifdef ENABLE_TAU
          TAU_STOP("hpx_parcel_set_target");
#endif
}


void hpx_parcel_set_cont_action(hpx_parcel_t *p, const hpx_action_t action) {
#ifdef ENABLE_TAU
          TAU_START("hpx_parcel_set_cont_action");
#endif
  p->c_action = action;
#ifdef ENABLE_TAU
          TAU_STOP("hpx_parcel_set_cont_action");
#endif
}


void hpx_parcel_set_cont_target(hpx_parcel_t *p, const hpx_addr_t cont) {
#ifdef ENABLE_TAU
          TAU_START("hpx_parcel_set_cont_target");
#endif
  p->c_target = cont;
#ifdef ENABLE_TAU
          TAU_STOP("hpx_parcel_set_cont_target");
#endif
}


void hpx_parcel_set_data(hpx_parcel_t *p, const void *data, int size) {
#ifdef ENABLE_TAU
          TAU_START("hpx_parcel_set_data");
#endif
  if (size) {
    void *to = hpx_parcel_get_data(p);
    memcpy(to, data, size);
  }
#ifdef ENABLE_TAU
          TAU_STOP("hpx_parcel_set_data");
#endif
}


void hpx_parcel_set_pid(hpx_parcel_t *p, const hpx_pid_t pid) {
  p->pid = pid;
}


hpx_action_t hpx_parcel_get_action(const hpx_parcel_t *p) {
  return p->action;
}


hpx_addr_t hpx_parcel_get_target(const hpx_parcel_t *p) {
  return p->target;
}


hpx_action_t hpx_parcel_get_cont_action(const hpx_parcel_t *p) {
  return p->c_action;
}


hpx_addr_t hpx_parcel_get_cont_target(const hpx_parcel_t *p) {
  return p->c_target;
}


void *hpx_parcel_get_data(hpx_parcel_t *p) {
  if (p->size == 0)
    return NULL;

  void *buffer = NULL;
  uintptr_t inplace = ((uintptr_t)p->ustack & _INPLACE_MASK);
  if (inplace)
    buffer = &p->buffer;
  else
    memcpy(&buffer, &p->buffer, sizeof(buffer));
  return buffer;
}

hpx_pid_t hpx_parcel_get_pid(const hpx_parcel_t *p) {
  return p->pid;
}


/// Acquire a parcel structure.
///
/// Parcels are always acquired with enough inline space to support
/// serialization of @p bytes bytes. If @p buffer is NULL, then the parcel is
/// marked as inplace, meaning that the parcel's buffer is being used directly
/// (or not at all if @p bytes is 0). If the @p buffer pointer is non-NULL, then
/// the parcel is marked as out-of-place---we will keep the @p buffer pointer in
/// the lowest sizeof(void*) bytes of the parcel's in-place buffer.
///
/// At hpx_parcel_send() or hpx_parcel_send_sync() the runtime will copy an
/// out-of-place buffer into the parcel's inline buffer, either synchronously or
/// asynchronously depending on which interface is used, and how big the buffer
/// is.
<<<<<<< HEAD
// ----------------------------------------------------------------------------
hpx_parcel_t *
hpx_parcel_acquire(const void *buffer, size_t bytes) {
#ifdef ENABLE_TAU
          TAU_START("hpx_parcel_acquire");
#endif
=======
hpx_parcel_t *hpx_parcel_acquire(const void *buffer, size_t bytes) {
>>>>>>> b0f1798d
  // figure out how big a parcel buffer I actually need
  size_t size = sizeof(hpx_parcel_t);
  if (bytes != 0)
    size += _max(sizeof(void*), bytes);

  // allocate a parcel with enough space to buffer the @p buffer
  hpx_parcel_t *p = libhpx_global_memalign(HPX_CACHELINE_SIZE, size);

  if (!p) {
    dbg_error("parcel: failed to get an %lu bytes from the allocator.\n", bytes);
    return NULL;
  }

  // initialize the structure with defaults
  p->ustack   = (struct ustack*)_INPLACE_MASK;
  p->pid      = hpx_thread_current_pid();
  p->src      = here->rank;
  p->size     = bytes;
  p->action   = HPX_ACTION_NULL;
  p->target   = HPX_HERE;
  p->c_action = HPX_ACTION_NULL;
  p->c_target = HPX_NULL;

  // if there's a user-defined buffer, then remember it
  if (buffer) {
    p->ustack = NULL;
    memcpy(&p->buffer, &buffer, sizeof(buffer));
  }
#ifdef ENABLE_TAU
          TAU_STOP("hpx_parcel_acquire");
#endif
  return p;
}


/// Perform an asynchronous send operation.
///
/// Simply wraps the send operation in an asynchronous interface.
///
/// @param            p The parcel to send (may need serialization)
///
/// @continues          NULL
///
/// @returns            HPX_SUCCESS
static hpx_action_t _send_async = 0;


static int _send_async_action(hpx_parcel_t **p) {
  hpx_parcel_send_sync(*p);
  return HPX_SUCCESS;
}


static HPX_CONSTRUCTOR void _init_actions(void) {
  LIBHPX_REGISTER_ACTION(&_send_async, _send_async_action);
}


<<<<<<< HEAD
void
hpx_parcel_send(hpx_parcel_t *p, hpx_addr_t lsync) {
#ifdef ENABLE_TAU
          TAU_START("hpx_parcel_send");
#endif
=======
void hpx_parcel_send(hpx_parcel_t *p, hpx_addr_t lsync) {
>>>>>>> b0f1798d
  bool inplace = ((uintptr_t)p->ustack & _INPLACE_MASK);
  bool small = p->size < _SMALL_THRESHOLD;

  // do a true async send, if we should
  if (!inplace && !small) {
    hpx_call(HPX_HERE, _send_async, &p, sizeof(p), lsync);
    return;
  }

  // otherwise, do a synchronous send and set the lsync LCO, if there is one
  hpx_parcel_send_sync(p);
  if (lsync)
    hpx_lco_set(lsync, 0, NULL, HPX_NULL, HPX_NULL);
#ifdef ENABLE_TAU
          TAU_STOP("hpx_parcel_send");
#endif
}


<<<<<<< HEAD
void
hpx_parcel_send_sync(hpx_parcel_t *p) {
#ifdef ENABLE_TAU
          TAU_START("hpx_parcel_send_sync");
#endif
=======
void hpx_parcel_send_sync(hpx_parcel_t *p) {
>>>>>>> b0f1798d
  // an out-of-place parcel always needs to be serialized, either for a local or
  // remote send---parcels are always allocated with a serialization buffer for
  // this purpose
  bool inplace = ((uintptr_t)p->ustack & _INPLACE_MASK);
  if (!inplace && p->size) {
    void *buffer = hpx_parcel_get_data(p);
    memcpy(&p->buffer, buffer, p->size);
    p->ustack = (struct ustack*)((uintptr_t)p->ustack | _INPLACE_MASK);
  }

  if (p->pid != HPX_NULL) {
    uint64_t credit = 0;
    // split the parent's current credit. the parent retains half..
    hpx_parcel_t *parent = scheduler_current_parcel();
    if (parent)
      credit = ++parent->credit;

    // ..and the parcel gets the other half:
    p->credit = credit;
  }

  if (p->c_action != HPX_ACTION_NULL) {
    dbg_log_parcel("PID:%lu CREDIT:%lu %s(%p,%u)@(%lu) => %s@(%lu)\n",
                   p->pid,
                   p->credit,
                   action_table_get_key(here->actions, p->action),
                   hpx_parcel_get_data(p),
                   p->size,
                   p->target,
                   action_table_get_key(here->actions, p->c_action),
                   p->c_target);
  } else {
    dbg_log_parcel("PID:%lu CREDIT:%lu %s(%p,%u)@(%lu)\n",
                   p->pid,
                   p->credit,
                   action_table_get_key(here->actions, p->action),
                   hpx_parcel_get_data(p),
                   p->size,
                   p->target);
  }

  // do a local send through loopback
  bool local = (gas_owner_of(here->gas, p->target) == here->rank);
  if (local) {
    scheduler_spawn(p);
    return;
  }

  // do a network send
  network_tx_enqueue(here->network, p);
#ifdef ENABLE_TAU
          TAU_STOP("hpx_parcel_send_sync");
#endif
}


<<<<<<< HEAD
void
hpx_parcel_release(hpx_parcel_t *p) {
#ifdef ENABLE_TAU
          TAU_START("hpx_parcel_release");
#endif
=======
void hpx_parcel_release(hpx_parcel_t *p) {
>>>>>>> b0f1798d
  libhpx_global_free(p);
#ifdef ENABLE_TAU
          TAU_STOP("hpx_parcel_release");
#endif
}


hpx_parcel_t *parcel_create(hpx_addr_t target, hpx_action_t action,
                            const void*args, size_t len, hpx_addr_t c_target,
                            hpx_action_t c_action, hpx_pid_t pid, bool inplace)
{
  hpx_parcel_t *p = hpx_parcel_acquire(inplace ? NULL : args, len);
  if (!p) {
    dbg_error("parcel: could not allocate parcel.\n");
    return NULL;
  }

  hpx_parcel_set_pid(p, pid);
  parcel_set_credit(p, 0);
  hpx_parcel_set_action(p, action);
  hpx_parcel_set_target(p, target);
  hpx_parcel_set_cont_action(p, c_action);
  hpx_parcel_set_cont_target(p, c_target);
  if (inplace)
    hpx_parcel_set_data(p, args, len);
  return p;
}


void parcel_set_stack(hpx_parcel_t *p, struct ustack *stack) {
  assert((uintptr_t)stack % sizeof(void*) == 0);
  uintptr_t state = (uintptr_t)p->ustack & _STATE_MASK;
  p->ustack = (struct ustack*)(state | (uintptr_t)stack);
}


struct ustack *parcel_get_stack(hpx_parcel_t *p) {
  return (struct ustack*)((uintptr_t)p->ustack & ~_STATE_MASK);
}


void parcel_set_credit(hpx_parcel_t *p, const uint64_t credit) {
  p->credit = credit;
}


uint64_t parcel_get_credit(hpx_parcel_t *p) {
  return p->credit;
}


hpx_parcel_t *parcel_stack_pop(hpx_parcel_t **stack) {
  hpx_parcel_t *top = *stack;
  if (top) {
    *stack = (void*)parcel_get_stack(top);
    parcel_set_stack(top, NULL);
  }
  return top;
}


void parcel_stack_push(hpx_parcel_t **stack, hpx_parcel_t *parcel) {
  DEBUG_IF (parcel_get_stack(parcel) != NULL) {
    dbg_error("parcel should not have an active stack during push.\n");
  }
  hpx_parcel_t *top = *stack;
  parcel_set_stack(parcel, (void*)top);
  *stack = parcel;
}
<|MERGE_RESOLUTION|>--- conflicted
+++ resolved
@@ -163,16 +163,10 @@
 /// out-of-place buffer into the parcel's inline buffer, either synchronously or
 /// asynchronously depending on which interface is used, and how big the buffer
 /// is.
-<<<<<<< HEAD
-// ----------------------------------------------------------------------------
-hpx_parcel_t *
-hpx_parcel_acquire(const void *buffer, size_t bytes) {
-#ifdef ENABLE_TAU
+hpx_parcel_t *hpx_parcel_acquire(const void *buffer, size_t bytes) {
+  #ifdef ENABLE_TAU
           TAU_START("hpx_parcel_acquire");
-#endif
-=======
-hpx_parcel_t *hpx_parcel_acquire(const void *buffer, size_t bytes) {
->>>>>>> b0f1798d
+  #endif
   // figure out how big a parcel buffer I actually need
   size_t size = sizeof(hpx_parcel_t);
   if (bytes != 0)
@@ -231,15 +225,10 @@
 }
 
 
-<<<<<<< HEAD
-void
-hpx_parcel_send(hpx_parcel_t *p, hpx_addr_t lsync) {
+void hpx_parcel_send(hpx_parcel_t *p, hpx_addr_t lsync) {
 #ifdef ENABLE_TAU
           TAU_START("hpx_parcel_send");
 #endif
-=======
-void hpx_parcel_send(hpx_parcel_t *p, hpx_addr_t lsync) {
->>>>>>> b0f1798d
   bool inplace = ((uintptr_t)p->ustack & _INPLACE_MASK);
   bool small = p->size < _SMALL_THRESHOLD;
 
@@ -259,15 +248,10 @@
 }
 
 
-<<<<<<< HEAD
-void
-hpx_parcel_send_sync(hpx_parcel_t *p) {
+void hpx_parcel_send_sync(hpx_parcel_t *p) {
 #ifdef ENABLE_TAU
           TAU_START("hpx_parcel_send_sync");
 #endif
-=======
-void hpx_parcel_send_sync(hpx_parcel_t *p) {
->>>>>>> b0f1798d
   // an out-of-place parcel always needs to be serialized, either for a local or
   // remote send---parcels are always allocated with a serialization buffer for
   // this purpose
@@ -324,15 +308,10 @@
 }
 
 
-<<<<<<< HEAD
-void
-hpx_parcel_release(hpx_parcel_t *p) {
+void hpx_parcel_release(hpx_parcel_t *p) {
 #ifdef ENABLE_TAU
           TAU_START("hpx_parcel_release");
 #endif
-=======
-void hpx_parcel_release(hpx_parcel_t *p) {
->>>>>>> b0f1798d
   libhpx_global_free(p);
 #ifdef ENABLE_TAU
           TAU_STOP("hpx_parcel_release");
