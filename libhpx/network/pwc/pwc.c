--- conflicted
+++ resolved
@@ -263,13 +263,8 @@
     goto unwind;
   }
 
-<<<<<<< HEAD
   pwc->parcel_buffer_size = 1u << ceil_log2_32(cfg->pwc_parcelbuffersize);
-  log("initialized a %u-byte buffer size\n", pwc->parcel_buffer_size);
-=======
-  pwc->parcel_buffer_size = 1u << ceil_log2_32(cfg->parcelbuffersize);
   log("initialized a %u-byte eager buffer\n", pwc->parcel_buffer_size);
->>>>>>> efc80cf9
 
   // Allocate the network's eager segment.
   pwc->eager_bytes = ranks * pwc->parcel_buffer_size;
