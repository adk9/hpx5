--- conflicted
+++ resolved
@@ -22,17 +22,5 @@
 endif
 
 if HAVE_TBBMALLOC
-<<<<<<< HEAD
-noinst_LTLIBRARIES	       += libtbbmalloc.la
-libtbbmalloc_la_CPPFLAGS	= -I$(top_srcdir)/include $(LIBHPX_CPPFLAGS)
-libtbbmalloc_la_CXXFLAGS 	= $(LIBHPX_CXXFLAGS)
-libtbbmalloc_la_SOURCES  	= tbbmalloc_registered.cc
-libpwc_la_LIBADD	        = libtbbmalloc.la
-=======
 libpwc_la_SOURCES += tbbmalloc.cpp
-endif
-
-if HAVE_DLMALLOC
-libpwc_la_SOURCES += dlmalloc.cpp
->>>>>>> 4b914b4c
 endif