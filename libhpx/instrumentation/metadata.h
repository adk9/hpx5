--- conflicted
+++ resolved
@@ -31,8 +31,8 @@
 
 // Type options currently used.  A full list is the keys of numpy.sctypeDict
 typedef struct inst_type_info {
-  const char  code[3];
-  const int   width;
+  char  code[3];
+  int   width;
 } inst_type_info_t;
 
 #define METADATA_TYPE_BYTE   {.code="b", .width=1}
@@ -46,33 +46,21 @@
 #define METADATA_TYPE_DOUBLE {.code="f8", .width=8}
 
 typedef struct inst_named_value {
-  const uint32_t value;
-  const char     type[3];   //A numpy type code
-  const char     name[8];
+  uint32_t value;
+  char     type[3];   //A numpy type code
+  char     name[8];
 } HPX_PACKED inst_named_value_t;
 
 typedef struct inst_event_col_metadata {
-  const inst_type_info_t data_type;
-  const unsigned int offset;
-  const char name[256];
+  inst_type_info_t data_type;
+  unsigned int offset;
+  char name[256];
 } inst_event_col_metadata_t;
 
-<<<<<<< HEAD
 #define METADATA_NS                           \
   { .data_type   = METADATA_TYPE_INT64,       \
     .offset      = offsetof(record_t, ns),    \
-    .name        = "nanoseconds"}
-=======
-#define METADATA_WORKER                                   \
-  { .data_type = METADATA_TYPE_INT32,                     \
-    .offset    = offsetof(record_t, worker),              \
-    "worker" }
-
-#define METADATA_NS                         \
-  { .data_type = METADATA_TYPE_INT64,       \
-    .offset = offsetof(record_t, ns),       \
-    "nanoseconds" }
->>>>>>> af987290
+    "nanoseconds"}
 
 #define METADATA_int(_name, off)                \
   { .data_type = METADATA_TYPE_INT64,           \
@@ -94,14 +82,14 @@
 /// In theory the number of columns need not match the number of fields in
 /// an event. In practice, right now they do.
 typedef struct inst_event_metadata {
-  const int num_cols;
-  const inst_event_col_metadata_t *col_metadata;
+  int num_cols;
+  inst_event_col_metadata_t *col_metadata;
 } inst_event_metadata_t;
 
 #define _ENTRY(...) {                                               \
   .num_cols = __HPX_NARGS(__VA_ARGS__)+2,                           \
   .col_metadata =                                                   \
-    (const inst_event_col_metadata_t[__HPX_NARGS(__VA_ARGS__)+2]) { \
+    (inst_event_col_metadata_t[__HPX_NARGS(__VA_ARGS__)+2]) { \
     METADATA_NS,                                                    \
     __VA_ARGS__                                                     \
   }                                                                 \
