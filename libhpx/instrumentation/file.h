// =============================================================================
//  High Performance ParalleX Library (libhpx)
//
//  Copyright (c) 2013-2016, Trustees of Indiana University,
//  All rights reserved.
//
//  This software may be modified and distributed under the terms of the BSD
//  license.  See the COPYING file for details.
//
//  This software was created at the Indiana University Center for Research in
//  Extreme Scale Technologies (CREST).
// =============================================================================

#ifndef LIBHPX_INSTRUMENTATION_FILE_H
#define LIBHPX_INSTRUMENTATION_FILE_H

#ifdef __cplusplus
extern "C" {
#endif

// Output the header for the trace file.
<<<<<<< HEAD
size_t write_trace_header(void *base, int class, int event_id, int worker_id);
=======
size_t write_trace_header(void *base, int type, int id);

#ifdef __cplusplus
}
#endif
>>>>>>> af987290

#endif // LIBHPX_INSTRUMENTATION_FILE_H<|MERGE_RESOLUTION|>--- conflicted
+++ resolved
@@ -19,14 +19,10 @@
 #endif
 
 // Output the header for the trace file.
-<<<<<<< HEAD
-size_t write_trace_header(void *base, int class, int event_id, int worker_id);
-=======
-size_t write_trace_header(void *base, int type, int id);
+size_t write_trace_header(void *base, int type, int event_id, int worker_id);
 
 #ifdef __cplusplus
 }
 #endif
->>>>>>> af987290
 
 #endif // LIBHPX_INSTRUMENTATION_FILE_H