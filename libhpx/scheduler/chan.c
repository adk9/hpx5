--- conflicted
+++ resolved
@@ -307,11 +307,7 @@
 ///
 /// @returns the global address of the allocated channel
 hpx_addr_t hpx_lco_chan_new(void) {
-<<<<<<< HEAD
-  _chan_t *local = libhpx_global_malloc(sizeof(_chan_t));
-=======
-  chan_t *local = global_malloc(sizeof(chan_t));
->>>>>>> 3d3a7be0
+  _chan_t *local = global_malloc(sizeof(chan_t));
   assert(local);
   _chan_init(local);
   return lva_to_gva(local);
