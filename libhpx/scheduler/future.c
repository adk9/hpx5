--- conflicted
+++ resolved
@@ -233,11 +233,7 @@
 }
 
 hpx_addr_t hpx_lco_future_new(int size) {
-<<<<<<< HEAD
-  _future_t *local = libhpx_global_malloc(sizeof(*local) + size);
-=======
-  future_t *local = global_malloc(sizeof(*local) + size);
->>>>>>> 3d3a7be0
+  _future_t *local = global_malloc(sizeof(*local) + size);
   dbg_assert(local);
   _future_init(local, size);
   return lva_to_gva(local);
