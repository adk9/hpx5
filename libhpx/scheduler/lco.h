// =============================================================================
//  High Performance ParalleX Library (libhpx)
//
//  Copyright (c) 2013, Trustees of Indiana University,
//  All rights reserved.
//
//  This software may be modified and distributed under the terms of the BSD
//  license.  See the COPYING file for details.
//
//  This software was created at the Indiana University Center for Research in
//  Extreme Scale Technologies (CREST).
// =============================================================================
#ifndef LIBHPX_LCO_H
#define LIBHPX_LCO_H

<<<<<<< HEAD
#include <hpx/attributes.h>
#include <libsync/lockable_ptr.h>
#include <jemalloc/jemalloc.h>
=======
#include <jemalloc/jemalloc_hpx.h>
#include <hpx/attributes.h>
#include <libsync/lockable_ptr.h>
>>>>>>> fc2299d8

/// This constant is used to determine when a set should be performed
/// asynchronously, even if the set is actually local.
static const int HPX_LCO_SET_ASYNC = 512;

typedef struct lco_class lco_class_t;
typedef union {
  lockable_ptr_t       lock;
  const lco_class_t *vtable;
  uintptr_t            bits;
} lco_t
  #ifdef __ARMEL__
  HPX_ALIGNED(16)
  #endif
;


/// The LCO abstract class interface.
///
/// All LCOs will implement this interface, which is accessible through the
/// hpx_lco set of generic actions. Concrete classes may implement extended
/// interfaces as well.
///
/// This interface is locally synchronous, but will be invoked externally
/// through the set of hpx_lco_* operations that may use them asynchronously.
typedef void (*lco_fini_t)(lco_t *lco);
typedef void (*lco_set_t)(lco_t *lco, int size, const void *value);
typedef void (*lco_error_t)(lco_t *lco, hpx_status_t code);
typedef hpx_status_t (*lco_get_t)(lco_t *lco, int size, void *value);
typedef hpx_status_t (*lco_wait_t)(lco_t *lco);
typedef hpx_status_t (*lco_try_get_t)(lco_t *lco, int size, void *value, hpx_time_t time);
typedef hpx_status_t (*lco_try_wait_t)(lco_t *lco, hpx_time_t time);


struct lco_class {
  lco_fini_t   on_fini;
  lco_error_t on_error;
  lco_set_t     on_set;
  lco_get_t     on_get;
  lco_wait_t   on_wait;
  lco_try_get_t on_try_get;
  lco_try_wait_t on_try_wait;
}
  #ifdef __ARMEL__
  HPX_ALIGNED(16)
  #endif
;

// -----------------------------------------------------------------------------
// LCO operations merely operate on the bits of an lco vtable pointer.
// -----------------------------------------------------------------------------

/// Lock an LCO.
///
/// @param lco  The LCO to lock
/// @returns    The vtable pointer for the LCO, with any packed state removed
const lco_class_t *lco_lock(lco_t *lco)
  HPX_INTERNAL HPX_NON_NULL(1);


/// Unlock an LCO.
///
/// The calling thread must currently hold the LCO's lock.
///
/// @param lco - the LCO to unlock
void lco_unlock(lco_t* lco)
  HPX_INTERNAL HPX_NON_NULL(1);


/// Initialize an LCO vtable pointer.
///
/// @param           lco The pointer to initialize
/// @param         class The class pointer for this LCO instance
/// @param          user Non-zero to set the user state during initialization
HPX_INTERNAL void lco_init(lco_t *lco, const lco_class_t *class, uintptr_t user)
  HPX_NON_NULL(1,2);


/// Set the user state bit to one.
///
/// This operation does not acquire the LCO lock---the caller must lock the
/// pointer first if this could occur concurrently.
///
/// @param           lco The LCO to reset.
void lco_set_user(lco_t *lco)
  HPX_INTERNAL;


/// Resets the user state bit to zero.
///
/// This operation does not acquire the LCO lock---the caller must lock the
/// pointer first if this could occur concurrently.
///
/// @param           lco The LCO to reset.
void lco_reset_user(lco_t *lco)
  HPX_INTERNAL;


/// Get the user state bit.
///
/// This operation does not acquire the LCO lock---the caller must lock the
/// pointer first if this could occur concurrently.
///
/// @param           lco The LCO to read.
/// @returns Non-zero if the user state bit is set, zero otherwise
uintptr_t lco_get_user(const lco_t *lco)
  HPX_INTERNAL;


/// Set the triggered state to true.
///
/// This operation does not acquire the LCO lock---the caller must lock the
/// pointer first if this could occur concurrently.
///
/// @param           lco The LCO to trigger.
void lco_set_triggered(lco_t *lco)
  HPX_INTERNAL;


/// Reset the triggered state to false.
///
/// This operation does not acquire the LCO lock---the caller must lock the
/// pointer first if this could occur concurrently.
///
/// @param           lco The LCO to trigger.
void lco_reset_triggered(lco_t *lco)
  HPX_INTERNAL;


/// Get the triggered state.
///
/// This operation does not acquire the LCO lock---the caller must lock the
/// pointer first if this could occur concurrently.
///
/// @param           lco The LCO to read.
///
/// @returns Non-zero if the triggered bit is set, zero otherwise.
uintptr_t lco_get_triggered(const lco_t *lco)
  HPX_INTERNAL;

void lco_future_set(lco_t *lco, int size, const void *from)
  HPX_INTERNAL;

#endif // LIBHPX_LCO_H<|MERGE_RESOLUTION|>--- conflicted
+++ resolved
@@ -13,15 +13,9 @@
 #ifndef LIBHPX_LCO_H
 #define LIBHPX_LCO_H
 
-<<<<<<< HEAD
 #include <hpx/attributes.h>
+#include <jemalloc/jemalloc_hpx.h>
 #include <libsync/lockable_ptr.h>
-#include <jemalloc/jemalloc.h>
-=======
-#include <jemalloc/jemalloc_hpx.h>
-#include <hpx/attributes.h>
-#include <libsync/lockable_ptr.h>
->>>>>>> fc2299d8
 
 /// This constant is used to determine when a set should be performed
 /// asynchronously, even if the set is actually local.
