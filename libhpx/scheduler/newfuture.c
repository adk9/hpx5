// =============================================================================
//  High Performance ParalleX Library (libhpx)
//
//  Copyright (c) 2013, Trustees of Indiana University,
//  All rights reserved.
//
//  This software may be modified and distributed under the terms of the BSD
//  license.  See the COPYING file for details.
//
//  This software was created at the Indiana University Center for Research in
//  Extreme Scale Technologies (CREST).
// =============================================================================
#ifdef HAVE_CONFIG_H
#include "config.h"
#endif

/// @file libhpx/scheduler/future.c
/// Defines the future structure.

#include <assert.h>
#include <inttypes.h>
#include <stdio.h>
#include <stdlib.h>
#include <string.h>

#include <photon.h>

#include "libhpx/debug.h"
#include "libhpx/locality.h"
#include "libhpx/scheduler.h"
#include "lco.h"
#include "cvar.h"

#define _NEWFUTURES_MEMORY_DEFAULT 1024*1024*1024
#define _NEWFUTURES_CAPACITY_DEFAULT 10000
#define PHOTON_NOWAIT_TAG 0
#define FT_SHARED 1<<3
static const int _NEWFUTURE_EXCHG = -37;

typedef struct {
  lco_t lco;
  cvar_t full;
  cvar_t empty;
  uint32_t bits;
  void *value;
  int home_rank;
  void* home_address;
  char data[];
} _newfuture_t;

struct _future_wait_args {
  _newfuture_t *fut;
  hpx_set_t set;
  hpx_time_t time;
};

static hpx_action_t _is_shared = 0;

/// Remote block initialization
static hpx_action_t _future_reset_remote = 0;
static hpx_action_t _future_wait_remote = 0;

static hpx_action_t _future_set_no_copy_from_remote = 0;
static hpx_action_t _recv_queue_progress = 0;
static hpx_action_t _send_queue_progress = 0;
static hpx_action_t _add_future_to_table = 0;
static hpx_action_t _initialize_newfutures = 0;

static bool _empty(const _newfuture_t *f) {
  return f->bits & HPX_UNSET;
}

static bool _full(const _newfuture_t *f) {
  return f->bits & HPX_SET;
}

/// Use the LCO's "user" state to remember if the future is in-place or not.
static uintptr_t
_is_inplace(const _newfuture_t *f) {
  return lco_get_user(&f->lco);
}

static int
_is_shared_action(void* args) {
  _newfuture_t *fut;
  hpx_addr_t target = hpx_thread_current_target();
  if (!hpx_gas_try_pin(target, (void**)&fut))
    return HPX_RESEND;

  bool result = (bool)(fut->bits & FT_SHARED);
  hpx_thread_continue(sizeof(bool), &result);
}

typedef struct {
  int table_index;
  int offset; // from base 
} _fut_info_t;

typedef struct {
  lockable_ptr_t lock;
  // must be locked to read or write
  int inited;
  int curr_index;
  int curr_capacity;
  size_t curr_offset; // a new future is allocated at here
  
  size_t ghost_offset; // sync add

  // must be locked for write only
  struct photon_buffer_t *buffers; // one for each rank
  void* base;
  void *ghosts_base;


  _fut_info_t *fut_infos;
  
} _newfuture_table_t;

static _newfuture_table_t _newfuture_table = {.inited = 0};

// which rank is the future on?
static int 
_newfuture_get_rank(hpx_newfuture_t *f) {
  return f->index % hpx_get_num_ranks(); // TODO change if we want to allow base_rank != 0
}

static int
_newfutures_at_rank(hpx_newfuture_t *f) {
  return (f->count + hpx_get_num_ranks() - 1)/hpx_get_num_ranks();
}

static size_t
_newfuture_get_offset(hpx_newfuture_t *f) {
  size_t size = sizeof(_newfuture_t) + f->size;
  return _newfuture_table.fut_infos[f->table_index].offset + (size * (f->index % hpx_get_num_ranks()));
}

// the native address of the _newfuture_t representation of a future
static uintptr_t 
_newfuture_get_addr(hpx_newfuture_t *f) {
  uintptr_t offset =  _newfuture_get_offset(f);
  int rank = _newfuture_get_rank(f);
  uintptr_t rank_base = _newfuture_table.buffers[rank].addr;
  return rank_base + offset;
}

// the native address of the _newfuture_t representation of the future's data
static uintptr_t 
_newfuture_get_data_addr(hpx_newfuture_t *f) {
  return _newfuture_get_addr(f) + sizeof(_newfuture_t);
}

static int
_send_queue_progress_action(void* args) {
  int flag;
  photon_rid request;
  int rc;
  while (1) {
    rc = photon_probe_completion(PHOTON_ANY_SOURCE, &flag, &request, PHOTON_PROBE_EVQ);
    if (flag > 0) {
      printf("Received send completion %" PRIx64 "\n", request);
    }
    if (rc < 0) {
      
    }
    if ((flag > 0) && (request == PHOTON_NOWAIT_TAG)) {
	
    }
    hpx_thread_yield();
  }
  return HPX_SUCCESS;
}

// this is what we use when we do NOT need to copy memory into the future, 
// as it has been set via RDMA
static void 
_future_set_no_copy(_newfuture_t *f) {
  //hpx_status_t status = cvar_get_error(&f->empty);
  f->bits ^= HPX_UNSET; // not empty anymore!
  f->bits |= HPX_SET;
  cvar_reset(&f->empty);
  scheduler_signal_all(&f->full);
}

static int
_future_set_no_copy_from_remote_action(_newfuture_t **fp) {
  _newfuture_t *f = *fp;
  printf("_future_set_no_copy_from_remote_action on %p\n", (void*)f);
  lco_lock(&f->lco);
  if (!_empty(f))
    scheduler_wait(&f->lco.lock, &f->empty);
  _future_set_no_copy(f);
  lco_unlock(&f->lco);
  return HPX_SUCCESS;
}

static int
_recv_queue_progress_action(void *args) {
  int flag;
  photon_rid request;
  //  int send_rank = -1;
  do {
    /*
    send_rank++;
    send_rank = send_rank % hpx_get_num_ranks();
    if (send_rank == hpx_get_my_rank())
      continue;
    */
    // you want to get completions from any source, even yourself
    photon_probe_completion(PHOTON_ANY_SOURCE, &flag, &request, PHOTON_PROBE_LEDGER);
    if (flag > 0) {
      printf("Received recv completion %" PRIx64 "\n", request);
    }
    if (flag && request != 0) {
      _newfuture_t *f = (_newfuture_t*)request;
      lco_lock(&f->lco);
      
      // do set stuff
      if (!_empty(f))
	hpx_call_async(HPX_HERE, _future_set_no_copy_from_remote, &f, sizeof(&f), HPX_NULL, HPX_NULL);
      else {
	_future_set_no_copy(f);
      }
      lco_unlock(&f->lco);
    } // end if
    hpx_thread_yield();
  } while (1);
  return HPX_SUCCESS;
}

static void
_table_lock() {
  sync_lockable_ptr_lock(&_newfuture_table.lock);
}

static void
_table_unlock() {
  sync_lockable_ptr_unlock(&_newfuture_table.lock);
}

static int 
_initialize_newfutures_action(hpx_addr_t *ag) {
  printf("Initializing futures on rank %d\n", hpx_get_my_rank());
  _table_lock();
  _newfuture_table.curr_index = 0;
  _newfuture_table.curr_capacity = _NEWFUTURES_CAPACITY_DEFAULT;
  _newfuture_table.curr_offset = 0;
  _newfuture_table.ghost_offset = 0;
  _newfuture_table.buffers = calloc(hpx_get_num_ranks(), sizeof(struct photon_buffer_t));
  _newfuture_table.fut_infos = calloc(_newfuture_table.curr_capacity, sizeof(_fut_info_t)) ;
  _newfuture_table.base = malloc(_NEWFUTURES_MEMORY_DEFAULT);
  photon_register_buffer(_newfuture_table.base, _NEWFUTURES_MEMORY_DEFAULT);
  _newfuture_table.ghosts_base = malloc(_NEWFUTURES_MEMORY_DEFAULT);
  photon_register_buffer(_newfuture_table.ghosts_base, _NEWFUTURES_MEMORY_DEFAULT);


  struct  photon_buffer_t buffer;
  buffer.addr = (uintptr_t)_newfuture_table.base;
  photon_get_buffer_private(_newfuture_table.base, _NEWFUTURES_MEMORY_DEFAULT, &buffer.priv);

  printf("At %d buffer = %p\n", hpx_get_my_rank(), _newfuture_table.base);

  hpx_lco_allgather_setid(*ag, hpx_get_my_rank(), 
			  sizeof(struct photon_buffer_t), &buffer,
			  HPX_NULL, HPX_NULL);
  
  hpx_lco_get(*ag, hpx_get_num_ranks() * sizeof(struct photon_buffer_t), _newfuture_table.buffers);

  _newfuture_table.inited = 1;

  hpx_call_async(HPX_HERE, _recv_queue_progress, NULL, 0, HPX_NULL, HPX_NULL);
  hpx_call_async(HPX_HERE, _send_queue_progress, NULL, 0, HPX_NULL, HPX_NULL);

  _table_unlock();
  printf("Initialized futures on rank %d\n", hpx_get_my_rank());
  return HPX_SUCCESS;
}

hpx_status_t hpx_newfutures_init() {
  hpx_addr_t ag = hpx_lco_allgather_new(hpx_get_num_ranks(), sizeof(struct photon_buffer_t));
  if (hpx_get_my_rank() != 0)
    return HPX_ERROR;
  hpx_addr_t done = hpx_lco_and_new(hpx_get_num_ranks());
  for (int i = 0; i < hpx_get_num_ranks(); i++)
    hpx_call(HPX_THERE(i), _initialize_newfutures, &ag, sizeof(hpx_addr_t), done);
  hpx_lco_wait(done);
  return HPX_SUCCESS;
}

static hpx_status_t
_wait(_newfuture_t *f) {
  if (!_full(f))
    return scheduler_wait(&f->lco.lock, &f->full);
  else
    return cvar_get_error(&f->full);
}

static void
_free(_newfuture_t *f) {
}

<<<<<<< HEAD
=======

/// Deletes the future's out of place data, if necessary.
///
/// NB: deadlock issue here
static void
_future_fini(lco_t *lco)
{
  if (!lco)
    return;

  _newfuture_t *f = (_newfuture_t *)lco;
  lco_lock(&f->lco);

  if (!_is_inplace(f)) {
    void *ptr = NULL;
    memcpy(&ptr, &f->value, sizeof(ptr));       // strict aliasing
    free(ptr);
  }

  global_free(f);
}

>>>>>>> 3599cb76
// this version is for when we need to copy memory
static void
_future_set_with_copy(lco_t *lco, int size, const void *from)
{
  _newfuture_t *f = (_newfuture_t *)lco;
  lco_lock(&f->lco);

  hpx_status_t status;
  if (!_empty(f))
    scheduler_wait(&f->lco.lock, &f->empty);
  else {
    status = cvar_get_error(&f->empty);
    if (status != HPX_SUCCESS)
      goto unlock;
  }

  if (from && _is_inplace(f)) {
    memcpy(&f->value, from, size);
  }
  else if (from) {
    void *ptr = NULL;
    memcpy(&ptr, &f->value, sizeof(ptr));       // strict aliasing
    memcpy(ptr, from, size);
  }

  uint64_t buffer;
  if (_is_inplace(f))
    memcpy(&buffer, &f->value, 4);
  else
    memcpy(&buffer, f->value, 4);

  f->bits ^= HPX_UNSET; // not empty anymore!
  f->bits |= HPX_SET;
  cvar_reset(&f->empty);
  scheduler_signal_all(&f->full);
 unlock:
  lco_unlock(&f->lco);
}

static void
_future_reset(lco_t *lco)
{
  _newfuture_t *f = (_newfuture_t *)lco;
  lco_lock(&f->lco);

  cvar_reset(&f->full);
  scheduler_signal_all(&f->empty);

  lco_unlock(&f->lco);
}

static int
_future_reset_remote_action(void *data)
{
  hpx_addr_t target = hpx_thread_current_target();
  lco_t *lco = NULL;
  if (!hpx_gas_try_pin(target, (void**)&lco))
    return HPX_RESEND;
  _future_reset(lco);

  hpx_gas_unpin(target);
  return HPX_SUCCESS;
}

static void
_future_error(lco_t *lco, hpx_status_t code)
{
  _newfuture_t *f = (_newfuture_t *)lco;
  lco_lock(&f->lco);
  scheduler_signal_error(&f->full, code);
  lco_unlock(&f->lco);
}


/// Copies the appropriate value into @p out, waiting if the lco isn't set yet.
static hpx_status_t
_future_get(lco_t *lco, int size, void *out)
{
  _newfuture_t *f = (_newfuture_t *)lco;
  lco_lock(&f->lco);

  hpx_status_t status = _wait(f);

  if (!_full(f))
    scheduler_wait(&f->lco.lock, &f->full);

  if (status != HPX_SUCCESS)
    goto unlock;

  if (out && _is_inplace(f)) {
    memcpy(out, &f->value, size);
    goto unlock;
  }

  if (out) {
    void *ptr = NULL;
    memcpy(&ptr, &f->value, sizeof(ptr));       // strict aliasing
    memcpy(out, ptr, size);
  }

  if ((f->bits | FT_SHARED) == false) { // shared futures must be cleared manually
    f->bits ^= HPX_SET;
    f->bits |= HPX_UNSET;
    cvar_reset(&f->full);
    scheduler_signal_all(&f->empty);
  }

 unlock:
  lco_unlock(&f->lco);
  return status;
}

static hpx_status_t
_future_wait(lco_t *lco)
{
  _newfuture_t *f = (_newfuture_t *)lco;
  lco_lock(&f->lco);
  hpx_status_t status = _wait(f);
  lco_unlock(&f->lco);
  return status;
}

static hpx_status_t
_future_wait_local(struct _future_wait_args *args)
{
  hpx_status_t status;
  _newfuture_t *f = args->fut;

  lco_lock(&f->lco);

  if (args->set == HPX_SET) {
    if (!_full(f))
      status = scheduler_wait(&f->lco.lock, &f->full);
    else
      status = cvar_get_error(&f->full);
    if ((f->bits | FT_SHARED) == false) {
      f->bits ^= HPX_SET;
      f->bits |= HPX_UNSET;
      cvar_reset(&f->full);
      scheduler_signal_all(&f->empty);
    }
  }
  else {
    if (!_empty(f))
      status = scheduler_wait(&f->lco.lock, &f->empty);
    else
      status = cvar_get_error(&f->empty);
    /*
      f->bits ^= HPX_UNSET;
      f->bits |= HPX_SET;
      cvar_reset(&f->empty);
      scheduler_signal_all(&f->full);
    */
  }

  lco_unlock(&f->lco);

  return status;
}

static hpx_status_t
_future_wait_remote_action(struct _future_wait_args *args)
{
  return _future_wait_local(args);
}

/// initialize the future
static void
_future_init(_newfuture_t *f, int size, bool shared)
{
  // the future vtable
  static const lco_class_t vtable = {
    NULL,
    _future_error,
    _future_set_with_copy,
    _future_get,
    _future_wait
  };

  bool inplace = (size <= sizeof(f->value));
  lco_init(&f->lco, &vtable, inplace);
  cvar_reset(&f->empty);
  cvar_reset(&f->full);
  f->bits = 0 | HPX_UNSET; // future starts out empty
  if (shared)
    f->bits |= FT_SHARED;
  if (!inplace) {
    f->value = malloc(size);                    // allocate if necessary
    assert(f->value);
  }
  else {
    memset(&f->value, 0, sizeof(f->value));
  }
}

hpx_newfuture_t 
hpx_lco_newfuture_new(size_t size) {
  return hpx_lco_newfuture_new_all(1, size);
  //return _newfuture_new(size, false);
}

struct new_all_args {
  int n;
  int base_rank;
  size_t size;
  hpx_addr_t allg;
};

int update_table(hpx_newfuture_t *f) {
  _newfuture_table.fut_infos[f->table_index].table_index = f->table_index;
  _newfuture_table.fut_infos[f->table_index].offset = f->base_offset;

  _newfuture_table.curr_offset += (_newfutures_at_rank(f)) * f->size;
  _newfuture_table.curr_index++;
  return HPX_SUCCESS;
}

static int
_add_future_to_table_action(hpx_newfuture_t *f) {
  _table_lock();
  hpx_status_t status = update_table(f);

  for (int i = 0; i < _newfutures_at_rank(f); i ++) {
    hpx_newfuture_t fi = hpx_lco_newfuture_at(*f, hpx_get_my_rank());
    _newfuture_t *nf = (_newfuture_t*)_newfuture_get_addr(&fi) + (sizeof(_newfuture_t) + fi.size) * i;
    _future_init(nf, f->size, false);
  }

  _table_unlock();
  return status;
}

hpx_newfuture_t
hpx_lco_newfuture_new_all(int n, size_t size) {
  hpx_newfuture_t f;

  _table_lock();

  f.base_offset = _newfuture_table.curr_offset;
  f.table_index = _newfuture_table.curr_index;
  f.index = 0;
  f.size = size;
  f.count = n;

  update_table(&f);

  _table_unlock();

  hpx_addr_t done = hpx_lco_and_new(hpx_get_num_ranks() - 1);
  for (int i = 1; i < hpx_get_num_ranks(); i++)
    hpx_call(HPX_THERE(i), _add_future_to_table, &f, sizeof(f), done);

  for (int i = 0; i < _newfutures_at_rank(&f); i ++) {
    hpx_newfuture_t fi = hpx_lco_newfuture_at(f, hpx_get_my_rank());
    _newfuture_t *nf = (_newfuture_t*)_newfuture_get_addr(&fi) + (sizeof(_newfuture_t) + size) * i;
    _future_init(nf, size, false);
  }

  hpx_lco_wait(done);

  return f;
}

hpx_newfuture_t hpx_lco_newfuture_shared_new(size_t size) {
  // TODO
  //  return _newfuture_new(size, true);
  hpx_newfuture_t fut;
  return fut;
}

hpx_newfuture_t hpx_lco_newfuture_shared_new_all(int num_participants, size_t size) {
  // TODO
  //  return _new_all(num_participants, size, true);
  hpx_newfuture_t fut;
  return fut;
}

// Application level programmer doesn't know how big the future is, so we
// provide this array indexer.
hpx_newfuture_t 
hpx_lco_newfuture_at(hpx_newfuture_t array, int i) {
  //  return &array[i];
  //return &_newfuture_table.futs[array->table_index][i];
  hpx_newfuture_t fut = array;
  fut.index = i;
  return fut;
}

static void
_put_with_completion(hpx_newfuture_t *future,  int id, size_t size, void *data,
			  hpx_addr_t lsync_lco, hpx_addr_t rsync_lco) {
  // need the following information:
  
  // need to convey the following information:
  // local_rid to whomever is waiting on it locally
  // remote_rid to same

  // remote_rid can make the same as the identifier for the future being set
  // local_rid can be the same?

  hpx_newfuture_t *f = future;
  struct photon_buffer_t *buffer = &_newfuture_table.buffers[_newfuture_get_rank(f)];

  int remote_rank = _newfuture_get_rank(future);
  void *remote_ptr = (void*)_newfuture_get_data_addr(future);
  struct photon_buffer_priv_t remote_priv = buffer->priv;
  photon_rid local_rid = PHOTON_NOWAIT_TAG; // TODO if lsync != NULL use local_rid to represent local LCOs address
  photon_rid remote_rid = _newfuture_get_addr(future);
  photon_put_with_completion(remote_rank, data, size, remote_ptr, remote_priv, 
			     local_rid, remote_rid, PHOTON_REQ_ONE_CQE);
  
  // TODO add to queue for threads to check

  if (!hpx_addr_eq(lsync_lco, HPX_NULL)) {
    // wait at shared newfuture while value != local_rid
  }
  if (!hpx_addr_eq(rsync_lco, HPX_NULL)) {
    // wait at shared newfuture while value != remote_rid
  }
}

void hpx_lco_newfuture_setat(hpx_newfuture_t future, int id, size_t size, void *data,
			     hpx_addr_t lsync_lco, hpx_addr_t rsync_lco) {
  hpx_newfuture_t future_i = hpx_lco_newfuture_at(future, id);

  printf("Putting to (%d, %p) from %d\n", _newfuture_get_rank(&future_i), (void*)_newfuture_get_addr(&future_i), hpx_get_my_rank());

  //  printf("Putting to (%d, %p) from %d\n", _newfuture_get_rank(future_i), (void*)future_i->buffer.addr, hpx_get_my_rank());
  
  // normally lco_set does all this
  if (_newfuture_get_rank(&future_i) != hpx_get_my_rank()) {
    _put_with_completion(&future_i, id, size, data, lsync_lco, rsync_lco);
  }
  else
    _future_set_with_copy((lco_t*)_newfuture_get_addr(&future_i), size, data);  
}

void hpx_lco_newfuture_emptyat(hpx_newfuture_t base, int i, hpx_addr_t rsync_lco) {
}

hpx_status_t hpx_lco_newfuture_getat(hpx_newfuture_t base, int i, size_t size, void *value) {
  hpx_newfuture_t future_i = hpx_lco_newfuture_at(base, i);

  lco_t *lco;

  printf("Getting from (%d, %p) to %d\n", _newfuture_get_rank(&future_i), (void*)_newfuture_get_addr(&future_i), hpx_get_my_rank());

  if (_newfuture_get_rank(&future_i) != hpx_get_my_rank()) {
    return HPX_ERROR;
  }
  else {
    lco = (lco_t*)_newfuture_get_addr(&future_i);
  }
  return _future_get(lco, size, value);
}



// this is a highly suboptimal implementation
// ideally this would be done more like wait_all is implemented
void hpx_lco_newfuture_get_all(size_t num, hpx_newfuture_t futures, size_t size,
			       void *values[]) {
  // TODO
}

void hpx_lco_newfuture_waitat(hpx_newfuture_t future, int id, hpx_set_t set) {
#if 0
  hpx_newfuture_t future_i = hpx_lco_newfuture_at(future, id);

  _newfuture_t *fut = (_newfuture_t*)_newfuture_get_addr(future_i);

  struct _future_wait_args args;
  args.fut = fut;
  args.set = set;

  if (_newfuture_get_rank(future_i) != hpx_get_my_rank()) {
    hpx_addr_t done = hpx_lco_future_new(0);
    hpx_call_async(HPX_THERE(_newfuture_get_rank(future_i)), _future_wait_remote, &args, sizeof(args), HPX_NULL, done);
    hpx_lco_wait(done);
    return;
  }
  
  //  hpx_call_sync(HPX_HERE, _future_wait_remote, &args, sizeof(args), NULL, 0);
  _future_wait_local(&args);
#endif
}

hpx_status_t hpx_lco_newfuture_waitat_for(hpx_newfuture_t future, int id, hpx_set_t set, hpx_time_t time) {
  return HPX_ERROR;
}

hpx_status_t hpx_lco_newfuture_waitat_until(hpx_newfuture_t future, int id, hpx_set_t set, hpx_time_t time) {
  return HPX_ERROR;
}

void hpx_lco_newfuture_wait_all(size_t num, hpx_newfuture_t newfutures, hpx_set_t set) {
#if 0
  hpx_addr_t done = hpx_lco_and_new(num);
  struct _future_wait_args *args = malloc(sizeof(args));
  args->set = set;

  for (int i = 0; i < num; i++) {
    hpx_newfuture_t target = hpx_lco_newfuture_at(newfutures, i);
    hpx_call_async(HPX_THERE(_newfuture_get_rank(target)), _future_wait_remote, args, sizeof(args), HPX_NULL, done);
  }

  hpx_lco_wait(done);
  free(args);

  return;
#endif
}

hpx_status_t hpx_lco_newfuture_wait_all_for(size_t num, hpx_newfuture_t newfutures, 
					    hpx_set_t set, hpx_time_t time) {
  return HPX_ERROR;
}

hpx_status_t hpx_lco_newfuture_wait_all_until(size_t num, hpx_newfuture_t newfutures, 
					    hpx_set_t set, hpx_time_t time) {
  return HPX_ERROR;
}

void hpx_lco_newfuture_free(hpx_newfuture_t future) {
  // TODO

}


void hpx_lco_newfuture_free_all(int num, hpx_newfuture_t base) {
  // Ideally this would not need to know the number of futures. But in order to avoid that
  // we would need to add to futures that are created and deleted with _all() functions
  // a pointer to the base future and a count.

  // TODO
}

bool hpx_lco_newfuture_is_shared(hpx_newfuture_t target) {
  return false;
}

int
hpx_lco_newfuture_get_rank(hpx_newfuture_t future) {
  return _newfuture_get_rank(&future);
}

static void HPX_CONSTRUCTOR
_future_initialize_actions(void) {
  _future_reset_remote = HPX_REGISTER_ACTION(_future_reset_remote_action);
  _future_wait_remote = HPX_REGISTER_ACTION(_future_wait_remote_action);

  _is_shared = HPX_REGISTER_ACTION(_is_shared_action);
  _future_set_no_copy_from_remote = HPX_REGISTER_ACTION(_future_set_no_copy_from_remote_action);

  _recv_queue_progress = HPX_REGISTER_ACTION(_recv_queue_progress_action);
  _send_queue_progress = HPX_REGISTER_ACTION(_send_queue_progress_action);
  _add_future_to_table = HPX_REGISTER_ACTION(_add_future_to_table_action);
  _initialize_newfutures = HPX_REGISTER_ACTION(_initialize_newfutures_action);
}<|MERGE_RESOLUTION|>--- conflicted
+++ resolved
@@ -299,31 +299,6 @@
 _free(_newfuture_t *f) {
 }
 
-<<<<<<< HEAD
-=======
-
-/// Deletes the future's out of place data, if necessary.
-///
-/// NB: deadlock issue here
-static void
-_future_fini(lco_t *lco)
-{
-  if (!lco)
-    return;
-
-  _newfuture_t *f = (_newfuture_t *)lco;
-  lco_lock(&f->lco);
-
-  if (!_is_inplace(f)) {
-    void *ptr = NULL;
-    memcpy(&ptr, &f->value, sizeof(ptr));       // strict aliasing
-    free(ptr);
-  }
-
-  global_free(f);
-}
-
->>>>>>> 3599cb76
 // this version is for when we need to copy memory
 static void
 _future_set_with_copy(lco_t *lco, int size, const void *from)
