// =============================================================================
//  High Performance ParalleX Library (libhpx)
//
//  Copyright (c) 2013, Trustees of Indiana University,
//  All rights reserved.
//
//  This software may be modified and distributed under the terms of the BSD
//  license.  See the COPYING file for details.
//
//  This software was created at the Indiana University Center for Research in
//  Extreme Scale Technologies (CREST).
// =============================================================================
#ifdef HAVE_CONFIG_H
#include "config.h"
#endif

/// User level stacks.
#include <assert.h>
#include <stdint.h>
#include <stdlib.h>
#include <sys/mman.h>
#include <errno.h>

#include <hpx/builtins.h>
#include <jemalloc/jemalloc.h>
#include <valgrind/valgrind.h>
#include <libhpx/debug.h>
#include <libhpx/locality.h>
#include "thread.h"

<<<<<<< HEAD
#ifdef ENABLE_TAU
#define TAU_DEFAULT 1
#include <TAU.h>
#endif

#define _DEFAULT_PAGES 4

=======
static int _buffer_size = 0;
>>>>>>> 6f419839
static int _thread_size = 0;

void thread_set_stack_size(int stack_bytes) {
  assert(stack_bytes);
  int pages = ceil_div_32(stack_bytes, HPX_PAGE_SIZE);
  _thread_size = pages * HPX_PAGE_SIZE;
  _buffer_size = _thread_size;
#ifdef ENABLE_DEBUG
  assert(here && here->config);
  if (here->config->mprotectstacks)
    _buffer_size = _buffer_size + 2 * HPX_PAGE_SIZE;
#endif
}


/// Update the protections on the first and last page in the stack.
///
/// @param         base The base address.
/// @param         prot The new permissions.
static void _mprot(void *base, int prot) {
  char *p1 = base;
  char *p2 = p1 + _thread_size + HPX_PAGE_SIZE;
  int e1 = mprotect(p1, HPX_PAGE_SIZE, prot);
  int e2 = mprotect(p2, HPX_PAGE_SIZE, prot);

  if (e1 || e2) {
    dbg_error("Mprotect error: %d (EACCES %d, EINVAL %d, ENOMEM %d)\n", errno,
              EACCES, EINVAL, ENOMEM);
  }
}


/// Protect the stack so that stack over/underflow will result in a segfault.
///
/// This returns the correct address for use in the stack structure. When we're
/// protecting the stack we want a 1-page offset here.
static ustack_t *_protect(void *base) {
  ustack_t *stack = base;
#ifdef ENABLE_DEBUG
  assert(here && here->config);
  if (!here->config->mprotectstacks) {
    return stack;
  }
  _mprot(base, PROT_NONE);
  stack = (ustack_t*)((char*)base + HPX_PAGE_SIZE);
#endif
  return stack;
}


/// Unprotect the stack so that the pages can be reused.
///
/// This returns the base address of the original allocation so that it can be
/// freed by the caller.
static void *_unprotect(ustack_t *stack) {
  void *base = stack;
#ifdef ENABLE_DEBUG
  assert(here && here->config);
  if (!here->config->mprotectstacks) {
    return base;
  }
  base = (char*)stack - HPX_PAGE_SIZE;
  _mprot(base, PROT_READ | PROT_WRITE);
#endif
  return base;
}

/// Register a stack with valgrind, so that it doesn't incorrectly complain
/// about stack accesses.
static int _register(ustack_t *thread) {
  void *begin = &thread->stack[0];
  void *end = &thread->stack[_thread_size - sizeof(*thread)];
  return VALGRIND_STACK_REGISTER(begin, end);
}

static void _deregister(ustack_t *thread) {
  VALGRIND_STACK_DEREGISTER(thread->stack_id);
}

static size_t _alignment(void) {
#ifdef ENABLE_DEBUG
  assert(here && here->config);
  if (here->config->mprotectstacks) {
    return HPX_PAGE_SIZE;
  }
  else
#endif
    return 16;
}

ustack_t *thread_new(hpx_parcel_t *parcel, thread_entry_t f) {
  void *base = NULL;
  int e = posix_memalign((void**)&base, _alignment(), _buffer_size);
  assert(!e);
  assert((uintptr_t)base % _alignment() == 0);

  ustack_t *thread = _protect(base);
  thread->stack_id = _register(thread);
  thread_init(thread, parcel, f, _thread_size);
  return thread;
}

void thread_delete(ustack_t *thread) {
  _deregister(thread);
  void *base = _unprotect(thread);
  free(base);
}<|MERGE_RESOLUTION|>--- conflicted
+++ resolved
@@ -28,17 +28,12 @@
 #include <libhpx/locality.h>
 #include "thread.h"
 
-<<<<<<< HEAD
 #ifdef ENABLE_TAU
 #define TAU_DEFAULT 1
 #include <TAU.h>
 #endif
 
-#define _DEFAULT_PAGES 4
-
-=======
 static int _buffer_size = 0;
->>>>>>> 6f419839
 static int _thread_size = 0;
 
 void thread_set_stack_size(int stack_bytes) {
