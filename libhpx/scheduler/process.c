--- conflicted
+++ resolved
@@ -173,23 +173,10 @@
 }
 
 
-<<<<<<< HEAD
-static void HPX_CONSTRUCTOR _initialize_actions(void) {
-  LIBHPX_REGISTER_ACTION(&_process_call, _process_call_action);
-  LIBHPX_REGISTER_ACTION(&_process_delete, _process_delete_action);
-  LIBHPX_REGISTER_ACTION(&_return_credit, _return_credit_action);
-}
-
-
-/// Create a new HPX process.
-hpx_addr_t
-hpx_process_new(hpx_addr_t termination) {
+hpx_addr_t hpx_process_new(hpx_addr_t termination) {
 #ifdef ENABLE_TAU
           TAU_START("hpx_process_new");
 #endif
-=======
-hpx_addr_t hpx_process_new(hpx_addr_t termination) {
->>>>>>> b0f1798d
   if (termination == HPX_NULL)
     return HPX_NULL;
   _process_t *p;
@@ -211,27 +198,12 @@
 }
 
 
-<<<<<<< HEAD
-/// ----------------------------------------------------------------------------
-/// Call an action in a specified process context.
-///
-/// When an action is invoked in a process context, the parcel has to
-/// request credit from the process owner represented by the address
-/// @p process. We set the continuation targets and actions to be the
-/// actual action which is to be invoked, and pass the completion
-/// continuation as an argument to the _process_call action.
-/// ----------------------------------------------------------------------------
-int
-hpx_process_call(hpx_addr_t process, hpx_addr_t addr, hpx_action_t action, const void *args,
-                 size_t len, hpx_addr_t result) {
-#ifdef ENABLE_TAU
-          TAU_START("hpx_process_call");
-#endif
-=======
 int hpx_process_call(hpx_addr_t process, hpx_addr_t addr, hpx_action_t action,
                      const void *args, size_t len, hpx_addr_t result)
 {
->>>>>>> b0f1798d
+#ifdef ENABLE_TAU
+          TAU_START("hpx_process_call");
+#endif
   hpx_parcel_t *p = hpx_parcel_acquire(NULL, len + sizeof(_call_args_t));
   hpx_parcel_set_target(p, process);
   hpx_parcel_set_action(p, _proc_call);
@@ -253,16 +225,10 @@
 
 
 /// Deletes a process.
-<<<<<<< HEAD
-/// ----------------------------------------------------------------------------
-void
-hpx_process_delete(hpx_addr_t process, hpx_addr_t sync) {
+void hpx_process_delete(hpx_addr_t process, hpx_addr_t sync) {
 #ifdef ENABLE_TAU
           TAU_START("hpx_process_delete");
 #endif
-=======
-void hpx_process_delete(hpx_addr_t process, hpx_addr_t sync) {
->>>>>>> b0f1798d
   if (process == HPX_NULL)
     return;
 
