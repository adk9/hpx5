--- conflicted
+++ resolved
@@ -201,32 +201,9 @@
 int
 hpx_process_call(hpx_addr_t process, hpx_addr_t addr, hpx_action_t action, const void *args,
                  size_t len, hpx_addr_t result) {
-<<<<<<< HEAD
 #ifdef ENABLE_TAU
           TAU_START("hpx_process_call");
 #endif
-  hpx_parcel_t *p;
-
-  if (process == HPX_NULL)
-    return HPX_ERROR;
-
-  // do an immediate call if it is an untracked process
-  hpx_pid_t pid = hpx_process_getpid(process);
-  if (!pid) {
-    p = parcel_create(HPX_HERE, action, args, len, result, hpx_lco_set_action, 0, true);
-  } else {
-    p = hpx_parcel_acquire(NULL, len + sizeof(_call_args_t));
-    hpx_parcel_set_target(p, process);
-    hpx_parcel_set_action(p, _call);
-    hpx_parcel_set_cont_action(p, action);
-    hpx_parcel_set_cont_target(p, process);
-    hpx_parcel_set_pid(p, 0);
-
-    _call_args_t *call_args = (_call_args_t *)hpx_parcel_get_data(p);
-    call_args->result = result;
-    memcpy(&call_args->data, args, len);
-  }
-=======
   hpx_parcel_t *p = hpx_parcel_acquire(NULL, len + sizeof(_call_args_t));
   hpx_parcel_set_target(p, process);
   hpx_parcel_set_action(p, _call);
@@ -238,7 +215,6 @@
   call_args->target = addr;
   call_args->action = action;
   memcpy(&call_args->data, args, len);
->>>>>>> 6f419839
 
   hpx_parcel_send_sync(p);
 #ifdef ENABLE_TAU
