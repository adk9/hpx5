--- conflicted
+++ resolved
@@ -45,17 +45,12 @@
 /// Storage for the thread-local worker pointer.
 __thread worker_t * volatile self = NULL;
 
-<<<<<<< HEAD
-static void EVENT_WQSIZE(worker_t *w) {
-=======
 #define SOURCE_LIFO 0
 #define SOURCE_YIELD 1
 #define SOURCE_STEAL 2
 #define SOURCE_FINAL 3
 
-#ifdef ENABLE_INSTRUMENTATION
-static inline void TRACE_WQSIZE(worker_t *w) {
->>>>>>> fa173778
+static void EVENT_WQSIZE(worker_t *w) {
   static const int class = INST_SCHED;
   static const int id = HPX_INST_EVENT_SCHED_WQSIZE;
   inst_trace(class, id, sync_chase_lev_ws_deque_size(&w->work));
