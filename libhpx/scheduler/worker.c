// =============================================================================
//  High Performance ParalleX Library (libhpx)
//
//  Copyright (c) 2013, Trustees of Indiana University,
//  All rights reserved.
//
//  This software may be modified and distributed under the terms of the BSD
//  license.  See the COPYING file for details.
//
//  This software was created at the Indiana University Center for Research in
//  Extreme Scale Technologies (CREST).
// =============================================================================
#ifdef HAVE_CONFIG_H
# include "config.h"
#endif

/// @file libhpx/scheduler/worker.c
/// @brief Implementation of the scheduler worker thread.

#include <assert.h>
#include <stdlib.h>
#include <stdio.h>
#include <pthread.h>
#include <string.h>

#include <hpx/hpx.h>
#include <hpx/builtins.h>

#include <libsync/backoff.h>
#include <libsync/barriers.h>
#include <libsync/deques.h>
#include <libsync/queues.h>
#include <libsync/spscq.h>

#include "libhpx/action.h"
#include "libhpx/debug.h"
#include "libhpx/gas.h"
#include "libhpx/libhpx.h"
#include "libhpx/locality.h"
#include "libhpx/parcel.h"                      // used as thread-control block
#include "libhpx/scheduler.h"
#include "libhpx/stats.h"
#include "libhpx/system.h"
#include "cvar.h"
#include "thread.h"
#include "termination.h"
#include "worker.h"

#ifdef ENABLE_TAU
#define TAU_DEFAULT 1
#include <TAU.h>
#endif

static unsigned int _max(unsigned int lhs, unsigned int rhs) {
  return (lhs > rhs) ? lhs : rhs;
}

static unsigned int _min(unsigned int lhs, unsigned int rhs) {
  return (lhs < rhs) ? lhs : rhs;
}

#define CAT1(s, t) s##t

#define CAT2(s, t) CAT1(s, t)

#define PAD_TO_CACHELINE(B)                                             \
  const char CAT2(pad,  __LINE__)[(HPX_CACHELINE_SIZE - (B))]

/// Class representing a worker thread's state.
///
/// Worker threads are "object-oriented" insofar as that goes, but each native
/// thread has exactly one, thread-local worker_t structure, so the interface
/// doesn't take a "this" pointer and instead grabs the "self" structure using
/// __thread local storage.
///
/// @{
typedef struct worker {
  pthread_t          thread;                    // this worker's native thread
  int                    id;                    // this workers's id
  int               core_id;                    // useful for "smart" stealing
  unsigned int         seed;                    // my random seed
  unsigned int      backoff;                    // the backoff factor
  void                  *sp;                    // this worker's native stack
  hpx_parcel_t     *current;                    // current thread
  PAD_TO_CACHELINE(sizeof(pthread_t) + (4*sizeof(int)) + (2*sizeof(void*)));
  chase_lev_ws_deque_t work;                    // my work
  // already aligned
  two_lock_queue_t    inbox;                    // mail sent to me
  // already aligned
  sync_spscq_t  completions;                    // local completions
  volatile int     shutdown;                    // cooperative shutdown flag
  scheduler_stats_t   stats;                    // scheduler statistics
} worker_t;

static HPX_ALIGNED(HPX_CACHELINE_SIZE) __thread worker_t self = {
  .thread     = 0,
  .id         = -1,
  .core_id    = -1,
  .seed       = UINT32_MAX,
  .backoff    = 0,
  .sp         = NULL,
  .current    = NULL,
  .work       = SYNC_CHASE_LEV_WS_DEQUE_INIT,
  .inbox      = {{0}},
  .completions = SYNC_SPSCQ_INIT,
  .shutdown   = INT_MAX,
  .stats      = SCHEDULER_STATS_INIT
};

/// The entry function for all of the lightweight threads.
///
/// This entry function extracts the action and the arguments from the parcel,
/// and then invokes the action on the arguments. If the action returns to this
/// entry function, we dispatch to the correct thread termination handler.
static void HPX_NORETURN _thread_enter(hpx_parcel_t *parcel) {
  const hpx_addr_t target = hpx_parcel_get_target(parcel);
  const uint32_t owner = gas_owner_of(here->gas, target);
  DEBUG_IF (owner != here->rank) {
    dbg_log_sched("received parcel at incorrect rank, resend likely\n");
  }

  hpx_action_t action = hpx_parcel_get_action(parcel);
  void *args = hpx_parcel_get_data(parcel);

  hpx_action_handler_t handler = (hpx_action_handler_t)(here->actions[action].func);
  int status = handler(args);
  switch (status) {
  default:
    dbg_error("action: produced unhandled error %i.\n", (int)status);
    hpx_shutdown(status);
  case HPX_ERROR:
    dbg_error("action: produced error.\n");
    hpx_abort();
  case HPX_RESEND:
  case HPX_SUCCESS:
  case HPX_LCO_ERROR:
    hpx_thread_exit(status);
  }
  unreachable();
}


/// A thread_transfer() continuation that runs after a worker first starts it's
/// scheduling loop, but before any user defined lightweight threads run.
static int _on_startup(hpx_parcel_t *to, void *sp, void *env) {
  // checkpoint my native stack pointer
  self.sp = sp;
  self.current = to;

  // wait for the rest of the scheduler to catch up to me
  sync_barrier_join(here->sched->barrier, self.id);

  return HPX_SUCCESS;
}


/// Create a new lightweight thread based on the parcel.
///
/// The newly created thread is runnable, and can be thread_transfer()ed to in
/// the same way as any other lightweight thread can be.
///
/// @param          p The parcel that is generating this thread.

static void _bind(hpx_parcel_t *p) {
#ifdef ENABLE_TAU
  TAU_START("thread_bind");
#endif
  assert(!parcel_get_stack(p));
<<<<<<< HEAD
#ifdef HPX_PROFILE_STACKS
  unsigned long stacks = sync_fadd(&here->sched->stats.stacks, 1, SYNC_SEQ_CST);
  unsigned long max_stacks = sync_load(&here->sched->stats.max_stacks, SYNC_SEQ_CST);
  while (stacks + 1 > max_stacks) {
    if (sync_cas(&here->sched->stats.max_stacks, max_stacks, stacks, SYNC_SEQ_CST,
		 SYNC_RELAXED))
      break;
    max_stacks = sync_load(&here->sched->stats.max_stacks, SYNC_SEQ_CST);
  }
#endif
=======
>>>>>>> ed21a827
  ustack_t *stack = thread_new(p, _thread_enter);
  parcel_set_stack(p, stack);
#ifdef ENABLE_TAU
  TAU_STOP("thread_bind");
#endif
}


/// Backoff is called when there is nothing to do.
///
/// This is a place where we could do system maintenance for optimization, etc.,
/// but was is important is that we not try and run any lightweight threads,
/// based on our backoff integer.
///
/// Right now we just use the synchronization library's backoff.
static void _backoff(void) {
  hpx_time_t now = hpx_time_now();
  sync_backoff(self.backoff);
  self.stats.backoff += hpx_time_elapsed_ms(now);
  profile_ctr(++self.stats.backoffs);
}


/// Steal a lightweight thread during scheduling.
///
/// NB: we can be much smarter about who to steal from and how much to
/// steal. Ultimately though, we're building a distributed runtime so SMP work
/// stealing isn't that big a deal.
static hpx_parcel_t *_steal(void) {
  int victim_id = rand_r(&self.seed) % here->sched->n_workers;
  if (victim_id == self.id)
    return NULL;

  worker_t *victim = here->sched->workers[victim_id];
  hpx_parcel_t *p = sync_chase_lev_ws_deque_steal(&victim->work);
  if (p) {
    self.backoff = _max(1, self.backoff >> 1);
    profile_ctr(++self.stats.steals);
  }
  else {
    self.backoff = _min(here->sched->backoff_max, self.backoff << 1);
  } //

  return p;
}


/// Send a mail message to another worker.
static void _send_mail(uint32_t id, hpx_parcel_t *p) {
  worker_t *w = here->sched->workers[id];
  two_lock_queue_node_t *node = malloc(sizeof(*node));
  node->value = p;
  node->next = NULL;
  sync_two_lock_queue_enqueue_node(&(w->inbox), node);
}


/// Process my mail queue.
static void _handle_mail(void) {
  two_lock_queue_node_t *node = NULL;
  while ((node = sync_two_lock_queue_dequeue_node(&self.inbox)) != NULL) {
    profile_ctr(++self.stats.mail);
    sync_chase_lev_ws_deque_push(&self.work, node->value);
    free(node);
  }
}


/// A transfer continuation that frees the current parcel.
///
/// During normal thread termination, the current thread and parcel need to be
/// freed. This can only be done safely once we've transferred away from that
/// thread (otherwise we've freed a stack that we're currently running on). This
/// continuation performs that operation.
static int _free_parcel(hpx_parcel_t *to, void *sp, void *env) {
  self.current = to;
  hpx_parcel_t *prev = env;
  ustack_t *stack = parcel_get_stack(prev);
  parcel_set_stack(prev, NULL);
  thread_delete(stack);
  hpx_parcel_release(prev);
  return HPX_SUCCESS;
}


/// A transfer continuation that resends the current parcel.
///
/// If a parcel has arrived at the wrong locality because its target address has
/// been moved, then the application user will want to resend the parcel and
/// terminate the running thread. This transfer continuation performs that
/// operation.
///
/// The current thread is terminating however, so we release the stack we were
/// running on.
static int _resend_parcel(hpx_parcel_t *to, void *sp, void *env) {
  self.current = to;
  hpx_parcel_t *prev = env;
  ustack_t *stack = parcel_get_stack(prev);
  parcel_set_stack(prev, NULL);
  thread_delete(stack);
  hpx_parcel_send(prev, HPX_NULL);
  return HPX_SUCCESS;
}


/// The main scheduling "loop."
///
/// Selects a new lightweight thread to run. If @p fast is set then the
/// algorithm assumes that the calling thread (also a lightweight thread) really
/// wants to transfer quickly---likely because it is holding an LCO's lock and
/// would like to release it.
///
/// Scheduling quickly likely means not trying to perform a steal operation, and
/// not performing any standard maintenance tasks.
///
/// If @p final is non-null, then this indicates that the current thread, which
/// is a lightweight thread, is available for rescheduling, so the algorithm
/// takes that into mind. If the scheduling loop would like to select @p final,
/// but it is NULL, then the scheduler will return a new thread running the
/// HPX_ACTION_NULL action.
///
/// @param      fast Schedule quickly.
/// @param     final A final option if the scheduler wants to give up.
///
/// @returns A thread to transfer to.
static hpx_parcel_t *_schedule(bool fast, hpx_parcel_t *final) {
#ifdef ENABLE_TAU
  TAU_START("thread_schedule");
#endif
  // if we're supposed to shutdown, then do so
  // NB: leverages non-public knowledge about transfer asm
  int shutdown = sync_load(&self.shutdown, SYNC_ACQUIRE);
  if (shutdown != INT_MAX) {
    void **sp = &self.sp;
    thread_transfer((hpx_parcel_t*)&sp, _free_parcel, self.current);
  }

  // messages in my inbox are "in limbo" until I receive them---while this call
  // can cause problems with stealing, we currently feel like it is better
  // (heuristically speaking), to maintain work visibility by cleaning out our
  // inbox as fast as possible
  if (!fast)
    _handle_mail();

  // if there are ready parcels, select the next one
  hpx_parcel_t *p = sync_chase_lev_ws_deque_pop(&self.work);

  if (p) {
    assert(!parcel_get_stack(p) || parcel_get_stack(p)->sp);
    goto exit;
  }

  // no ready parcels try to see if there are any yielded threads
  if (!fast) {
    if ((p = YIELD_QUEUE_DEQUEUE(&here->sched->yielded))) {
      assert(!parcel_get_stack(p) || parcel_get_stack(p)->sp);
      goto exit;
    }
  }

  // try to steal some work, if we're not in a hurry
  if (!fast) {
    if ((p = _steal())) {
      goto exit;
    }
  }

  // statistically-speaking, we consider this condition to be a spin
  profile_ctr(++self.stats.spins);

  // return final, if it was specified
  if (final) {
    p = final;
    goto exit;
  }

  // We didn't find any new work to do, even given our ability to
  // _steal()---this means that the network didn't have anything for us to do,
  // and the victim we randomly selected didn't have anything to do, and we
  // don't have a thread that yielded().
  //
  // If we're not in a hurry, we'd like to backoff so that we don't thrash the
  // network port and other people's scheduler queues.
  if (!fast) {
    _backoff();
  }

  p = hpx_parcel_acquire(NULL, 0);

#ifdef ENABLE_TAU
  TAU_STOP("thread_schedule");
#endif

  // lazy stack binding
 exit:
  assert(!parcel_get_stack(p) || parcel_get_stack(p)->sp);
  if (!parcel_get_stack(p))
    _bind(p);

  assert((uintptr_t)(parcel_get_stack(p)->sp) % 16 == 0);
  assert(here->gas->owner_of(p->target) == here->rank);
  return p;
}


/// Run a worker thread.
///
/// This is the pthread entry function for a scheduler worker thread. It needs
/// to initialize any thread-local data, and then start up the scheduler. We do
/// this by creating an initial user-level thread and transferring to it.
///
/// Under normal HPX shutdown, we return to the original transfer site and
/// cleanup.
void *worker_run(void *args) {
  scheduler_t *sched = args;

  assert(here && here->gas);
  assert((uintptr_t)&self % HPX_CACHELINE_SIZE == 0);
  assert((uintptr_t)&self.work % HPX_CACHELINE_SIZE == 0);
  assert((uintptr_t)&self.inbox % HPX_CACHELINE_SIZE == 0);
  assert((uintptr_t)&self.completions % HPX_CACHELINE_SIZE == 0);
  if (gas_join(here->gas)) {
    dbg_error("failed to join the global address space.\n");
    return NULL;
  }

  // initialize my worker structure
  self.thread    = pthread_self();
  self.id        = sync_fadd(&sched->next_id, 1, SYNC_ACQ_REL);
  /* self.core_id   = -1; // let linux do this for now */
  self.core_id   = self.id % sched->cores;       // round robin
  self.seed      = self.id;
  self.backoff   = 0;

  // initialize my work structures
  sync_chase_lev_ws_deque_init(&self.work, 64);
  sync_two_lock_queue_init(&self.inbox, NULL);

  // publish my self structure so other people can steal from me
  sched->workers[self.id] = &self;

  // set this thread's affinity
  if (self.core_id > 0)
    system_set_affinity(&self.thread, self.core_id);

  // get a parcel to start the scheduler loop with
  hpx_parcel_t *p = hpx_parcel_acquire(NULL, 0);
  if (!p) {
    dbg_error("failed to acquire an initial parcel.\n");
    return NULL;
  }

  // bind a stack to transfer to
  _bind(p);
  assert((uintptr_t)(parcel_get_stack(p)->sp) % 16 == 0);

  if (!p) {
    dbg_error("failed to bind an initial stack.\n");
    hpx_parcel_release(p);
    return NULL;
  }

  // transfer to the thread---ordinary shutdown will return here
  if (thread_transfer(p, _on_startup, NULL)) {
    dbg_error("shutdown returned error.\n");
    return NULL;
  }

  // cleanup the thread's resources---we only return here under normal shutdown
  // termination, otherwise we're canceled and vanish
  while ((p = sync_chase_lev_ws_deque_pop(&self.work))) {
    hpx_parcel_release(p);
  }

  // print my stats and accumulate into total stats
  {
    char str[16] = {0};
    snprintf(str, 16, "%d", self.id);
    scheduler_print_stats(str, &self.stats);
    scheduler_accum_stats(sched, &self.stats);
  }

  // join the barrier, last one to the barrier prints the totals
  if (sync_barrier_join(sched->barrier, self.id)) {
    scheduler_print_stats("<totals>", &sched->stats);
  }

  // delete my deque last, as someone might be stealing from it up until the
  // point where everyone has joined the barrier
  sync_chase_lev_ws_deque_fini(&self.work);

  // leave the global address space
  gas_leave(here->gas);
  return NULL;
}


int worker_start(scheduler_t *sched) {
#ifdef ENABLE_TAU
  TAU_START("worker_thread_create");
#endif
  pthread_t thread;
<<<<<<< HEAD
  int e = pthread_create(&thread, NULL, (void* (*)(void*))worker_run, sched);
#ifdef ENABLE_TAU
  TAU_STOP("worker_thread_create");
#endif
  return (e) ? HPX_ERROR : HPX_SUCCESS;
}


void worker_shutdown(worker_t *worker) {
#ifdef ENABLE_TAU
  TAU_START("worker_thread_shutdown");
#endif
  sync_store(&worker->shutdown, 1, SYNC_RELEASE);
#ifdef ENABLE_TAU
  TAU_STOP("worker_thread_shutdown");
#endif
=======
  int e = pthread_create(&thread, NULL, worker_run, sched);
  if (e) {
    dbg_error("failed to start a scheduler worker pthread.\n");
    return e;
  }
  return LIBHPX_OK;
}


void worker_shutdown(worker_t *worker, int code) {
  sync_store(&worker->shutdown, code, SYNC_RELEASE);
>>>>>>> ed21a827
}


void worker_join(worker_t *worker) {
  if (worker->thread == pthread_self())
    return;

  if (pthread_join(worker->thread, NULL))
    dbg_error("worker: cannot join worker thread %d.\n", worker->id);
}


void worker_cancel(worker_t *worker) {
#ifdef ENABLE_TAU
  TAU_START("worker_thread_cancel");
#endif
  if (worker && pthread_cancel(worker->thread))
    dbg_error("worker: cannot cancel worker thread %d.\n", worker->id);
#ifdef ENABLE_TAU
  TAU_STOP("worker_thread_cancel");
#endif
}


/// Spawn a user-level thread.
void scheduler_spawn(hpx_parcel_t *p) {
#ifdef ENABLE_TAU
  TAU_START("scheduler_spawn");
#endif
  assert(self.id >= 0);
  assert(p);
  assert(hpx_gas_try_pin(hpx_parcel_get_target(p), NULL)); // NULL doesn't pin
  profile_ctr(self.stats.spawns++);
  sync_chase_lev_ws_deque_push(&self.work, p);  // lazy binding
#ifdef ENABLE_TAU
  TAU_STOP("scheduler_spawn");
#endif
}


/// This is the continuation that we use to yield a thread.
///
/// 1) We can't put a yielding thread onto our workqueue with the normal push
///    operation, because two threads who are yielding will prevent progress
///    in that scheduler.
/// 2) We can't use our mailbox because we empty that as fast as possible, and
///    we'll wind up with the same problem as above.
/// 3) We don't want to use a separate local queue because we don't want to hide
///    visibility of yielded threads in the case of heavy load.
/// 4) We don't want to push onto the bottom of our workqueue because that
///    requires counted pointers for stealing and yielding and won't solve the
///    problem, a yielding thread can tie up a scheduler.
/// 5) We'd like to use a global queue for yielded threads so that they can be
///    processed in FIFO order by threads that don't have anything else to do.
///
static int _checkpoint_yield(hpx_parcel_t *to, void *sp, void *env) {
  self.current = to;
  hpx_parcel_t *prev = env;
  parcel_get_stack(prev)->sp = sp;
  YIELD_QUEUE_ENQUEUE(&here->sched->yielded, prev);
  return HPX_SUCCESS;
}


void scheduler_yield(void) {
  // if there's nothing else to do, we can be rescheduled
  hpx_parcel_t *from = self.current;
  hpx_parcel_t *to = _schedule(false, from);
  if (from == to)
    return;

  assert(to);
  assert(parcel_get_stack(to));
  assert(parcel_get_stack(to)->sp);
  // transfer to the new thread
  thread_transfer(to, _checkpoint_yield, self.current);
}


void hpx_thread_yield(void) {
#ifdef ENABLE_TAU
  TAU_START("scheduler_yield");
#endif
  scheduler_yield();
#ifdef ENABLE_TAU
  TAU_STOP("scheduler_yield");
#endif
}


/// A transfer continuation that unlocks a lock.
static int _unlock(hpx_parcel_t *to, void *sp, void *env) {
  lockable_ptr_t *lock = env;
  hpx_parcel_t *prev = self.current;
  self.current = to;
  parcel_get_stack(prev)->sp = sp;
  sync_lockable_ptr_unlock(lock);
  return HPX_SUCCESS;
}


hpx_status_t scheduler_wait(lockable_ptr_t *lock, cvar_t *condition) {
  // push the current thread onto the condition variable---no lost-update
  // problem here because we're holing the @p lock
  ustack_t *thread = parcel_get_stack(self.current);
  hpx_status_t status = cvar_push_thread(condition, thread);

  // if we successfully pushed, then do a transfer away from this thread
  if (status == HPX_SUCCESS) {
    hpx_parcel_t *to = _schedule(true, NULL);
    thread_transfer(to, _unlock, (void*)lock);
    sync_lockable_ptr_lock(lock);
    status = cvar_get_error(condition);
  }
  return status;
}

/// Resume a thread.
static inline void _resume(ustack_t *thread) {
  if (thread->affinity >= 0 && thread->affinity != self.id)
    _send_mail(thread->affinity, thread->parcel);
  else
    sync_chase_lev_ws_deque_push(&self.work, thread->parcel);
}

void scheduler_signal(cvar_t *cvar) {
#ifdef ENABLE_TAU
  TAU_START("scheduler_signal");
#endif
  ustack_t *thread = cvar_pop_thread(cvar);
  if (thread)
    _resume(thread);
#ifdef ENABLE_TAU
  TAU_STOP("scheduler_signal");
#endif
}


void scheduler_signal_all(struct cvar *cvar) {
#ifdef ENABLE_TAU
  TAU_START("scheduler_signal_all");
#endif
  ustack_t *thread;
  for (thread = cvar_pop_all(cvar); thread; thread = thread->next)
    _resume(thread);
#ifdef ENABLE_TAU
  TAU_STOP("scheduler_signal_all");
#endif
}


void scheduler_signal_error(struct cvar *cvar, hpx_status_t code) {
  ustack_t *thread;
  for (thread = cvar_set_error(cvar, code); thread;
       thread = thread->next)
    _resume(thread);
}


static void _call_continuation(hpx_addr_t target, hpx_action_t action,
                               const void *args, size_t len,
                               hpx_status_t status) {
  const size_t payload = sizeof(locality_cont_args_t) + len;
  hpx_parcel_t *p = hpx_parcel_acquire(NULL, payload);
  assert(p);
  hpx_parcel_set_target(p, target);
  hpx_parcel_set_action(p, locality_call_continuation);

  // perform the single serialization
  locality_cont_args_t *cargs = hpx_parcel_get_data(p);
  cargs->action = action;
  cargs->status = status;
  memcpy(&cargs->data, args, len);
  hpx_parcel_send(p, HPX_NULL);
}


/// unified continuation handler
static void HPX_NORETURN _continue(hpx_status_t status, size_t size,
                                   const void *value,
                                   void (*cleanup)(void*), void *env) {
  // if there's a continuation future, then we set it, which could spawn a
  // message if the future isn't local
  hpx_parcel_t *parcel = self.current;
  hpx_action_t c_act = hpx_parcel_get_cont_action(parcel);
  hpx_addr_t c_target = hpx_parcel_get_cont_target(parcel);
  if ((c_target != HPX_NULL) && c_act != HPX_ACTION_NULL) {
    // Double the credit so that we can pass it on to the continuation
    // without splitting it up.
    if (parcel->pid != HPX_NULL)
      --parcel->credit;
    if (c_act == hpx_lco_set_action)
      hpx_call_with_continuation(c_target, c_act, value, size, HPX_NULL,
                                 HPX_ACTION_NULL);
    else
      _call_continuation(c_target, c_act, value, size, status);
  }

  // run the cleanup handler
  if (cleanup != NULL)
    cleanup(env);

  hpx_parcel_t *to = _schedule(false, NULL);
  assert(to);
  assert(parcel_get_stack(to));
  assert(parcel_get_stack(to)->sp);
  thread_transfer(to, _free_parcel, parcel);
  unreachable();
}


void hpx_thread_continue(size_t size, const void *value) {
#ifdef ENABLE_TAU
  TAU_START("hpx_thread_continue");
#endif
  _continue(HPX_SUCCESS, size, value, NULL, NULL);
#ifdef ENABLE_TAU
  TAU_STOP("hpx_thread_continue");
#endif
}


void hpx_thread_continue_cleanup(size_t size, const void *value,
                                 void (*cleanup)(void*), void *env) {
#ifdef ENABLE_TAU
  TAU_START("hpx_thread_continue_cleanup");
#endif
  _continue(HPX_SUCCESS, size, value, cleanup, env);
#ifdef ENABLE_TAU
  TAU_STOP("hpx_thread_continue_cleanup");
#endif
}


void hpx_thread_exit(int status) {
#ifdef ENABLE_TAU
  TAU_START("hpx_thread_exit");
#endif
  if (likely(status == HPX_SUCCESS) || unlikely(status == HPX_LCO_ERROR) ||
      unlikely(status == HPX_ERROR)) {
    hpx_parcel_t *parcel = self.current;
    if ((parcel->pid != HPX_NULL) && parcel->credit)
      parcel_recover_credit(parcel);
    _continue(status, 0, NULL, NULL, NULL);
    unreachable();
  }

  // If we're supposed to be resending, we want to send back an invalidation
  // our estimated owner for the parcel's target address, and then resend the
  // parcel.
  if (status == HPX_RESEND) {
    hpx_parcel_t *parcel = self.current;

    // Get a parcel to transfer to, and transfer using the resend continuation.
    hpx_parcel_t *to = _schedule(false, NULL);
    assert(to);
    assert(parcel_get_stack(to));
    assert(parcel_get_stack(to)->sp);
    thread_transfer(to, _resend_parcel, parcel);
    unreachable();
  }

  dbg_error("worker: unexpected status %d.\n", status);
  hpx_abort();
#ifdef ENABLE_TAU
  TAU_STOP("hpx_thread_exit");
#endif
}


scheduler_stats_t *thread_get_stats(void) {
  return &self.stats;
}


hpx_parcel_t *scheduler_current_parcel(void) {
  return self.current;
}


int hpx_get_my_thread_id(void) {
  return self.id;
}


hpx_addr_t hpx_thread_current_target(void) {
  return self.current->target;
}


hpx_addr_t hpx_thread_current_cont_target(void) {
  return self.current->c_target;
}


hpx_action_t hpx_thread_current_cont_action(void) {
  return self.current->c_action;
}


uint32_t hpx_thread_current_args_size(void) {
  return self.current->size;
}


hpx_pid_t hpx_thread_current_pid(void) {
  if (self.current == NULL)
    return HPX_NULL;
  return self.current->pid;
}


uint32_t hpx_thread_current_credit(void) {
  if (self.current == NULL)
    return 0;
  return parcel_get_credit(self.current);
}


int hpx_thread_get_tls_id(void) {
  ustack_t *stack = parcel_get_stack(self.current);
  if (stack->tls_id < 0)
    stack->tls_id = sync_fadd(&here->sched->next_tls_id, 1, SYNC_ACQ_REL);

  return stack->tls_id;
}


/// A thread_transfer() continuation that runs when a thread changes its
/// affinity. This puts the current thread into the mailbox specified in env.
///
/// @param     to The thread to transfer to.
/// @param     sp The stack pointer that we're transferring away from.
/// @param    env The environment passed in from the transferring thread.
///
/// @returns HPX_SUCCESS
static int _move_to(hpx_parcel_t *to, void *sp, void *env) {
  hpx_parcel_t *prev = self.current;
  self.current = to;
  parcel_get_stack(prev)->sp = sp;

  // just send the previous parcel to the targeted worker
  _send_mail((int)(intptr_t)env, prev);
  return HPX_SUCCESS;
}


void hpx_thread_set_affinity(int affinity) {
  assert(affinity >= -1);
  assert(self.current);
  assert(parcel_get_stack(self.current));

  // make sure affinity is in bounds
  affinity = affinity % here->sched->n_workers;
  parcel_get_stack(self.current)->affinity = affinity;

  if (affinity == self.id)
    return;

  hpx_parcel_t *to = _schedule(false, NULL);
  thread_transfer(to, _move_to, (void*)(intptr_t)affinity);
}<|MERGE_RESOLUTION|>--- conflicted
+++ resolved
@@ -166,19 +166,6 @@
   TAU_START("thread_bind");
 #endif
   assert(!parcel_get_stack(p));
-<<<<<<< HEAD
-#ifdef HPX_PROFILE_STACKS
-  unsigned long stacks = sync_fadd(&here->sched->stats.stacks, 1, SYNC_SEQ_CST);
-  unsigned long max_stacks = sync_load(&here->sched->stats.max_stacks, SYNC_SEQ_CST);
-  while (stacks + 1 > max_stacks) {
-    if (sync_cas(&here->sched->stats.max_stacks, max_stacks, stacks, SYNC_SEQ_CST,
-		 SYNC_RELAXED))
-      break;
-    max_stacks = sync_load(&here->sched->stats.max_stacks, SYNC_SEQ_CST);
-  }
-#endif
-=======
->>>>>>> ed21a827
   ustack_t *stack = thread_new(p, _thread_enter);
   parcel_set_stack(p, stack);
 #ifdef ENABLE_TAU
@@ -481,36 +468,27 @@
   TAU_START("worker_thread_create");
 #endif
   pthread_t thread;
-<<<<<<< HEAD
-  int e = pthread_create(&thread, NULL, (void* (*)(void*))worker_run, sched);
-#ifdef ENABLE_TAU
-  TAU_STOP("worker_thread_create");
-#endif
-  return (e) ? HPX_ERROR : HPX_SUCCESS;
-}
-
-
-void worker_shutdown(worker_t *worker) {
-#ifdef ENABLE_TAU
-  TAU_START("worker_thread_shutdown");
-#endif
-  sync_store(&worker->shutdown, 1, SYNC_RELEASE);
-#ifdef ENABLE_TAU
-  TAU_STOP("worker_thread_shutdown");
-#endif
-=======
   int e = pthread_create(&thread, NULL, worker_run, sched);
   if (e) {
     dbg_error("failed to start a scheduler worker pthread.\n");
     return e;
   }
+  
+#ifdef ENABLE_TAU
+  TAU_STOP("worker_thread_create");
+#endif
   return LIBHPX_OK;
 }
 
 
 void worker_shutdown(worker_t *worker, int code) {
+#ifdef ENABLE_TAU
+  TAU_START("worker_thread_shutdown");
+#endif
   sync_store(&worker->shutdown, code, SYNC_RELEASE);
->>>>>>> ed21a827
+#ifdef ENABLE_TAU
+  TAU_STOP("worker_thread_shutdown");
+#endif
 }
 
 
