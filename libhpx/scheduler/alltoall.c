// =============================================================================
//  High Performance ParalleX Library (libhpx)
//
//  Copyright (c) 2013-2015, Trustees of Indiana University,
//  All rights reserved.
//
//  This software may be modified and distributed under the terms of the BSD
//  license.  See the COPYING file for details.
//
//  This software was created at the Indiana University Center for Research in
//  Extreme Scale Technologies (CREST).
// =============================================================================


/// AlltoAll is an extention of allgather to the case where each process sends
/// distinct data to each of the receivers. The jth block sent from process i
/// is received by process j and is placed in the ith block of recvbuf.
/// (Complete exchange).
///
///           sendbuff
///           ####################################
///           #      #      #      #      #      #
///         0 #  A0  #  A1  #  A2  #  A3  #  A4  #
///           #      #      #      #      #      #
///           ####################################
///      T    #      #      #      #      #      #
///         1 #  B0  #  B1  #  B2  #  B3  #  B4  #
///      a    #      #      #      #      #      #
///           ####################################
///      s    #      #      #      #      #      #
///         2 #  C0  #  C1  #  C2  #  C3  #  C4  #       BEFORE
///      k    #      #      #      #      #      #
///           ####################################
///      s    #      #      #      #      #      #
///         3 #  D0  #  D1  #  D2  #  D3  #  D4  #
///           #      #      #      #      #      #
///           ####################################
///           #      #      #      #      #      #
///         4 #  E0  #  E1  #  E2  #  E3  #  E4  #
///           #      #      #      #      #      #
///           ####################################
///
///             <---------- recvbuff ---------->
///           ####################################
///           #      #      #      #      #      #
///         0 #  A0  #  B0  #  C0  #  D0  #  E0  #
///           #      #      #      #      #      #
///           ####################################
///      T    #      #      #      #      #      #
///         1 #  A1  #  B1  #  C1  #  D1  #  E1  #
///      a    #      #      #      #      #      #
///           ####################################
///      s    #      #      #      #      #      #
///         2 #  A2  #  B2  #  C2  #  D2  #  E2  #       AFTER
///      k    #      #      #      #      #      #
///           ####################################
///      s    #      #      #      #      #      #
///         3 #  A3  #  B3  #  C3  #  D3  #  E3  #
///           #      #      #      #      #      #
///           ####################################
///           #      #      #      #      #      #
///         4 #  A4  #  B4  #  C4  #  D4  #  E4  #
///           #      #      #      #      #      #
///           ####################################

#ifdef HAVE_CONFIG_H
# include "config.h"
#endif

/// @file libhpx/scheduler/allgather.c
/// @brief Defines the allgather LCO.
#include <assert.h>
#include <string.h>
#include <libhpx/debug.h>
#include <libhpx/locality.h>
#include <libhpx/memory.h>
#include <libhpx/scheduler.h>
#include "cvar.h"
#include "lco.h"

<<<<<<< HEAD
/// Local alltoall interface.
/// @{
=======

static const int _gathering = 0;
static const int _reading   = 1;

>>>>>>> db03801c
typedef struct {
  lco_t           lco;
  cvar_t         wait;
  size_t participants;
  size_t        count;
  volatile int  phase;
  void         *value;
} _alltoall_t;

static const int _gathering = 0;
static const int _reading   = 1;

typedef struct {
  int offset;
  char buffer[];
} _alltoall_set_offset_t;

typedef struct {
  int size;
  int offset;
} _alltoall_get_offset_t;

static HPX_ACTION_DECL(_alltoall_setid_proxy);
static HPX_ACTION_DECL(_alltoall_getid_proxy);

static size_t _alltoall_size(lco_t *lco) {
  _alltoall_t *alltoall = (_alltoall_t *)lco;
  return sizeof(*alltoall);
}

/// Deletes a gathering.
static void _alltoall_fini(lco_t *lco) {
  if (!lco) {
    return;
  }

  lco_lock(lco);
  _alltoall_t *g = (_alltoall_t *)lco;
  if (g->value) {
    free(g->value);
  }
  lco_fini(lco);
  global_free(lco);
}

/// Handle an error condition.
static void _alltoall_error(lco_t *lco, hpx_status_t code) {
  _alltoall_t *g = (_alltoall_t *)lco;
  lco_lock(&g->lco);
  scheduler_signal_error(&g->wait, code);
  lco_unlock(&g->lco);
}

static void _alltoall_reset(lco_t *lco) {
  _alltoall_t *g = (_alltoall_t *)lco;
  lco_lock(&g->lco);
  dbg_assert_str(cvar_empty(&g->wait),
                 "Reset on alltoall LCO that has waiting threads.\n");
  cvar_reset(&g->wait);
  lco_unlock(&g->lco);
}

/// Get the value of the gathering, will wait if the phase is gathering.
static hpx_status_t _alltoall_getid(_alltoall_t *g, unsigned offset, int size,
                                    void *out) {
  hpx_status_t status = HPX_SUCCESS;
  lco_lock(&g->lco);

  // wait until we're reading, and watch for errors
  while ((g->phase != _reading) && (status == HPX_SUCCESS))
    status = scheduler_wait(&g->lco.lock, &g->wait);

  // if there was an error signal, unlock and return it
  if (status != HPX_SUCCESS)
    goto unlock;

  // We're in the reading phase, if the user wants data copy it out
  if (size && out)
    memcpy(out, (char *)g->value + (offset * size), size);

  // update the count, if I'm the last reader to arrive, switch the mode and
  // release all of the other readers, otherwise wait for the phase to change
  // back to gathering---this blocking behavior prevents gets from one "epoch"
  // to satisfy earlier _reading epochs
  if (++g->count == g->participants) {
    g->phase = _gathering;
    scheduler_signal_all(&g->wait);
  }
  else {
    while ((g->phase == _reading) && (status == HPX_SUCCESS))
      status = scheduler_wait(&g->lco.lock, &g->wait);
  }

 unlock:
  lco_unlock(&g->lco);
  return status;
}

/// Get the ID for alltoall. This is global getid for the user to use.
/// Since the LCO is local, we use the local get functionality
///
/// @param   alltoall    Global address of the alltoall LCO
/// @param   id          The ID of our rank
/// @param   size        The size of the data being gathered
/// @param   value       Address of the value buffer
hpx_status_t hpx_lco_alltoall_getid(hpx_addr_t alltoall, unsigned id, int size,
                                    void *value) {
  hpx_status_t status = HPX_SUCCESS;
  _alltoall_t *local;

  if (!hpx_gas_try_pin(alltoall, (void**)&local)) {
    _alltoall_get_offset_t args = {.size = size, .offset = id};
    return hpx_call_sync(alltoall, _alltoall_getid_proxy, value, size, &args, sizeof(args));
  }

  status = _alltoall_getid(local, id, size, value);
  hpx_gas_unpin(alltoall);
  return status;
}

static HPX_ACTION(_alltoall_getid_proxy, _alltoall_get_offset_t *args) {
  // try and pin the alltoall LCO, if we fail, we need to resend the underlying
  // parcel to "catch up" to the moving LCO
  hpx_addr_t target = hpx_thread_current_target();
  _alltoall_t *g;
  if(!hpx_gas_try_pin(target, (void **)&g))
     return HPX_RESEND;

  // otherwise we pinned the LCO, extract the arguments from @p args and use the
  // local getid routine
  char buffer[args->size];
  hpx_status_t status = _alltoall_getid(g, args->offset, args->size, buffer);
  hpx_gas_unpin(target);

  // if success, finish the current thread's execution, sending buffer value to
  // the thread's continuation address else finish the current thread's execution.
  if(status == HPX_SUCCESS)
    hpx_thread_continue(args->size, buffer);
  else
    hpx_thread_exit(status);
}


// Wait for the gathering, loses the value of the gathering for this round.
static hpx_status_t _alltoall_wait(lco_t *lco) {
  _alltoall_t *g = (_alltoall_t *)lco;
  return _alltoall_getid(g, 0, 0, NULL);
}

// Local set id function.
static hpx_status_t _alltoall_setid(_alltoall_t *g, unsigned offset, int size,
                                    const void* buffer) {
  int nDoms;
  int elementSize;
  int columnOffset;
  hpx_status_t status = HPX_SUCCESS;
  lco_lock(&g->lco);

  // wait until we're gathering
  while ((g->phase != _gathering) && (status == HPX_SUCCESS))
    status = scheduler_wait(&g->lco.lock, &g->wait);

  if (status != HPX_SUCCESS)
    goto unlock;

  nDoms = g->participants;
  // copy in our chunk of the data
  assert(size && buffer);
  elementSize = size / nDoms;
  columnOffset = offset * elementSize;

  for (int i = 0; i < nDoms; i++)
  {
    int rowOffset = i * size;
    int tempOffset = rowOffset + columnOffset;
    int sourceOffset = i * elementSize;
    memcpy((char*)g->value + tempOffset, (char *)buffer + sourceOffset, elementSize);
  }

  // if we're the last one to arrive, switch the phase and signal readers
  if (--g->count == 0) {
    g->phase = _reading;
    scheduler_signal_all(&g->wait);
  }

 unlock:
  lco_unlock(&g->lco);
  return status;
}

/// Set the ID for alltoall. This is global setid for the user to use.
///
/// @param   alltoall   Global address of the alltoall LCO
/// @param   id         ID to be set
/// @param   size       The size of the data being gathered
/// @param   value      Address of the value to be set
/// @param   lsync      An LCO to signal on local completion HPX_NULL if we
///                     don't care. Local completion indicates that the
///                     @value may be freed or reused.
/// @param   rsync      An LCO to signal remote completion HPX_NULL if we
///                     don't care.
/// @returns HPX_SUCCESS or the code passed to hpx_lco_error()
hpx_status_t hpx_lco_alltoall_setid(hpx_addr_t alltoall, unsigned id, int size,
                                    const void *value, hpx_addr_t lsync,
                                    hpx_addr_t rsync) {
  hpx_status_t status = HPX_SUCCESS;
  _alltoall_t *local;

  if (!hpx_gas_try_pin(alltoall, (void**)&local)) {
    size_t args_size = sizeof(_alltoall_set_offset_t) + size;
    hpx_parcel_t *p = hpx_parcel_acquire(NULL, args_size);
    assert(p);
    hpx_parcel_set_target(p, alltoall);
    hpx_parcel_set_action(p, _alltoall_setid_proxy);
    hpx_parcel_set_cont_target(p, rsync);
    hpx_parcel_set_cont_action(p, hpx_lco_set_action);

    _alltoall_set_offset_t *args = hpx_parcel_get_data(p);
    args->offset = id;
    memcpy(&args->buffer, value, size);
    hpx_parcel_send(p, lsync);
  }
  else {
    status = _alltoall_setid(local, id, size, value);
    if (lsync)
      hpx_lco_set(lsync, 0, NULL, HPX_NULL, HPX_NULL);
    if (rsync)
      hpx_lco_set(rsync, 0, NULL, HPX_NULL, HPX_NULL);
  }

  return status;
}


static HPX_PINNED(_alltoall_setid_proxy, void *args) {
  // try and pin the allgather LCO, if we fail, we need to resend the underlying
  // parcel to "catch up" to the moving LCO
  _alltoall_t *g = hpx_thread_current_local_target();
  dbg_assert(g);

  // otherwise we pinned the LCO, extract the arguments from @p args and use the
  // local setid routine
  _alltoall_set_offset_t *a = args;
  size_t size = hpx_thread_current_args_size() - sizeof(_alltoall_set_offset_t);
  return _alltoall_setid(g, a->offset, size, &a->buffer);
}


static void _alltoall_set(lco_t *lco, int size, const void *from) {
  dbg_assert_str(false, "can't call set on an alltoall LCO.\n");
}

static hpx_status_t _alltoall_get(lco_t *lco, int size, void *out) {
  dbg_assert_str(false, "can't call get on an alltoall LCO.\n");
  return HPX_SUCCESS;
}

static void _alltoall_init(_alltoall_t *g, size_t participants, size_t size) {
  static const lco_class_t vtable = {
    .on_fini     = _alltoall_fini,
    .on_error    = _alltoall_error,
    .on_set      = _alltoall_set,
    .on_get      = _alltoall_get,
    .on_getref   = NULL,
    .on_release  = NULL,
    .on_wait     = _alltoall_wait,
    .on_attach   = NULL,
    .on_reset    = _alltoall_reset,
    .on_size     = _alltoall_size
  };

  lco_init(&g->lco, &vtable);
  cvar_reset(&g->wait);
  g->participants = participants;
  g->count = participants;
  g->phase = _gathering;
  g->value = NULL;

  if (size) {
    // Ultimately, g->value points to start of the array containing the
    // scattered data.
    g->value = malloc(size * participants);
    assert(g->value);
  }
}

/// Allocate a new alltoall LCO. It scatters elements from each process in order
/// of their rank and sends the result to all the processes
///
/// The gathering is allocated in gathering-mode, i.e., it expects @p
/// participants to call the hpx_lco_alltoall_setid() operation as the first
/// phase of operation.
///
/// @param participants The static number of participants in the gathering.
/// @param size         The size of the data being gathered.
hpx_addr_t hpx_lco_alltoall_new(size_t inputs, size_t size) {
  _alltoall_t *g = global_malloc(sizeof(*g));
  assert(g);
  _alltoall_init(g, inputs, size);
  return lva_to_gva(g);
}

/// Initialize a block of array of lco.
static HPX_PINNED(_block_local_init, uint32_t *args) {
  void *lco = hpx_thread_current_local_target();
  dbg_assert(lco);

  for (int i = 0; i < args[0]; i++) {
    void *addr = (void *)((uintptr_t)lco + i * (sizeof(_alltoall_t) + args[2]));
    _alltoall_init(addr, args[1], args[2]);
  }

  return HPX_SUCCESS;
}

/// Allocate an array of alltoall LCO local to the calling locality.
/// @param          n The (total) number of lcos to allocate
/// @param     inputs Number of inputs to alltoall LCO
/// @param       size The size of the value for alltoall LCO
///
/// @returns the global address of the allocated array lco.
hpx_addr_t hpx_lco_alltoall_local_array_new(int n, size_t inputs, size_t size) {
  uint32_t lco_bytes = sizeof(_alltoall_t) + size;
  dbg_assert(n * lco_bytes < UINT32_MAX);
  uint32_t block_bytes = n * lco_bytes;
  hpx_addr_t base = hpx_gas_alloc(block_bytes);

  uint32_t args[] = {n, inputs, size};
  int e = hpx_call_sync(base, _block_local_init, NULL, 0, &args, sizeof(args));
  dbg_check(e, "call of _block_init_action failed\n");

  // return the base address of the allocation
  return base;
}
<|MERGE_RESOLUTION|>--- conflicted
+++ resolved
@@ -78,15 +78,8 @@
 #include "cvar.h"
 #include "lco.h"
 
-<<<<<<< HEAD
 /// Local alltoall interface.
 /// @{
-=======
-
-static const int _gathering = 0;
-static const int _reading   = 1;
-
->>>>>>> db03801c
 typedef struct {
   lco_t           lco;
   cvar_t         wait;
