// =============================================================================
//  High Performance ParalleX Library (libhpx)
//
//  Copyright (c) 2013, Trustees of Indiana University,
//  All rights reserved.
//
//  This software may be modified and distributed under the terms of the BSD
//  license.  See the COPYING file for details.
//
//  This software was created at the Indiana University Center for Research in
//  Extreme Scale Technologies (CREST).
// =============================================================================
#ifdef HAVE_CONFIG_H
#include "config.h"
#endif

/// @file libhpx/par.c
/// @brief Implements the HPX par constructs
///

#include <stdlib.h>
#include <string.h>
#include "libhpx/action.h"
#include "libhpx/locality.h"
#include "libhpx/scheduler.h"
#include "hpx/hpx.h"

<<<<<<< HEAD
#ifdef ENABLE_TAU
#define TAU_DEFAULT 1
#include <TAU.h>
#endif
=======
>>>>>>> ed21a827

typedef struct {
  hpx_for_action_t f;
  const void *args;
  int min;
  int max;
} par_for_async_args_t;

<<<<<<< HEAD
static int
_par_for_async_action(par_for_async_args_t *args)
{
  int i, e;
  for (i = args->min, e = args->max; i < e; ++i)
=======
static int _par_for_async_action(par_for_async_args_t *args) {
  for (int i = args->min, e = args->max; i < e; ++i)
>>>>>>> ed21a827
    args->f(i, args->args);
  return HPX_SUCCESS;
}

static hpx_action_t _par_for_async = 0;

<<<<<<< HEAD
int
hpx_par_for(hpx_for_action_t f, const int min, const int max, const void *args, hpx_addr_t sync)
{
 #ifdef ENABLE_TAU
          TAU_START("hpx_par_for");
  #endif

=======
int hpx_par_for(hpx_for_action_t f, const int min, const int max,
                const void *args, hpx_addr_t sync) {
>>>>>>> ed21a827
  assert(max - min > 0);

  // get the number of scheduler threads
  int nworkers = here->sched->n_workers;

  const int n = max - min;
  const int m = n / nworkers;
  int r = n % nworkers;

  int base = min;
  int i, e;
  for (i = 0, e = nworkers; i < e; ++i) {
    par_for_async_args_t *a = malloc(sizeof(*a));
    a->f = f;
    a->min = base;
    a->max = base + m + ((r-- > 0) ? 1 : 0);
    base = a->max;
    a->args = args;

    int e = hpx_call(HPX_HERE, _par_for_async, a, sizeof(*a), sync);
    if (e)
      return e;
  }
  #ifdef ENABLE_TAU
          TAU_STOP("hpx_par_for");
  #endif

  return HPX_SUCCESS;
}

<<<<<<< HEAD
int
hpx_par_for_sync(hpx_for_action_t f, const int min, const int max, const void *args)
{
#ifdef ENABLE_TAU
          TAU_START("hpx_par_for_sync");
#endif
=======

int hpx_par_for_sync(hpx_for_action_t f, const int min, const int max,
                     const void *args) {
>>>>>>> ed21a827
  assert(max - min > 0);
  // HACK
  int nworkers = here->sched->n_workers;
  hpx_addr_t sync = hpx_lco_and_new(nworkers);
  int e = hpx_par_for(f, min, max, args, sync);
  if (!e)
    e = hpx_lco_wait(sync);
  hpx_lco_delete(sync, HPX_NULL);
#ifdef ENABLE_TAU
          TAU_STOP("hpx_par_for_sync");
#endif
  return e;
}


/// HPX parallel "call".

typedef struct {
  hpx_action_t action;
  int min;
  int max;
  int branching_factor;
  int cutoff;
  size_t arg_size;
  void (*arg_init)(void*, const int, const void*);
  hpx_addr_t sync;
  char env[];
} par_call_async_args_t;

static int _par_call_async_action(par_call_async_args_t *args) {
  const size_t env_size = hpx_thread_current_args_size() - sizeof(*args);
  return hpx_par_call(args->action,
                     args->min, args->max, args->branching_factor, args->cutoff,
                     args->arg_size, args->arg_init,
                     env_size, &args->env,
                     args->sync);
}

static hpx_action_t _par_call_async = 0;

static HPX_CONSTRUCTOR void _init_actions(void) {
  LIBHPX_REGISTER_ACTION(&_par_for_async, _par_for_async_action);
  LIBHPX_REGISTER_ACTION(&_par_call_async, _par_call_async_action);
}


<<<<<<< HEAD
int
hpx_par_call(hpx_action_t action, const int min, const int max,
            const int branching_factor,
            const int cutoff,
            const size_t arg_size,
            void (*arg_init)(void*, const int, const void*),
            const size_t env_size, const void *env,
            hpx_addr_t sync)
{
#ifdef ENABLE_TAU
          TAU_START("hpx_par_call");
#endif
=======
int hpx_par_call(hpx_action_t action, const int min, const int max,
                 const int branching_factor,
                 const int cutoff,
                 const size_t arg_size,
                 void (*arg_init)(void*, const int, const void*),
                 const size_t env_size, const void *env,
                 hpx_addr_t sync) {
>>>>>>> ed21a827
  assert(max - min > 0);
  assert(branching_factor > 1);
  assert(cutoff > 0);

  const int n = max - min;

  // if we're still doing divide and conquer, then do it
  if (n > cutoff) {
    const int m = n / branching_factor;
    int r = n % branching_factor;

    // we'll reuse this buffer
    par_call_async_args_t *args = malloc(sizeof(par_call_async_args_t) + env_size);
    args->action = action;
    args->min = min;
    args->max = min + m + ((r-- > 0) ? 1 : 0);
    args->cutoff = cutoff;
    args->branching_factor = branching_factor;
    args->arg_size = arg_size;
    args->arg_init = arg_init;
    args->sync = sync;
    memcpy(&args->env, env, env_size);

   int i, e;
    for (i = 0, e = branching_factor; i < e; ++i) {
      int e = hpx_call(HPX_HERE, _par_call_async, args, sizeof(*args) + env_size,
                       HPX_NULL);
      if (e)
        return e;

      // update the buffer to resend
      args->min = args->max;
      args->max = args->max + m + ((r-- > 0) ? 1 : 0);

      if (args->max <= args->min)
        return HPX_SUCCESS;
    }
  }
  else {
    // otherwise we're in the cutoff region, do the actions sequentially
    int i, e;
    for (i = min, e = max; i < e; ++i) {
      hpx_parcel_t *p = hpx_parcel_acquire(NULL, arg_size);
      hpx_parcel_set_action(p, action);
      hpx_parcel_set_cont_action(p, hpx_lco_set_action);
      hpx_parcel_set_cont_target(p, sync);
      if (arg_init)
        arg_init(hpx_parcel_get_data(p), i, env);
      hpx_parcel_send(p, HPX_NULL);
    }
  }
#ifdef ENABLE_TAU
          TAU_STOP("hpx_par_call");
#endif
  return HPX_SUCCESS;
}

<<<<<<< HEAD
int
hpx_par_call_sync(hpx_action_t action,
                 const int min, const int max,
                 const int branching_factor,
                 const int cutoff,
                 const size_t arg_size,
                 void (*arg_init)(void*, const int, const void*),
                 const size_t env_size, const void *env)
{
#ifdef ENABLE_TAU
          TAU_START("hpx_par_call_sync");
#endif
=======
int hpx_par_call_sync(hpx_action_t action,
                      const int min, const int max,
                      const int branching_factor,
                      const int cutoff,
                      const size_t arg_size,
                      void (*arg_init)(void*, const int, const void*),
                      const size_t env_size, const void *env) {
>>>>>>> ed21a827
  assert(max - min > 0);
  hpx_addr_t sync = hpx_lco_and_new(max - min);
  int e = hpx_par_call(action, min, max, branching_factor, cutoff, arg_size,
                      arg_init, env_size, env, sync);
  if (!e)
    e = hpx_lco_wait(sync);
  hpx_lco_delete(sync, HPX_NULL);
#ifdef ENABLE_TAU
          TAU_STOP("hpx_par_call_sync");
#endif
  return e;
}<|MERGE_RESOLUTION|>--- conflicted
+++ resolved
@@ -25,13 +25,10 @@
 #include "libhpx/scheduler.h"
 #include "hpx/hpx.h"
 
-<<<<<<< HEAD
 #ifdef ENABLE_TAU
 #define TAU_DEFAULT 1
 #include <TAU.h>
 #endif
-=======
->>>>>>> ed21a827
 
 typedef struct {
   hpx_for_action_t f;
@@ -40,34 +37,20 @@
   int max;
 } par_for_async_args_t;
 
-<<<<<<< HEAD
-static int
-_par_for_async_action(par_for_async_args_t *args)
-{
+static int _par_for_async_action(par_for_async_args_t *args) {
   int i, e;
   for (i = args->min, e = args->max; i < e; ++i)
-=======
-static int _par_for_async_action(par_for_async_args_t *args) {
-  for (int i = args->min, e = args->max; i < e; ++i)
->>>>>>> ed21a827
     args->f(i, args->args);
   return HPX_SUCCESS;
 }
 
 static hpx_action_t _par_for_async = 0;
 
-<<<<<<< HEAD
-int
-hpx_par_for(hpx_for_action_t f, const int min, const int max, const void *args, hpx_addr_t sync)
-{
- #ifdef ENABLE_TAU
+int hpx_par_for(hpx_for_action_t f, const int min, const int max,
+                const void *args, hpx_addr_t sync) {
+  #ifdef ENABLE_TAU
           TAU_START("hpx_par_for");
   #endif
-
-=======
-int hpx_par_for(hpx_for_action_t f, const int min, const int max,
-                const void *args, hpx_addr_t sync) {
->>>>>>> ed21a827
   assert(max - min > 0);
 
   // get the number of scheduler threads
@@ -98,18 +81,11 @@
   return HPX_SUCCESS;
 }
 
-<<<<<<< HEAD
-int
-hpx_par_for_sync(hpx_for_action_t f, const int min, const int max, const void *args)
-{
-#ifdef ENABLE_TAU
-          TAU_START("hpx_par_for_sync");
-#endif
-=======
-
 int hpx_par_for_sync(hpx_for_action_t f, const int min, const int max,
                      const void *args) {
->>>>>>> ed21a827
+#ifdef ENABLE_TAU
+          TAU_START("hpx_par_for_sync");
+#endif
   assert(max - min > 0);
   // HACK
   int nworkers = here->sched->n_workers;
@@ -156,20 +132,6 @@
 }
 
 
-<<<<<<< HEAD
-int
-hpx_par_call(hpx_action_t action, const int min, const int max,
-            const int branching_factor,
-            const int cutoff,
-            const size_t arg_size,
-            void (*arg_init)(void*, const int, const void*),
-            const size_t env_size, const void *env,
-            hpx_addr_t sync)
-{
-#ifdef ENABLE_TAU
-          TAU_START("hpx_par_call");
-#endif
-=======
 int hpx_par_call(hpx_action_t action, const int min, const int max,
                  const int branching_factor,
                  const int cutoff,
@@ -177,7 +139,9 @@
                  void (*arg_init)(void*, const int, const void*),
                  const size_t env_size, const void *env,
                  hpx_addr_t sync) {
->>>>>>> ed21a827
+#ifdef ENABLE_TAU
+          TAU_START("hpx_par_call");
+#endif
   assert(max - min > 0);
   assert(branching_factor > 1);
   assert(cutoff > 0);
@@ -235,20 +199,6 @@
   return HPX_SUCCESS;
 }
 
-<<<<<<< HEAD
-int
-hpx_par_call_sync(hpx_action_t action,
-                 const int min, const int max,
-                 const int branching_factor,
-                 const int cutoff,
-                 const size_t arg_size,
-                 void (*arg_init)(void*, const int, const void*),
-                 const size_t env_size, const void *env)
-{
-#ifdef ENABLE_TAU
-          TAU_START("hpx_par_call_sync");
-#endif
-=======
 int hpx_par_call_sync(hpx_action_t action,
                       const int min, const int max,
                       const int branching_factor,
@@ -256,7 +206,9 @@
                       const size_t arg_size,
                       void (*arg_init)(void*, const int, const void*),
                       const size_t env_size, const void *env) {
->>>>>>> ed21a827
+#ifdef ENABLE_TAU
+          TAU_START("hpx_par_call_sync");
+#endif
   assert(max - min > 0);
   hpx_addr_t sync = hpx_lco_and_new(max - min);
   int e = hpx_par_call(action, min, max, branching_factor, cutoff, arg_size,
