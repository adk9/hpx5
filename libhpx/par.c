// =============================================================================
//  High Performance ParalleX Library (libhpx)
//
//  Copyright (c) 2013-2016, Trustees of Indiana University,
//  All rights reserved.
//
//  This software may be modified and distributed under the terms of the BSD
//  license.  See the COPYING file for details.
//
//  This software was created at the Indiana University Center for Research in
//  Extreme Scale Technologies (CREST).
// =============================================================================

#ifdef HAVE_CONFIG_H
#include "config.h"
#endif

/// @file libhpx/par.c
/// @brief Implements the HPX par constructs
///

#include <stdlib.h>
#include <string.h>
#include <hpx/hpx.h>
#include <libhpx/action.h>
#include <libhpx/debug.h>
#include <libhpx/gas.h>
#include <libhpx/locality.h>
#include <libhpx/parcel.h>
#include <libhpx/scheduler.h>

static int _par_for_async_handler(hpx_for_action_t f, void *args, int min,
                                  int max) {
  for (int i = min, e = max; i < e; ++i) {
    f(i, args);
  }
  return HPX_SUCCESS;
}
static LIBHPX_ACTION(HPX_DEFAULT, 0, _par_for_async, _par_for_async_handler,
                     HPX_POINTER, HPX_POINTER, HPX_INT, HPX_INT);
typedef struct {
  int size;
  hpx_addr_t array[];
}hpx_gas_each_locality_t;

typedef struct {
  hpx_nested_for_action_t action;
  hpx_addr_t target;
  int min;
  int max;
  int stride;
  int offset;
  int block_size;
  int arg_size;
  hpx_gas_each_locality_t locality;
  unsigned char arg[];
}hpx_nested_for_call_args_t;


int precompute_gas_on_each_locality(hpx_gas_each_locality_t *result, 
                                    hpx_addr_t base, int min, int max, 
                                    int block_size){
  hpx_addr_t target;
  uint32_t rank;
  for (int i = min; i < max; i++){
    //for each block in gas, find the owner of it and classify them into
    target = hpx_addr_add(base, i, block_size);
    rank = gas_owner_of(here->gas, target);
    result[rank].array[result[rank].size] = target;
    result[rank].size++;
  }
  return HPX_SUCCESS;
}

static int _nested_par_for_async_handler(void *args, size_t args_size){
  hpx_nested_for_call_args_t *call_arg = args;
  hpx_addr_t target;
  void *local;
  for (int i = call_arg->min; i < call_arg->max; i++){
    target = call_arg->locality.array[i];
    if (!hpx_gas_try_pin(target, (void**)&local))
      return HPX_RESEND;
    call_arg->action(i, local, call_arg->arg);
  }
  return HPX_SUCCESS;
}

static LIBHPX_ACTION(HPX_DEFAULT, HPX_MARSHALLED, _nested_par_for_async, _nested_par_for_async,
                     HPX_POINTER, HPX_SIZE_T);

static int _nested_for_async_handler(void * args, size_t args_size){
  hpx_nested_for_call_args_t *call_arg = args;
  int nthreads = HPX_THREADS;
  //get the target address on each locality
  //hpx_addr_t target = hpx_thread_current_target();
  //void *local;
  //if (!hpx_gas_try_pin(target, (void**)&local))
  //  return HPX_RESEND;
  
  //TODO precompute the local into malloced local array
  //TODO spawn it using par_for
  const int n = call_arg->locality.size;
  const int m = n / nthreads;
  int r = n % nthreads;
  
  int base = 0;
  for (int i = 0, e = nthreads; i < e; ++i) {
    call_arg->min = base;
    call_arg->max = base + m + ((r-- > 0) ? 1 : 0);
    base = call_arg->max;
    hpx_parcel_t *p = action_new_parcel(_nested_par_for_async, HPX_HERE, NULL, 
                                        NULL, 1, &args);
    parcel_prepare(p);
    scheduler_spawn_at(p, i);
  }
  //hpx_gas_unpin(target);
  return HPX_SUCCESS;
}

static LIBHPX_ACTION(HPX_DEFAULT, HPX_MARSHALLED, 
                     _nested_for_async, _nested_for_async_handler,
                     HPX_POINTER, HPX_INT);

int hpx_par_for(hpx_for_action_t f, int min, int max, void *args,
                hpx_addr_t sync) {
  dbg_assert(max - min > 0);

  // get the number of scheduler threads
  int nthreads = HPX_THREADS;

  hpx_addr_t and = HPX_NULL;
  hpx_action_t set = hpx_lco_set_action;
  hpx_action_t del = hpx_lco_delete_action;
  if (sync) {
    and = hpx_lco_and_new(nthreads);
    hpx_call_when_with_continuation(and, sync, set, and, del, NULL, 0);
  }

  const int n = max - min;
  const int m = n / nthreads;
  int r = n % nthreads;
  int rmin = min;
  int rmax = max;

  int base = rmin;
  for (int i = 0, e = nthreads; i < e; ++i) {
    rmin = base;
    rmax = base + m + ((r-- > 0) ? 1 : 0);
    base = rmax;
    hpx_parcel_t *p = action_new_parcel(_par_for_async, HPX_HERE, and, set,
                                        4, &f, &args, &rmin, &rmax);
    parcel_prepare(p);
    scheduler_spawn_at(p, i);
  }

  return HPX_SUCCESS;
}

int hpx_par_for_sync(hpx_for_action_t f, int min, int max, void *args) {
  dbg_assert(max - min > 0);
  hpx_addr_t sync = hpx_lco_future_new(0);
  if (sync == HPX_NULL) {
    return log_error("could not allocate an LCO.\n");
  }

  int e = hpx_par_for(f, min, max, args, sync);
  if (!e) {
    e = hpx_lco_wait(sync);
  }
  hpx_lco_delete(sync, HPX_NULL);
  return e;
}

<<<<<<< HEAD
int hpx_nested_for(hpx_nested_for_action_t f, const int min, const int max, 
                   const int stride, const int offset, const int block_size, 
                   const int arg_size, const void *args, const hpx_addr_t addr,
                   hpx_addr_t sync) {
  dbg_assert(0 < max - min);
  dbg_assert(0 < stride);
  dbg_assert(0 < offset);
  dbg_assert(0 < block_size);

  // get the number of scheduler threads
  int nlocalities = HPX_LOCALITIES, i;

  //sychronization, when all localities are executed "nlocalities" times, end
  hpx_addr_t and = HPX_NULL;
  hpx_action_t set = hpx_lco_set_action;
  hpx_action_t del = hpx_lco_delete_action;
  if (sync) {
    and = hpx_lco_and_new(nlocalities);
    hpx_call_when_with_continuation(and, sync, set, and, del, NULL, 0);
  }
  
  size_t size = (max - min) / nlocalities *sizeof(hpx_addr_t);
  hpx_gas_each_locality_t *result = malloc((sizeof(hpx_gas_each_locality_t) + size) * nlocalities);
  for (i = 0; i < nlocalities; i++){
    result[i].size = 0;
  }
  int e = precompute_gas_on_each_locality(result, addr, min, max, block_size);
  if (HPX_SUCCESS != e)
     return e;

  hpx_nested_for_call_args_t *call_args = malloc(sizeof(*args) + arg_size + sizeof(hpx_gas_each_locality_t) + size);
  memcpy(&call_args->arg, args, arg_size);
  call_args->action = f;
  call_args->min = min;
  call_args->max = max;
  call_args->stride = stride;
  call_args->offset = offset;
  call_args->block_size = block_size;
  call_args->arg_size = arg_size;
  size_t len = sizeof(*args) + arg_size;
  for (i = 0, e = nlocalities; i < e; ++i) {
    //get the address from gas
    //call_args->target = hpx_addr_add(addr, min + stride * i, block_size);
    memcpy(&(call_args->locality), &(hpx_gas_each_locality_t const){ .size = result[i].size }, size + sizeof(int));
    printf("%d: %d\n", i, call_args->locality.size);
    hpx_call(HPX_THERE(i), _nested_for_async, HPX_NULL, call_args, len);
  }
  (void) free(result);
  (void) free(call_args);
  return HPX_SUCCESS;
}

int hpx_nested_for_sync(hpx_nested_for_action_t f, const int min, const int max,
                        const int stride, const int offset, 
                        const int block_size, const int arg_size, 
                        const void *args, const hpx_addr_t addr) {
  dbg_assert(0 < max - min);
  dbg_assert(0 < stride);
  dbg_assert(0 < offset);
  dbg_assert(0 < block_size);
  dbg_assert(0 <= arg_size);

  hpx_addr_t sync = hpx_lco_future_new(0);
  if (HPX_NULL == sync) {
    return log_error("could not allocate an LCO.\n");
  }

  int e = hpx_nested_for(f, min, max, stride, offset, block_size, arg_size, 
                         args, addr, sync);
  if (!e) {
    e = hpx_lco_wait(sync);
  }
  printf("there\n");
  hpx_lco_delete(sync, HPX_NULL);
  printf("here\n");
  return e;
}

/// HPX parallel "call".

=======
/// @struct par_call_async_args_t
/// @brief HPX parallel "call".
>>>>>>> 9d77b216
typedef struct {
  hpx_action_t action;
  int min;
  int max;
  int branching_factor;
  int cutoff;
  size_t arg_size;
  void (*arg_init)(void*, const int, const void*);
  hpx_addr_t sync;
  char env[];
} par_call_async_args_t;

static int
_hpx_par_call_helper(hpx_action_t action, const int min,
                     const int max, const int branching_factor,
                     const int cutoff,
                     const size_t arg_size,
                     void (*arg_init)(void*, const int, const void*),
                     const size_t env_size, const void *env,
                     hpx_addr_t sync);

static int _par_call_async_handler(par_call_async_args_t *args, size_t n) {
  const size_t env_size = n - sizeof(*args);
  return _hpx_par_call_helper(args->action, args->min, args->max, args->branching_factor,
                              args->cutoff, args->arg_size, args->arg_init, env_size,
                              &args->env, args->sync);
}
static LIBHPX_ACTION(HPX_DEFAULT, HPX_MARSHALLED, _par_call_async,
                     _par_call_async_handler, HPX_POINTER, HPX_SIZE_T);

static int
_hpx_par_call_helper(hpx_action_t action, const int min,
                     const int max, const int branching_factor,
                     const int cutoff,
                     const size_t arg_size,
                     void (*arg_init)(void*, const int, const void*),
                     const size_t env_size, const void *env,
                     hpx_addr_t sync) {
  dbg_assert(max - min > 0);
  dbg_assert(branching_factor > 0);
  dbg_assert(cutoff > 0);

  const int n = max - min;

  // if we're still doing divide and conquer, then do it
  if (n > cutoff) {
    const int m = n / branching_factor;
    int r = n % branching_factor;

    // we'll reuse this buffer
    par_call_async_args_t *args = malloc(sizeof(par_call_async_args_t) + env_size);
    args->action = action;
    args->min = min;
    args->max = min + m + ((r-- > 0) ? 1 : 0);
    args->cutoff = cutoff;
    args->branching_factor = branching_factor;
    args->arg_size = arg_size;
    args->arg_init = arg_init;
    args->sync = sync;
    memcpy(&args->env, env, env_size);

    for (int i = 0, e = branching_factor; i < e; ++i) {
      int e = hpx_call(HPX_HERE, _par_call_async, HPX_NULL, args, sizeof(*args) + env_size);
      if (e) {
        return e;
      }

      // update the buffer to resend
      args->min = args->max;
      args->max = args->max + m + ((r-- > 0) ? 1 : 0);

      if (args->max <= args->min) {
        return HPX_SUCCESS;
      }
    }
  }
  else {
    // otherwise we're in the cutoff region, do the actions sequentially
    for (int i = min, e = max; i < e; ++i) {
      hpx_parcel_t *p = hpx_parcel_acquire(NULL, arg_size);
      hpx_parcel_set_action(p, action);
      hpx_parcel_set_cont_action(p, hpx_lco_set_action);
      hpx_parcel_set_cont_target(p, sync);
      if (arg_init) {
        arg_init(hpx_parcel_get_data(p), i, env);
      }
      hpx_parcel_send(p, HPX_NULL);
    }
  }
  return HPX_SUCCESS;
}

int hpx_par_call(hpx_action_t action, const int min, const int max,
                 const int branching_factor,
                 const int cutoff,
                 const size_t arg_size,
                 void (*arg_init)(void*, const int, const void*),
                 const size_t env_size, const void *env,
                 hpx_addr_t sync) {
  dbg_assert(max - min > 0);
  dbg_assert(branching_factor > 0);
  dbg_assert(cutoff > 0);

  hpx_addr_t and = HPX_NULL;
  if (sync) {
    and = hpx_lco_and_new(max - min);
    hpx_call_when_with_continuation(and, sync, hpx_lco_set_action,
                                    and, hpx_lco_delete_action, NULL, 0);
  }
  return _hpx_par_call_helper(action, min, max, branching_factor, cutoff,
                              arg_size, arg_init, env_size, env, and);
}

int hpx_par_call_sync(hpx_action_t action,
                      const int min, const int max,
                      const int branching_factor,
                      const int cutoff,
                      const size_t arg_size,
                      void (*arg_init)(void*, const int, const void*),
                      const size_t env_size, const void *env) {
  assert(max - min > 0);
  hpx_addr_t sync = hpx_lco_future_new(0);
  if (sync == HPX_NULL) {
    return log_error("could not allocate an LCO.\n");
  }

  int e = hpx_par_call(action, min, max, branching_factor, cutoff, arg_size,
                       arg_init, env_size, env, sync);
  if (!e) {
    e = hpx_lco_wait(sync);
  }
  hpx_lco_delete(sync, HPX_NULL);
  return e;
}

typedef struct {
  hpx_action_t action;
  hpx_addr_t addr;
  size_t count;
  size_t increment;
  size_t bsize;
  size_t arg_size;
  char arg[];
} hpx_count_range_call_args_t;

static int
_hpx_count_range_call_handler(const hpx_count_range_call_args_t *const args, size_t n) {
  int status;
  for (size_t i = 0; i < args->count; ++i) {
    const hpx_addr_t target =
      hpx_addr_add(args->addr, i * args->increment, args->bsize);
    status = hpx_call(target, args->action, HPX_NULL, args->arg, args->arg_size);
    if (status != HPX_SUCCESS) {
      return status;
    }
  }

  return HPX_SUCCESS;
}
static LIBHPX_ACTION(HPX_DEFAULT, HPX_MARSHALLED, _hpx_count_range_call,
                     _hpx_count_range_call_handler, HPX_POINTER, HPX_SIZE_T);

int hpx_count_range_call(hpx_action_t action,
                         const hpx_addr_t addr,
                         const size_t count,
                         const size_t increment,
                         const uint32_t bsize,
                         const size_t arg_size,
                         void *const arg) {
  const size_t thread_chunk = count / (HPX_LOCALITIES * HPX_THREADS);
  hpx_count_range_call_args_t *args = malloc(sizeof(*args) + arg_size);
  memcpy(args->arg, arg, arg_size);
  args->action = action; args->count = thread_chunk;
  args->increment = increment; args->bsize = bsize; args->arg_size = arg_size;
  for (size_t l = 0; l < HPX_LOCALITIES; ++l) {
    for (size_t t = 0; t < HPX_THREADS; ++t) {
      const uint64_t addr_delta =
        (l * HPX_THREADS + t) * thread_chunk * increment;
      args->addr = hpx_addr_add(addr, addr_delta, bsize);
      hpx_call(HPX_THERE(l), _hpx_count_range_call, HPX_NULL, args,
               sizeof(*args) + arg_size);
    }
  }
  args->count = count % (HPX_LOCALITIES * HPX_THREADS);
  const uint64_t addr_delta =
    HPX_LOCALITIES * HPX_THREADS * thread_chunk * increment;
  args->addr = hpx_addr_add(addr, addr_delta, bsize);
  hpx_call(HPX_HERE, _hpx_count_range_call, HPX_NULL, args,
           sizeof(*args) + arg_size);
  free(args);
  return HPX_SUCCESS;
}<|MERGE_RESOLUTION|>--- conflicted
+++ resolved
@@ -171,7 +171,6 @@
   return e;
 }
 
-<<<<<<< HEAD
 int hpx_nested_for(hpx_nested_for_action_t f, const int min, const int max, 
                    const int stride, const int offset, const int block_size, 
                    const int arg_size, const void *args, const hpx_addr_t addr,
@@ -251,11 +250,8 @@
 }
 
 /// HPX parallel "call".
-
-=======
 /// @struct par_call_async_args_t
 /// @brief HPX parallel "call".
->>>>>>> 9d77b216
 typedef struct {
   hpx_action_t action;
   int min;
