/*
 ====================================================================
  High Performance ParalleX Library (libhpx)
  
  "Kernel" Thread Functions
  hpx_thread.c

  Copyright (c) 2013, Trustees of Indiana University 
  All rights reserved.

  This software may be modified and distributed under the terms of
  the BSD license.  See the COPYING file for details.

  This software was created at the Indiana University Center for
  Research in Extreme Scale Technologies (CREST).

  Authors:
    Patrick K. Bohan <pbohan [at] indiana.edu>
 ====================================================================
*/

#ifdef __linux__
  #define _GNU_SOURCE
#endif

#include <errno.h>
#include <stdio.h>
#include <string.h>
#include <unistd.h>

#include "hpx/ctx.h"
#include "hpx/kthread.h"
#include "hpx/error.h"
#include "hpx/mem.h"
#include "hpx/thread.h"

/*
 --------------------------------------------------------------------
  _hpx_kthread_sched

  The HPX Thread Scheduler.
 --------------------------------------------------------------------
*/
void _hpx_kthread_sched(hpx_kthread_t *kth, hpx_thread_t *th, uint8_t state, void *target, void *pred, void *arg) {
  hpx_thread_t *exec_th = kth->exec_th;
  hpx_context_t *ctx = kth->ctx;
  uint64_t cnt;

  pthread_mutex_lock(&kth->mtx);

  /* if we have a thread specified, do something with it */
  if (th != NULL) {
    switch (state) {
      case HPX_THREAD_STATE_CREATE:
        th->state = HPX_THREAD_STATE_INIT;
        hpx_queue_push(&kth->pend_q, th);
        pthread_cond_signal(&kth->k_c);
        break;
      case HPX_THREAD_STATE_YIELD:
        th->state = HPX_THREAD_STATE_PENDING;
	if (target != NULL) {
            th->skip = (uint8_t) (uint64_t) target;
	}

        hpx_queue_push(&kth->pend_q, th);
	break;
      case HPX_THREAD_STATE_TERMINATED:
        th->state = HPX_THREAD_STATE_TERMINATED;
        break;
      case HPX_THREAD_STATE_SUSPENDED:
        th->state = HPX_THREAD_STATE_SUSPENDED;
        th->reuse->wait = target;
        th->reuse->func = pred;
        th->reuse->args = arg;
        hpx_queue_push(&kth->susp_q, th);
        break;
      default:
        break;
    }
  }

  pthread_mutex_unlock(&kth->mtx);
}


/*
 --------------------------------------------------------------------
  hpx_kthread_seed_default

  A default seed function for new kernel threads.
 --------------------------------------------------------------------
*/

void * hpx_kthread_seed_default(void *ptr) {
  hpx_kthread_t *kth = (hpx_kthread_t *) ptr;
  hpx_thread_t *th = NULL;
  hpx_context_t *ctx = kth->ctx;
  struct timespec ts;
  struct timeval tv;
  uint64_t susp_idx = 0;
  uint64_t cnt;

  /* save a pointer to our data in TLS */
  pthread_setspecific(kth_key, kth);

  /* get our current machine context */
  hpx_mctx_getcontext(kth->mctx, kth->mcfg, kth->mflags); 

  /* enter our critical section */
  pthread_mutex_lock(&kth->mtx);

  /* if we are running and have something to do, get to it.  otherwise, wait. */
  while (kth->k_st != HPX_KTHREAD_STATE_STOPPED) {
    if (kth->exec_th != NULL) {
      switch (kth->exec_th->state) {
        case HPX_THREAD_STATE_YIELD:
	  kth->exec_th->state = HPX_THREAD_STATE_PENDING;
	  hpx_queue_push(&kth->pend_q, kth->exec_th);
	  break;
      case HPX_THREAD_STATE_EXECUTING:
        _hpx_thread_terminate(kth->exec_th);
	break;
      case HPX_THREAD_STATE_TERMINATED:
	_hpx_thread_terminate(kth->exec_th);
        break;
      }
    }

    kth->exec_th = (hpx_thread_t *) hpx_queue_pop(&kth->pend_q);

    /* if we have an next thread, put it in the EXECUTING state */
    if (kth->exec_th != NULL) {
      switch (kth->exec_th->state) {
        case HPX_THREAD_STATE_INIT:
	  kth->exec_th->state = HPX_THREAD_STATE_EXECUTING;
	  hpx_mctx_makecontext(kth->exec_th->reuse->mctx, kth->mctx, kth->exec_th->reuse->stk, kth->exec_th->reuse->ss, kth->mcfg, kth->mflags, kth->exec_th->reuse->func, 1, kth->exec_th->reuse->args);
	  break;
        case HPX_THREAD_STATE_PENDING:
	  kth->exec_th->state = HPX_THREAD_STATE_EXECUTING;
	  break;
        default:
	  break;
      }

      pthread_mutex_unlock(&kth->mtx);
      hpx_mctx_swapcontext(kth->mctx, kth->exec_th->reuse->mctx, kth->mcfg, kth->mflags);
      pthread_mutex_lock(&kth->mtx);
    } else {
      gettimeofday(&tv, NULL);
      ts.tv_sec = tv.tv_sec;
      ts.tv_nsec = (tv.tv_usec * 1000) + 5;
      
      pthread_cond_timedwait(&kth->k_c, &kth->mtx, &ts);
    }
  }

  /* leave */
  pthread_mutex_unlock(&kth->mtx);

  return NULL;  
}


/*
 --------------------------------------------------------------------
  hpx_kthread_create

  Creates a kernel thread and executes the provided seed function.
 --------------------------------------------------------------------
*/

hpx_kthread_t *hpx_kthread_create(hpx_context_t *ctx, hpx_kthread_seed_t seed,
                                  hpx_mconfig_t mcfg, uint64_t mflags) {
  pthread_mutexattr_t mtx_attr;
  hpx_kthread_t *kth = NULL;
  int err;

  /* allocate and init the handle */
  kth = (hpx_kthread_t *) hpx_alloc(sizeof(hpx_kthread_t));
  if (kth != NULL) {
    memset(kth, 0, sizeof(hpx_kthread_t));
    
    hpx_queue_init(&kth->pend_q);  
    hpx_queue_init(&kth->susp_q);

    hpx_kthread_mutex_init(&kth->mtx);
    pthread_cond_init(&kth->k_c, 0);

    kth->ctx = ctx;
    kth->k_st = HPX_KTHREAD_STATE_RUNNING;
    kth->mcfg = mcfg;
    kth->mflags = mflags;
    kth->pend_load = 0;

    /* create a machine context buffer */
    kth->mctx = (hpx_mctx_context_t *) hpx_alloc(sizeof(hpx_mctx_context_t));
    if (kth->mctx == NULL) {
      goto __hpx_kthread_create_FAIL1;
    }

    /* create the thread */
    err = pthread_create(&kth->core_th, NULL, seed, (void *) kth);
    if (err != 0) {
       switch (err) {
        case EAGAIN:
          __hpx_errno = HPX_ERROR_KTH_MAX;
	  break;
        case EINVAL:
          __hpx_errno = HPX_ERROR_KTH_ATTR;
	  break;
        default:
	  __hpx_errno = HPX_ERROR_KTH_INIT;
	  break;
      }

       goto __hpx_kthread_create_FAIL2;
    } 
  } else {
    __hpx_errno = HPX_ERROR_NOMEM;
    goto __hpx_kthread_create_FAIL0;
  }

  return kth;

 __hpx_kthread_create_FAIL2:
  hpx_free(kth->mctx);

 __hpx_kthread_create_FAIL1:
  pthread_cond_destroy(&kth->k_c);
  hpx_kthread_mutex_destroy(&kth->mtx);  

  hpx_queue_destroy(&kth->susp_q);
  hpx_queue_destroy(&kth->pend_q);

  hpx_free(kth);

 __hpx_kthread_create_FAIL0:
  return NULL;
}


/*
 --------------------------------------------------------------------
  hpx_kthread_set_affinity

  Sets the logical CPU affinity for a given kernel thread.
 --------------------------------------------------------------------
*/
void hpx_kthread_set_affinity(hpx_kthread_t *kth, uint16_t aff) {
#ifdef __linux__
  cpu_set_t cpuset;

  CPU_ZERO(&cpuset);
  CPU_SET(aff, &cpuset);

  pthread_setaffinity_np(kth->core_th, sizeof(cpu_set_t), &cpuset);
#endif
}


/*
 --------------------------------------------------------------------
  hpx_kthread_destroy

  Terminates and destroys a previously created kernel thread.
 --------------------------------------------------------------------
*/
void hpx_kthread_destroy(hpx_kthread_t *kth) {
  hpx_thread_t *th;

  /* shut down the kernel thread */
  pthread_mutex_lock(&kth->mtx);
  kth->k_st = HPX_KTHREAD_STATE_STOPPED;
  pthread_cond_signal(&kth->k_c);
  pthread_mutex_unlock(&kth->mtx);

  /* wait for our kernel thread to terminate */
  pthread_join(kth->core_th, NULL);

  /* destroy any remaining HPX threads in the pending queue */
  do {
    th = hpx_queue_pop(&kth->pend_q);
    if (th != NULL) {
      hpx_thread_destroy(th);
    }
  } while (th != NULL);

  /* destroy any remaining threads in the suspended queue */
  do {
    th = hpx_queue_pop(&kth->susp_q);
    if (th != NULL) {
      hpx_thread_destroy(th);
    }
  } while (th != NULL);

  /* cleanup */
  hpx_queue_destroy(&kth->susp_q);
  hpx_queue_destroy(&kth->pend_q);

  pthread_cond_destroy(&kth->k_c);
  hpx_kthread_mutex_destroy(&kth->mtx);  

  hpx_free(kth->mctx);
  hpx_free(kth);
}


/*
 --------------------------------------------------------------------
  hpx_kthread_get_cores

  Returns the number of logical compute cores on this machine.
 --------------------------------------------------------------------
*/
long hpx_kthread_get_cores(void) {
  long cores = 0;

#ifdef __linux__                                      /* Linux */
  cores = sysconf(_SC_NPROCESSORS_ONLN);
#elif __APPLE__ && __MACH__                           /* Mac OS X */
  cores = sysconf(_SC_NPROCESSORS_ONLN);
#endif

  return cores;
}


/*
 --------------------------------------------------------------------
  __hpx_kthread_make_keys

  Helper function to create TLS keys for pthreads.
 --------------------------------------------------------------------
*/
static void __hpx_kthread_make_keys(void) {
  (void) pthread_key_create(&errno_key, NULL);
  (void) pthread_key_create(&kth_key, NULL);
}


/*
 --------------------------------------------------------------------
  _hpx_kthread_init

  Internal initialization function for kernel threads.
 --------------------------------------------------------------------
*/
void _hpx_kthread_init(void) {
  pthread_once(&__kthread_init_once, __hpx_kthread_make_keys);
}


/*
 --------------------------------------------------------------------
  hpx_kthread_self

  Returns a pointer to the currently running kernel thread's data.
 --------------------------------------------------------------------
*/
hpx_kthread_t *hpx_kthread_self(void) {
  return (hpx_kthread_t *) pthread_getspecific(kth_key);
}


/*
 --------------------------------------------------------------------
  hpx_kthread_mutex_init

  Initializes an HPX kernel mutex.
 --------------------------------------------------------------------
*/
void hpx_kthread_mutex_init(hpx_kthread_mutex_t *mtx) {
  pthread_mutexattr_t mtx_attr;

  pthread_mutexattr_init(&mtx_attr);
  pthread_mutexattr_settype(&mtx_attr, PTHREAD_MUTEX_RECURSIVE);
  pthread_mutex_init((pthread_mutex_t *) mtx, &mtx_attr);
}

/*
  --------------------------------------------------------------------
  hpx_kthread_mutex_destroy

  Destroys an HPX kernel mutex.
 --------------------------------------------------------------------
*/
void hpx_kthread_mutex_destroy(hpx_kthread_mutex_t *mtx) {
  pthread_mutex_destroy(mtx);
}

/*
 --------------------------------------------------------------------
  hpx_kthread_mutex_lock

  Locks an HPX kernel mutex.
 --------------------------------------------------------------------
*/
void hpx_kthread_mutex_lock(hpx_kthread_mutex_t *mtx) {
  pthread_mutex_lock((pthread_mutex_t *) mtx);
}


/*
 --------------------------------------------------------------------
  hpx_kthread_mutex_unlock

  Unlocks an HPX kernel mutex.
 --------------------------------------------------------------------
*/
void hpx_kthread_mutex_unlock(hpx_kthread_mutex_t *mtx) {
  pthread_mutex_unlock((pthread_mutex_t *) mtx);
}



/*
 --------------------------------------------------------------------
  _hpx_kthread_srv_susp_local

  Service thread that wakes up suspended threads when the futures
  they are waiting are put into the SET state.
 --------------------------------------------------------------------
*/
void _hpx_kthread_srv_susp_local(void *ptr) {
  hpx_thread_wait_pred_t pred;
  hpx_context_t *ctx = (hpx_context_t *) ptr;
  hpx_future_t *fut = &ctx->f_srv_susp;
  hpx_kthread_t *kth = hpx_kthread_self();
  hpx_thread_t *th = NULL;
  uint64_t cnt;

  while (hpx_lco_future_isset(fut) == false) {
    hpx_kthread_mutex_lock(&kth->mtx);

    cnt = hpx_queue_size(&kth->susp_q);
    do {
      th = hpx_queue_pop(&kth->susp_q);
      if (th != NULL) {
        pred = th->reuse->func;
        if (pred(th->reuse->wait, th->reuse->args) == true) {
          th->state = HPX_THREAD_STATE_PENDING;
	  hpx_queue_push(&kth->pend_q, th);
	  cnt = 0;
	} else {
	  hpx_queue_push(&kth->susp_q, th);
	  cnt -= 1;
	}
      } else {
	cnt = 0;
      } 
    } while (cnt > 0);

    hpx_kthread_mutex_unlock(&kth->mtx);
    hpx_thread_yield();
  }

  hpx_thread_exit(NULL);
}


/*
 --------------------------------------------------------------------
  _hpx_kthread_srv_susp_global

  (core global version)

  Service thread that wakes up suspended threads when the futures
  they are waiting are put into the SET state.
 --------------------------------------------------------------------
*/

void _hpx_kthread_srv_susp_global(void *ptr) {
  hpx_thread_wait_pred_t pred;
  hpx_context_t * ctx = (hpx_context_t *) ptr;
  hpx_future_t * fut = &ctx->f_srv_susp;
  hpx_kthread_t * kth = NULL;
  hpx_thread_t * th = NULL;
  uint64_t k_idx;
  uint64_t cnt;

  while (hpx_lco_future_isset(fut) == false) {
    for (k_idx = 0; k_idx < ctx->kths_count; k_idx++) {
      kth = ctx->kths[k_idx];

      hpx_kthread_mutex_lock(&kth->mtx);

      cnt = hpx_queue_size(&kth->susp_q);
      do {
        th = hpx_queue_pop(&kth->susp_q);
        if (th != NULL) {
          pred = th->reuse->func;
	  if (pred(th->reuse->wait, th->reuse->args) == true) {
            th->state = HPX_THREAD_STATE_PENDING;
	    hpx_queue_push(&kth->pend_q, th);
	    cnt = 0;
	  } else {
	    hpx_queue_push(&kth->susp_q, th);
	    cnt -= 1;
	  }
        } else {
	  cnt = 0;
        } 
      } while (cnt > 0);

      hpx_kthread_mutex_unlock(&kth->mtx);
    }

    hpx_thread_yield_skip(ctx->kths_count);
  }

  hpx_thread_exit(NULL);
}



/*
 --------------------------------------------------------------------
  _hpx_kthread_srv_rebal

  Service thread that rebalances workload between cores.
 --------------------------------------------------------------------
*/

void _hpx_kthread_srv_rebal(void *ptr) {
  hpx_context_t * ctx = (hpx_context_t *) ptr;
  hpx_future_t * fut = &ctx->f_srv_rebal;
  hpx_kthread_t * kth_high = NULL;
  hpx_kthread_t * kth_low = NULL;
  hpx_kthread_t * kth = NULL;
  hpx_thread_t * th = NULL;
  uint64_t cnt_high = 0;
  uint64_t cnt_low = 0;
  uint64_t core_high = 0;
  uint64_t core_low = 0;
  uint64_t idx;
  uint64_t cnt;

  while (hpx_lco_future_isset(fut) == false) {
<<<<<<< HEAD
    for (idx = 0; idx < ctx->kths_count; idx++) {
      kth = ctx->kths[idx];
      hpx_kthread_mutex_lock(&kth->mtx);
    }

    kth = ctx->kths[0];
    kth_high = kth;
    kth_low = kth;

    for (idx = 0; idx < ctx->kths_count; idx++) {
      kth = ctx->kths[idx];
      cnt = hpx_queue_size(&kth->pend_q);

      if (cnt_high < cnt) {
	cnt_high = cnt;
	kth_high = kth;
	core_high = idx;
      }

      if (cnt_low >= cnt) {
	cnt_low = cnt;
	kth_low = kth;
	core_low = idx;
      }
    }

    if ((cnt_high - cnt_low) > 3) {
      th = hpx_queue_pop(&kth_high->pend_q);
      if (th != NULL) {
	th->reuse->kth = kth_low;
	hpx_queue_push(&kth_low->pend_q, th);
      }
    }

    for (idx = 0; idx < ctx->kths_count; idx++) {
      kth = ctx->kths[idx];
      hpx_kthread_mutex_unlock(&kth->mtx);
    }

=======
    //    for (idx = 0; idx < ctx->kths_count; idx++) {
    //      kth = ctx->kths[idx];
    //      hpx_kthread_mutex_lock(&kth->mtx);
    //    }
    //
    //    kth = ctx->kths[0];
    //    kth_high = kth;
    //    kth_low = kth;
    //
    //    for (idx = 0; idx < ctx->kths_count; idx++) {
    //      kth = ctx->kths[idx];
    //      cnt = hpx_queue_size(&kth->pend_q);
    //
    //      if (cnt_high < cnt) {
    //	cnt_high = cnt;
    //	kth_high = kth;
    //	core_high = idx;
    //      }
    //
    //      if (cnt_low >= cnt) {
    //	cnt_low = cnt;
    //	kth_low = kth;
    //	core_low = idx;
    //      }
    //    }
    //
    //    if ((cnt_high - cnt_low) > 3) {
    //      th = hpx_queue_pop(&kth_high->pend_q);
    //      if (th != NULL) {
    //	th->reuse->kth = kth_low;
    //	hpx_queue_push(&kth_low->pend_q, th);
    //      }
    //    }
    //
    //    for (idx = 0; idx < ctx->kths_count; idx++) {
    //      kth = ctx->kths[idx];
    //      hpx_kthread_mutex_unlock(&kth->mtx);
    //    }
    //
>>>>>>> 40179e15
    hpx_thread_yield();
  }

  hpx_thread_exit(NULL);
}<|MERGE_RESOLUTION|>--- conflicted
+++ resolved
@@ -536,47 +536,6 @@
   uint64_t cnt;
 
   while (hpx_lco_future_isset(fut) == false) {
-<<<<<<< HEAD
-    for (idx = 0; idx < ctx->kths_count; idx++) {
-      kth = ctx->kths[idx];
-      hpx_kthread_mutex_lock(&kth->mtx);
-    }
-
-    kth = ctx->kths[0];
-    kth_high = kth;
-    kth_low = kth;
-
-    for (idx = 0; idx < ctx->kths_count; idx++) {
-      kth = ctx->kths[idx];
-      cnt = hpx_queue_size(&kth->pend_q);
-
-      if (cnt_high < cnt) {
-	cnt_high = cnt;
-	kth_high = kth;
-	core_high = idx;
-      }
-
-      if (cnt_low >= cnt) {
-	cnt_low = cnt;
-	kth_low = kth;
-	core_low = idx;
-      }
-    }
-
-    if ((cnt_high - cnt_low) > 3) {
-      th = hpx_queue_pop(&kth_high->pend_q);
-      if (th != NULL) {
-	th->reuse->kth = kth_low;
-	hpx_queue_push(&kth_low->pend_q, th);
-      }
-    }
-
-    for (idx = 0; idx < ctx->kths_count; idx++) {
-      kth = ctx->kths[idx];
-      hpx_kthread_mutex_unlock(&kth->mtx);
-    }
-
-=======
     //    for (idx = 0; idx < ctx->kths_count; idx++) {
     //      kth = ctx->kths[idx];
     //      hpx_kthread_mutex_lock(&kth->mtx);
@@ -616,7 +575,6 @@
     //      hpx_kthread_mutex_unlock(&kth->mtx);
     //    }
     //
->>>>>>> 40179e15
     hpx_thread_yield();
   }
 
