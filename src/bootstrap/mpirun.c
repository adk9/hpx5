/*
 ====================================================================
  High Performance ParalleX Library (libhpx)
  
  mpirun bootstrap component
  mpirun.c

  Copyright (c) 2013, Trustees of Indiana University 
  All rights reserved.

  This software may be modified and distributed under the terms of
  the BSD license.  See the COPYING file for details.

  This software was created at the Indiana University Center for
  Research in Extreme Scale Technologies (CREST).
 ====================================================================
*/

#if HAVE_CONFIG_H
#include <config.h>
#endif

#include <stdbool.h>
#include <limits.h>
#include <stdlib.h>

#if HAVE_MPI
#include <mpi.h>
#endif

#include "bootstrap.h"
#include "hpx/error.h"
#include "hpx/globals.h"                        /* __hpx_network_ops */
#include "hpx/mem.h"                            /* hpx_{alloc,free} */
#include "network.h"                            /* typedef hpx_network_ops */
#include "libhpx/debug.h"

static int _rank;
static int _size;

static int init(void);
static int get_rank(void);
static int get_addr(struct hpx_locality *);
static int size(void);
static int get_map(struct hpx_locality **);
static int finalize(void);

/* MPI bootstrap operations */
bootstrap_ops_t mpi_boot_ops = {
  .init     = init,
  .get_rank = get_rank,
  .get_addr = get_addr,
  .get_map  = get_map,
  .size     = size,
  .finalize = finalize,
};

int init(void) {
  int ret;

  ret = HPX_ERROR;
  MPI_Initialized(&ret);
  if (!ret) {
    int provided;
<<<<<<< HEAD
    if (MPI_Init_thread(0, NULL, MPI_THREAD_MULTIPLE, &provided) != MPI_SUCCESS)
	return HPX_ERROR;
    if (provided < MPI_THREAD_SERIALIZED)
=======
    int success = MPI_Init_thread(0, NULL, MPI_THREAD_MULTIPLE, &provided);
    dbg_printf("MPI Thread level = %d\n", provided);
    if (success != MPI_SUCCESS)
>>>>>>> a548b0e7
      return HPX_ERROR;
  }

  if (MPI_Comm_size(MPI_COMM_WORLD, &_size) != MPI_SUCCESS)
    return HPX_ERROR;

  if (MPI_Comm_rank(MPI_COMM_WORLD, &_rank) != MPI_SUCCESS)
    return HPX_ERROR;

  return 0;

}

int get_rank(void) {
  return _rank;
}

int get_addr(hpx_locality_t *l) {
  return __hpx_network_ops->phys_addr(l);
}

int size(void) {
  return _size;
}

int get_map(hpx_locality_t **map) {
  int ret;
  hpx_locality_t *loc;

  *map = NULL;
  loc = hpx_get_my_locality();
  if (!loc) return HPX_ERROR;

  *map = hpx_alloc(size() * sizeof(hpx_locality_t));
  if (*map == NULL) return HPX_ERROR_NOMEM;

  ret = MPI_Allgather(loc, sizeof(*loc), MPI_BYTE, *map, sizeof(*loc), MPI_BYTE, MPI_COMM_WORLD);
  if (ret != MPI_SUCCESS) {
    hpx_free(*map);
    *map = NULL;
    return HPX_ERROR;
  }
  return 0;
}

int finalize(void) {
  int ret;

  MPI_Finalized(&ret);
  if (!ret)
    MPI_Finalize();
  return 0;
}<|MERGE_RESOLUTION|>--- conflicted
+++ resolved
@@ -62,15 +62,9 @@
   MPI_Initialized(&ret);
   if (!ret) {
     int provided;
-<<<<<<< HEAD
-    if (MPI_Init_thread(0, NULL, MPI_THREAD_MULTIPLE, &provided) != MPI_SUCCESS)
-	return HPX_ERROR;
-    if (provided < MPI_THREAD_SERIALIZED)
-=======
     int success = MPI_Init_thread(0, NULL, MPI_THREAD_MULTIPLE, &provided);
     dbg_printf("MPI Thread level = %d\n", provided);
     if (success != MPI_SUCCESS)
->>>>>>> a548b0e7
       return HPX_ERROR;
   }
 
