--- conflicted
+++ resolved
@@ -66,12 +66,8 @@
     if (provided < MPI_THREAD_SERIALIZED)
       goto err;
   }
-<<<<<<< HEAD
 
   if (MPI_Comm_size(MPI_COMM_WORLD, &_size) != MPI_SUCCESS)
-=======
-  if (MPI_Comm_size(MPI_COMM_WORLD, &size) != MPI_SUCCESS)
->>>>>>> d61b6edf
     goto err;
 
   if (MPI_Comm_rank(MPI_COMM_WORLD, &_rank) != MPI_SUCCESS)
