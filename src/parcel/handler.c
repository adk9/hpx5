/*
  ====================================================================
  High Performance ParalleX Library (libhpx)
  
  Parcel Handler Functions
  hpx_parcelhandler.c

  Copyright (c) 2013, Trustees of Indiana University 
  All rights reserved.

  This software may be modified and distributed under the terms of
  the BSD license.  See the COPYING file for details.

  This software was created at the Indiana University Center for
  Research in Extreme Scale Technologies (CREST).

  Authors:
  Benjamin D. Martin <benjmart [at] indiana.edu>
  ====================================================================
*/

#ifdef HAVE_CONFIG_H
#include <config.h>
#endif

#include "parcelhandler.h"                      /* public interface */
#include "hpx/globals.h"                        /* __hpx_network_ops */
#include "hpx/lco.h"                            /* hpx_future_t */
#include "hpx/thread/ctx.h"                     /* hpx_context_t */
#include "debug.h"                              /* dbg_ routines */
#include "hashstr.h"                            /* hashstr() */
#include "network.h"                            /* struct network_status */
#include "parcel.h"                             /* struct hpx_parcel */
#include "parcelqueue.h"                        /* struct parcelqueue */
#include "predefined_actions.h"                 /* action_set_shutdown_future, and parcel_shutdown_futures*/
#include "request_buffer.h"                     /* struct request_buffer */
#include "request_list.h"                       /* struct request_list */
#include "serialization.h"                      /* struct header */
<<<<<<< HEAD

// #define HPX_PARCELHANDLER_GET_THRESHOLD 0 // force all payloads to be sent
// via put/get 
/* At present, the threshold is used with the payload_size. BUT doesn't it make
// more sense to compare against total parcel size? The action name factors in
// then... */ 
#define HPX_PARCELHANDLER_GET_THRESHOLD SIZE_MAX
=======
#include "hashstr.h"                            /* hashstr() */
#include "network.h"
#include "hpx/action.h"
#include "hpx/init.h"
#include "hpx/parcel.h"
#include "hpx/runtime.h"                        /* hpx_get_num_localities() */
#include "hpx/thread/ctx.h"                     /* struct hpx_context */

// #define HPX_PARCELHANDLER_GET_THRESHOLD 0 // force all payloads to be sent via put/get
/* At present, the threshold is used with the payload_size. BUT doesn't it make more sense to compare against total parcel size? The action name factors in then... */
#define HPX_PARCELHANDLER_GET_THRESHOLD SIZE_MAX /* SIZE_MAX ensures all parcels go through send/recv not put/get */
>>>>>>> d61b6edf

/* TODO: make configurable (and find a good, sane size) */
static const size_t REQUEST_BUFFER_SIZE     = 2048;
/* TODO: make configurable (and use a real size) */ 
static const size_t RECV_BUFFER_SIZE        = 1024*1024*16; 

/**
 * The send queue for this locality.
 */
struct parcelqueue *__hpx_send_queue = NULL;

/**
 * The parcel handler structure.
 *
 * This is what is returned by parcelhandler_create().
 */
typedef struct parcelhandler {
  hpx_context_t        *ctx;
  struct hpx_thread *thread;  
  hpx_future_t        *quit;              /*!< signals parcel handler to quit */
  hpx_future_t         *fut;
} parcelhandler_t;

/**
 * Take a header from the network and create a local thread to process it.
 *
 * @param[in] header - the header to process
 *
 * @returns HPX_SUCCESS or an error code
 */
static hpx_error_t
complete(header_t* header, bool send)
{
  dbg_assert_precondition(header);

  /* just free the header on a send completion */
  if (send) {
    __hpx_network_ops->unpin(header, header->size);
    hpx_free(header);
    return HPX_SUCCESS;
  }

  dbg_printf("%d: Received %zd bytes to buffer at %p "
             "with parcel_id=%u action=%" HPX_PRIu_hpx_action_t "\n",
             hpx_get_rank(), header->size, (void*)header,
             header->parcel_id, header->action);

  /* deserialize and free the header */
  struct hpx_parcel* parcel = deserialize(header);
  __hpx_network_ops->unpin(header, header->size);
  hpx_free(header);

  if (!parcel) {
    dbg_printf("Could not complete a recv or get request.\n");
    return HPX_ERROR;
  }
  
  hpx_action_invoke(parcel->action, parcel->payload, NULL);
  return HPX_SUCCESS;
}

typedef int(*test_function_t)(network_request_t*, int*, network_status_t*);

static int
complete_requests(request_list_t* list, test_function_t test, bool send)
{
  int count = 0;
<<<<<<< HEAD
=======
  struct header* header;
  size_t size;
  int success;

>>>>>>> d61b6edf
  request_list_begin(list);
  network_request_t* req;                       /* loop iterator */
  int flag;                                     /* used in test */
  while ((req = request_list_curr(list)) != NULL) {
<<<<<<< HEAD
    dbg_check_success(test(req, &flag, NULL));
    if (flag == 1) {
      header_t* header = request_list_curr_parcel(list);
      request_list_del(list);
      dbg_check_success(complete(header, send));
      ++count;
    } 
=======
    success = test_func(req, &flag, &status);
    if (flag == 1 && success == 0) {
      count++;
      header = request_list_curr_parcel(list);
      request_list_del(list);
      if (send) {
	/* Free up the parcel as we don't need it anymore */
	size = get_parcel_size(header);
#if DEBUG_HANDLER
	printf("%d: Unpinning/freeing %zd bytes from buffer at %tx (parcel_id=%d)\n", hpx_get_rank(), size, (ptrdiff_t)header, header->parcel_id);
#endif
	__hpx_network_ops->unpin(header, size);
	hpx_free(header);
      }
      else { /* this is a recv or get */
#if DEBUG_HANDLER
	size = get_parcel_size(header);
	printf("%d: Received %zd bytes to buffer at %tx with parcel_id=%u action=%tu\n", hpx_get_rank(), size, (ptrdiff_t)header, header->parcel_id, (uintptr_t)header->action);
      fflush(stdout);
#endif
	parcel_process(header);
	size = get_parcel_size(header);
#if DEBUG_HANDLER
	printf("%d: Unpinning/freeing %zd bytes from buffer at %tx\n", hpx_get_rank(), size, (ptrdiff_t)header);
#endif
	__hpx_network_ops->unpin(header, size);
	free(header);
      }
    } /* if (flag == 1) */
>>>>>>> d61b6edf
    request_list_next(list);
  }
  return count;
}

<<<<<<< HEAD
static void
parcelhandler_main(parcelhandler_t *args)
{
=======
void _hpx_parcelhandler_main(void* args) {
  //  printf("Waiting on action registration to complete\n");
  hpx_waitfor_action_registration_complete(); /* make sure action registration is done or else the parcel handler can't invoke actions */

>>>>>>> d61b6edf
  int success;

  hpx_future_t* quit = args->quit;

  request_list_t send_requests;
  request_list_t recv_requests;
  request_list_init(&send_requests);
  request_list_init(&recv_requests);

  header_t* header;
  size_t i;
  int completions;

  network_request_t* req;

<<<<<<< HEAD
  size_t probe_successes, recv_successes, send_successes;
  int initiated_something, completed_something;
=======
  #if DEBUG_HANDLER
    size_t probe_successes, recv_successes, send_successes;
    int initiated_something, completed_something;
  #endif
>>>>>>> d61b6edf

  int dst_rank; /* raw network address as opposed to internal hpx address */

  int outstanding_recvs;
  int outstanding_sends;

  void* recv_buffer;
  size_t recv_size;
  int * retval;
  int flag;
  network_status_t status;

  outstanding_recvs = 0;
  outstanding_sends = 0;
  retval = hpx_alloc(sizeof(int));
  *retval = 0;

  i = 0;
<<<<<<< HEAD

  if (HPX_DEBUG) {
    probe_successes= 0;
    recv_successes = 0;
    send_successes = 0;
    initiated_something = 0;
    completed_something = 0;
  }
=======
#if DEBUG_HANDLER
  probe_successes= 0;
  recv_successes = 0;
  send_successes = 0;
  initiated_something = 0;
  completed_something = 0;
#endif
>>>>>>> d61b6edf

  while (1) {
    
    /* ==================================
       Phase 1: Deal with sends 
       ==================================
       
       (1) cleanup outstanding sends/puts
       (2) check __hpx_send_queue
       + call network ops to send
    */

    /* cleanup outstanding sends/puts */
    if (outstanding_sends > 0) {
<<<<<<< HEAD
      completions = complete_requests(&send_requests, __hpx_network_ops->sendrecv_test, true);
      outstanding_sends -= completions;
      if (HPX_DEBUG && (completions > 0)) {
        completed_something = 1;
        send_successes++;
      }
=======
     completions = complete_requests(&send_requests, __hpx_network_ops->send_test, true);
     outstanding_sends -= completions;
#if DEBUG_HANDLER
     if (completions > 0) {
       completed_something = 1;
       send_successes++;
     }
#endif
>>>>>>> d61b6edf
    } /* if (outstanding_sends > 0) */
    
    /* check send queue */
    header = parcelqueue_trypop(__hpx_send_queue);
    if (header != NULL) {
<<<<<<< HEAD
      if (HPX_DEBUG) {
        initiated_something = 1;
      }
=======
#if DEBUG_HANDLER
      initiated_something = 1;
#endif
>>>>>>> d61b6edf
      if (header == NULL) {
        /* TODO: signal error to somewhere else! */
      }
      dst_rank = header->dest.locality.rank;
<<<<<<< HEAD
      //      printf("Sending %zd bytes from buffer at %tx\n", size, (ptrdiff_t)header);
      dbg_printf("%d: Sending %zd bytes from buffer at %p with "
                 "parcel_id=%u action=%" HPX_PRIu_hpx_action_t "\n",
                 hpx_get_rank(), header->size, (void*)header, header->parcel_id,
                 header->action);
      req = request_list_append(&send_requests, header);
      //      printf("Sending %zd bytes from buffer at %tx\n", size, (ptrdiff_t)header);
      dbg_printf("%d: Sending with request at %p from buffer at %p\n",
                 hpx_get_rank(), (void*)req, (void*)header); 
      __hpx_network_ops->send(dst_rank, 
                              header,
                              header->size,
                              req);
=======
      size = get_parcel_size(header);
#if DEBUG_HANDLER
      printf("%d: Pinning/allocating %zd bytes at %tx\n", hpx_get_rank(), get_parcel_size(header), (ptrdiff_t)header);
      fflush(stdout);
#endif
      __hpx_network_ops->pin((void*)header, get_parcel_size(header));
#if DEBUG_HANDLER
      printf("%d: Sending %zd bytes from buffer at %tx with parcel_id=%u action=%tu\n", hpx_get_rank(), size, (ptrdiff_t)header, header->parcel_id, (uintptr_t)header->action);
      fflush(stdout);
#endif
      req = request_list_append(&send_requests, header);
#if DEBUG_HANDLER
#if HAVE_PHOTON
      printf("%d: Sending with request at %#tx (%zu) from buffer at %tx\n", hpx_get_rank(), (ptrdiff_t)req, (size_t)req->photon, (ptrdiff_t)header);
#else
      printf("%d: Sending with request at %#tx (%#tx) from buffer at %tx\n", hpx_get_rank(), (ptrdiff_t)req, (ptrdiff_t)req->mpi, (ptrdiff_t)header);
#endif
      fflush(stdout);
#endif
      __hpx_network_ops->send(dst_rank, 
			      header, 
			      size,
			      req);
#if 0
      int temp_flag;
      int temp_ret;
      network_status_t temp_status;
      temp_ret = __hpx_network_ops->sendrecv_test(req, &temp_flag, &temp_status);
      printf("%d: send for req %#tx: temp_ret_ = %d temp_flag = %d\n", hpx_get_rank(), (ptrdiff_t)req, temp_ret, temp_flag);
#endif
>>>>>>> d61b6edf
      outstanding_sends++;
    }

    /* ==================================
       Phase 2: Deal with remote parcels 
       ==================================
    */
<<<<<<< HEAD
    if (outstanding_recvs > 0) {
      completions = complete_requests(&recv_requests, __hpx_network_ops->sendrecv_test, false);
      outstanding_recvs -= completions;
      if (HPX_DEBUG && (completions > 0)) {
        completed_something = 1;
        recv_successes += completions;
      }
=======
  if (outstanding_recvs > 0) {
    completions = complete_requests(&recv_requests, __hpx_network_ops->recv_test, false);
    outstanding_recvs -= completions;
#if DEBUG_HANDLER
    if (completions > 0) {
      completed_something = 1;
      recv_successes += completions;
>>>>>>> d61b6edf
    }
  
<<<<<<< HEAD
    /* Now check for new receives */
    __hpx_network_ops->probe(NETWORK_ANY_SOURCE, &flag, &status);
    if (flag > 0) { /* there is a message to receive */
      if (HPX_DEBUG) {
        initiated_something = 1;
        probe_successes++;
      }
=======
  /* Now check for new receives */
  success = __hpx_network_ops->probe(NETWORK_ANY_SOURCE, &flag, &status);
  if (flag > 0) { /* there is a message to receive */
#if DEBUG_HANDLER
    initiated_something = 1;
    probe_successes++;
#endif
>>>>>>> d61b6edf
    
#if HAVE_PHOTON
      recv_size = (size_t)status.photon.size;
#else
<<<<<<< HEAD
      recv_size = status.count;
      // recv_size = RECV_BUFFER_SIZE;
#endif
      success = hpx_alloc_align((void**)&recv_buffer, 64, recv_size);
      if (success != 0 || recv_buffer == NULL) {
        __hpx_errno = HPX_ERROR_NOMEM;
        *retval = HPX_ERROR_NOMEM;
        goto error;
      } 
      __hpx_network_ops->pin(recv_buffer, recv_size);
      dbg_printf("%d: Receiving %zd bytes to buffer at %tx\n", hpx_get_rank(),
                 recv_size, (ptrdiff_t)recv_buffer); 
      req = request_list_append(&recv_requests, recv_buffer);
      __hpx_network_ops->recv(status.source, recv_buffer, recv_size, req);
      outstanding_recvs++;
    }
  
  
    if (HPX_DEBUG) {
      if (initiated_something != 0 || completed_something != 0) {
        dbg_printf("rank %d: initiated: %d\tcompleted "
                   "%d\tprobes=%d\trecvs=%d\tsend=%d\n", hpx_get_rank(),
                   initiated_something, 
                   completed_something, (int)probe_successes, (int)recv_successes, 
                   (int)send_successes); 
        initiated_something = 0;
        completed_something = 0;
      }
    }
  
    if (hpx_lco_future_isset(quit) == true)
      break;
    /* If we don't yield occasionally, any thread that get scheduled to this core will get stuck. */
    i++;
    if (i % 1000 == 0)
      hpx_thread_yield();    
=======
    recv_size = status.count;
    // recv_size = RECV_BUFFER_SIZE;
#endif
    success = hpx_alloc_align((void**)&recv_buffer, 64, recv_size);
    if (success != 0 || recv_buffer == NULL) {
      __hpx_errno = HPX_ERROR_NOMEM;
      *retval = HPX_ERROR_NOMEM;
      goto error;
    } 
    __hpx_network_ops->pin(recv_buffer, recv_size);
    req = request_list_append(&recv_requests, recv_buffer);
    __hpx_network_ops->recv(status.source, recv_buffer, recv_size, req);
    outstanding_recvs++;
#if 0
    int temp_flag;
    int temp_ret;
    network_status_t temp_status;
    temp_ret = __hpx_network_ops->sendrecv_test(req, &temp_flag, &temp_status);
    printf("%d: recv for req %#tx: temp_ret_ = %d temp_flag = %d\n", hpx_get_rank(), (ptrdiff_t)req, temp_ret, temp_flag);
#endif
#if DEBUG_HANDLER
#if HAVE_PHOTON
    printf("%d: Receiving with request at %#tx (%zu) %zd bytes to buffer at %tx\n", hpx_get_rank(), (ptrdiff_t)req, (size_t)req->photon, recv_size, (ptrdiff_t)recv_buffer);
#else
    printf("%d: Receiving with request at %#tx (%#tx) %zd bytes to buffer at %tx\n", hpx_get_rank(), (ptrdiff_t)req, (ptrdiff_t)req->mpi, recv_size, (ptrdiff_t)recv_buffer);
#endif
    fflush(stdout);
#endif
  }
  
  
#if DEBUG_HANDLER
  if (initiated_something != 0 || completed_something != 0) {
    printf("rank %d: initiated: %d\tcompleted %d\tprobes=%d\trecvs=%d\tsend=%d\n", hpx_get_rank(), initiated_something, completed_something, (int)probe_successes, (int)recv_successes, (int)send_successes);
    initiated_something = 0;
    completed_something = 0;
  }
#endif
  
  if (hpx_lco_future_isset(quit) == true && outstanding_sends == 0 && outstanding_recvs == 0 && parcelqueue_empty(__hpx_send_queue))
    break;
  /* If we don't yield occasionally, any thread that get scheduled to this core will get stuck. */
  i++;
  if (i % 1000 == 0)
    hpx_thread_yield();    
>>>>>>> d61b6edf
  }
  
  dbg_printf("%d: Handler done after iter %d\n", hpx_get_rank(), (int)i);

<<<<<<< HEAD
error:  
=======
#ifdef DEBUG_HANDLER
  printf("%d: Handler done after iter %d\n", hpx_get_rank(), (int)i);
  fflush(stdout);
#endif

 error:  
>>>>>>> d61b6edf
  hpx_thread_exit((void*)retval);
}

parcelhandler_t *
parcelhandler_create(hpx_context_t *ctx)
{
  int ret = HPX_ERROR;
<<<<<<< HEAD
  parcelhandler_t *ph = NULL;

=======
  hpx_parcelhandler_t *ph = NULL;
  
>>>>>>> d61b6edf
  /* create and initialize send queue */
  ret = parcelqueue_create(&__hpx_send_queue);
  if (ret != 0) {
    __hpx_errno = HPX_ERROR;
    return NULL;
  }

  /* create thread */
  ph = hpx_alloc(sizeof(*ph));
  ph->ctx = ctx;
  ph->quit = hpx_alloc(sizeof(hpx_future_t));
  hpx_lco_future_init(ph->quit);
  hpx_error_t e = hpx_thread_create(ph->ctx, HPX_THREAD_OPT_SERVICE_COREGLOBAL,
                                    (hpx_func_t)parcelhandler_main,
                                    (void*)ph,
                                    &ph->fut,
                                    &ph->thread);
  if (e == HPX_ERROR)
    dbg_print_error(e, "Failed to start the parcel handler core service");
  
  return ph;
}

<<<<<<< HEAD
void
parcelhandler_destroy(parcelhandler_t *ph)
{
  if (!ph)
    return;
  
  network_barrier();
=======
void hpx_parcelhandler_destroy(hpx_parcelhandler_t * ph) {
  unsigned i;
  unsigned num_localities;
  
  /* First, we need to wait for all other localities to reach this point. */
  num_localities = hpx_get_num_localities();

  for (i = 0; i < num_localities; i++) {
    hpx_parcel_t* p = hpx_alloc(sizeof(hpx_parcel_t));
    if (p == NULL) {
      __hpx_errno = HPX_ERROR_NOMEM;
      return;
    }
    struct {size_t rank;} *arg;
    arg = hpx_alloc(sizeof(*arg));
    arg->rank = (size_t)hpx_get_rank();
    hpx_new_parcel(action_set_shutdown_future, arg, sizeof(*arg), p); /* should check error but how would we handle it? */
    hpx_locality_t *loc = hpx_locality_from_rank(i);
    hpx_send_parcel(loc, p); 
    hpx_locality_destroy(loc);
  }
  for (i = 0; i < num_localities; i++)
    hpx_thread_wait(&shutdown_futures[i]);
>>>>>>> d61b6edf

  /* Now shut down the parcel handler */
  hpx_lco_future_set_state(ph->quit);
  hpx_thread_wait(ph->fut);

  /* Now cleanup any remaining variables */
  hpx_lco_future_destroy(ph->quit);
  hpx_free(ph->quit);
  hpx_free(ph);
  parcelqueue_destroy(&__hpx_send_queue);

  return;
}

/**
 *
 */
int
parcelhandler_send(hpx_locality_t *dest,
                   const struct hpx_parcel *parcel,
                   hpx_future_t *complete,
                   hpx_future_t *thread,
                   hpx_future_t **result)
{
  header_t *h = serialize(parcel);
  if (!h) {
    dbg_printf("Failed to serialize a parcel.");
    return __hpx_errno;
  }

  /* need this hack for now, because we don't have global addresses */
  h->dest.locality = *dest;
  
  int e = parcelqueue_push(__hpx_send_queue, h);
  if (e != HPX_SUCCESS) {
    dbg_print_error(e, "Failed to add a parcel to the send queue");
    __hpx_errno = e;
    return e;
  }

  return HPX_SUCCESS;
}<|MERGE_RESOLUTION|>--- conflicted
+++ resolved
@@ -24,39 +24,23 @@
 #endif
 
 #include "parcelhandler.h"                      /* public interface */
+#include "hpx/error.h"
 #include "hpx/globals.h"                        /* __hpx_network_ops */
 #include "hpx/lco.h"                            /* hpx_future_t */
+#include "hpx/parcel.h"                         /* hpx_parcel_* */
 #include "hpx/thread/ctx.h"                     /* hpx_context_t */
 #include "debug.h"                              /* dbg_ routines */
 #include "hashstr.h"                            /* hashstr() */
 #include "network.h"                            /* struct network_status */
 #include "parcel.h"                             /* struct hpx_parcel */
 #include "parcelqueue.h"                        /* struct parcelqueue */
-#include "predefined_actions.h"                 /* action_set_shutdown_future, and parcel_shutdown_futures*/
 #include "request_buffer.h"                     /* struct request_buffer */
 #include "request_list.h"                       /* struct request_list */
 #include "serialization.h"                      /* struct header */
-<<<<<<< HEAD
-
-// #define HPX_PARCELHANDLER_GET_THRESHOLD 0 // force all payloads to be sent
-// via put/get 
-/* At present, the threshold is used with the payload_size. BUT doesn't it make
-// more sense to compare against total parcel size? The action name factors in
-// then... */ 
-#define HPX_PARCELHANDLER_GET_THRESHOLD SIZE_MAX
-=======
-#include "hashstr.h"                            /* hashstr() */
-#include "network.h"
-#include "hpx/action.h"
-#include "hpx/init.h"
-#include "hpx/parcel.h"
-#include "hpx/runtime.h"                        /* hpx_get_num_localities() */
-#include "hpx/thread/ctx.h"                     /* struct hpx_context */
 
 // #define HPX_PARCELHANDLER_GET_THRESHOLD 0 // force all payloads to be sent via put/get
 /* At present, the threshold is used with the payload_size. BUT doesn't it make more sense to compare against total parcel size? The action name factors in then... */
 #define HPX_PARCELHANDLER_GET_THRESHOLD SIZE_MAX /* SIZE_MAX ensures all parcels go through send/recv not put/get */
->>>>>>> d61b6edf
 
 /* TODO: make configurable (and find a good, sane size) */
 static const size_t REQUEST_BUFFER_SIZE     = 2048;
@@ -124,71 +108,28 @@
 complete_requests(request_list_t* list, test_function_t test, bool send)
 {
   int count = 0;
-<<<<<<< HEAD
-=======
-  struct header* header;
-  size_t size;
-  int success;
-
->>>>>>> d61b6edf
+
   request_list_begin(list);
   network_request_t* req;                       /* loop iterator */
   int flag;                                     /* used in test */
   while ((req = request_list_curr(list)) != NULL) {
-<<<<<<< HEAD
-    dbg_check_success(test(req, &flag, NULL));
-    if (flag == 1) {
+    int success = test(req, &flag, NULL);
+    if (flag == 1 && success == 0) {
       header_t* header = request_list_curr_parcel(list);
       request_list_del(list);
       dbg_check_success(complete(header, send));
       ++count;
     } 
-=======
-    success = test_func(req, &flag, &status);
-    if (flag == 1 && success == 0) {
-      count++;
-      header = request_list_curr_parcel(list);
-      request_list_del(list);
-      if (send) {
-	/* Free up the parcel as we don't need it anymore */
-	size = get_parcel_size(header);
-#if DEBUG_HANDLER
-	printf("%d: Unpinning/freeing %zd bytes from buffer at %tx (parcel_id=%d)\n", hpx_get_rank(), size, (ptrdiff_t)header, header->parcel_id);
-#endif
-	__hpx_network_ops->unpin(header, size);
-	hpx_free(header);
-      }
-      else { /* this is a recv or get */
-#if DEBUG_HANDLER
-	size = get_parcel_size(header);
-	printf("%d: Received %zd bytes to buffer at %tx with parcel_id=%u action=%tu\n", hpx_get_rank(), size, (ptrdiff_t)header, header->parcel_id, (uintptr_t)header->action);
-      fflush(stdout);
-#endif
-	parcel_process(header);
-	size = get_parcel_size(header);
-#if DEBUG_HANDLER
-	printf("%d: Unpinning/freeing %zd bytes from buffer at %tx\n", hpx_get_rank(), size, (ptrdiff_t)header);
-#endif
-	__hpx_network_ops->unpin(header, size);
-	free(header);
-      }
-    } /* if (flag == 1) */
->>>>>>> d61b6edf
     request_list_next(list);
   }
   return count;
 }
 
-<<<<<<< HEAD
 static void
 parcelhandler_main(parcelhandler_t *args)
 {
-=======
-void _hpx_parcelhandler_main(void* args) {
-  //  printf("Waiting on action registration to complete\n");
   hpx_waitfor_action_registration_complete(); /* make sure action registration is done or else the parcel handler can't invoke actions */
 
->>>>>>> d61b6edf
   int success;
 
   hpx_future_t* quit = args->quit;
@@ -204,15 +145,8 @@
 
   network_request_t* req;
 
-<<<<<<< HEAD
   size_t probe_successes, recv_successes, send_successes;
   int initiated_something, completed_something;
-=======
-  #if DEBUG_HANDLER
-    size_t probe_successes, recv_successes, send_successes;
-    int initiated_something, completed_something;
-  #endif
->>>>>>> d61b6edf
 
   int dst_rank; /* raw network address as opposed to internal hpx address */
 
@@ -231,7 +165,6 @@
   *retval = 0;
 
   i = 0;
-<<<<<<< HEAD
 
   if (HPX_DEBUG) {
     probe_successes= 0;
@@ -240,15 +173,6 @@
     initiated_something = 0;
     completed_something = 0;
   }
-=======
-#if DEBUG_HANDLER
-  probe_successes= 0;
-  recv_successes = 0;
-  send_successes = 0;
-  initiated_something = 0;
-  completed_something = 0;
-#endif
->>>>>>> d61b6edf
 
   while (1) {
     
@@ -263,87 +187,35 @@
 
     /* cleanup outstanding sends/puts */
     if (outstanding_sends > 0) {
-<<<<<<< HEAD
-      completions = complete_requests(&send_requests, __hpx_network_ops->sendrecv_test, true);
+      completions = complete_requests(&send_requests, __hpx_network_ops->send_test, true);
       outstanding_sends -= completions;
       if (HPX_DEBUG && (completions > 0)) {
         completed_something = 1;
         send_successes++;
       }
-=======
-     completions = complete_requests(&send_requests, __hpx_network_ops->send_test, true);
-     outstanding_sends -= completions;
-#if DEBUG_HANDLER
-     if (completions > 0) {
-       completed_something = 1;
-       send_successes++;
-     }
-#endif
->>>>>>> d61b6edf
     } /* if (outstanding_sends > 0) */
     
     /* check send queue */
     header = parcelqueue_trypop(__hpx_send_queue);
     if (header != NULL) {
-<<<<<<< HEAD
       if (HPX_DEBUG) {
         initiated_something = 1;
       }
-=======
-#if DEBUG_HANDLER
-      initiated_something = 1;
-#endif
->>>>>>> d61b6edf
       if (header == NULL) {
         /* TODO: signal error to somewhere else! */
       }
       dst_rank = header->dest.locality.rank;
-<<<<<<< HEAD
-      //      printf("Sending %zd bytes from buffer at %tx\n", size, (ptrdiff_t)header);
       dbg_printf("%d: Sending %zd bytes from buffer at %p with "
                  "parcel_id=%u action=%" HPX_PRIu_hpx_action_t "\n",
                  hpx_get_rank(), header->size, (void*)header, header->parcel_id,
                  header->action);
       req = request_list_append(&send_requests, header);
-      //      printf("Sending %zd bytes from buffer at %tx\n", size, (ptrdiff_t)header);
       dbg_printf("%d: Sending with request at %p from buffer at %p\n",
                  hpx_get_rank(), (void*)req, (void*)header); 
       __hpx_network_ops->send(dst_rank, 
                               header,
                               header->size,
                               req);
-=======
-      size = get_parcel_size(header);
-#if DEBUG_HANDLER
-      printf("%d: Pinning/allocating %zd bytes at %tx\n", hpx_get_rank(), get_parcel_size(header), (ptrdiff_t)header);
-      fflush(stdout);
-#endif
-      __hpx_network_ops->pin((void*)header, get_parcel_size(header));
-#if DEBUG_HANDLER
-      printf("%d: Sending %zd bytes from buffer at %tx with parcel_id=%u action=%tu\n", hpx_get_rank(), size, (ptrdiff_t)header, header->parcel_id, (uintptr_t)header->action);
-      fflush(stdout);
-#endif
-      req = request_list_append(&send_requests, header);
-#if DEBUG_HANDLER
-#if HAVE_PHOTON
-      printf("%d: Sending with request at %#tx (%zu) from buffer at %tx\n", hpx_get_rank(), (ptrdiff_t)req, (size_t)req->photon, (ptrdiff_t)header);
-#else
-      printf("%d: Sending with request at %#tx (%#tx) from buffer at %tx\n", hpx_get_rank(), (ptrdiff_t)req, (ptrdiff_t)req->mpi, (ptrdiff_t)header);
-#endif
-      fflush(stdout);
-#endif
-      __hpx_network_ops->send(dst_rank, 
-			      header, 
-			      size,
-			      req);
-#if 0
-      int temp_flag;
-      int temp_ret;
-      network_status_t temp_status;
-      temp_ret = __hpx_network_ops->sendrecv_test(req, &temp_flag, &temp_status);
-      printf("%d: send for req %#tx: temp_ret_ = %d temp_flag = %d\n", hpx_get_rank(), (ptrdiff_t)req, temp_ret, temp_flag);
-#endif
->>>>>>> d61b6edf
       outstanding_sends++;
     }
 
@@ -351,50 +223,27 @@
        Phase 2: Deal with remote parcels 
        ==================================
     */
-<<<<<<< HEAD
     if (outstanding_recvs > 0) {
-      completions = complete_requests(&recv_requests, __hpx_network_ops->sendrecv_test, false);
+      completions = complete_requests(&recv_requests, __hpx_network_ops->recv_test, false);
       outstanding_recvs -= completions;
       if (HPX_DEBUG && (completions > 0)) {
         completed_something = 1;
         recv_successes += completions;
       }
-=======
-  if (outstanding_recvs > 0) {
-    completions = complete_requests(&recv_requests, __hpx_network_ops->recv_test, false);
-    outstanding_recvs -= completions;
-#if DEBUG_HANDLER
-    if (completions > 0) {
-      completed_something = 1;
-      recv_successes += completions;
->>>>>>> d61b6edf
     }
   
-<<<<<<< HEAD
     /* Now check for new receives */
-    __hpx_network_ops->probe(NETWORK_ANY_SOURCE, &flag, &status);
-    if (flag > 0) { /* there is a message to receive */
+    success = __hpx_network_ops->probe(NETWORK_ANY_SOURCE, &flag, &status);
+    if (success == 0 && flag > 0) { /* there is a message to receive */
       if (HPX_DEBUG) {
         initiated_something = 1;
         probe_successes++;
       }
-=======
-  /* Now check for new receives */
-  success = __hpx_network_ops->probe(NETWORK_ANY_SOURCE, &flag, &status);
-  if (flag > 0) { /* there is a message to receive */
-#if DEBUG_HANDLER
-    initiated_something = 1;
-    probe_successes++;
-#endif
->>>>>>> d61b6edf
+      else {
+	/* TODO: handle error */
+      }
     
-#if HAVE_PHOTON
-      recv_size = (size_t)status.photon.size;
-#else
-<<<<<<< HEAD
       recv_size = status.count;
-      // recv_size = RECV_BUFFER_SIZE;
-#endif
       success = hpx_alloc_align((void**)&recv_buffer, 64, recv_size);
       if (success != 0 || recv_buffer == NULL) {
         __hpx_errno = HPX_ERROR_NOMEM;
@@ -422,73 +271,17 @@
       }
     }
   
-    if (hpx_lco_future_isset(quit) == true)
+  if (hpx_lco_future_isset(quit) == true && outstanding_sends == 0 && outstanding_recvs == 0 && parcelqueue_empty(__hpx_send_queue))
       break;
     /* If we don't yield occasionally, any thread that get scheduled to this core will get stuck. */
     i++;
     if (i % 1000 == 0)
       hpx_thread_yield();    
-=======
-    recv_size = status.count;
-    // recv_size = RECV_BUFFER_SIZE;
-#endif
-    success = hpx_alloc_align((void**)&recv_buffer, 64, recv_size);
-    if (success != 0 || recv_buffer == NULL) {
-      __hpx_errno = HPX_ERROR_NOMEM;
-      *retval = HPX_ERROR_NOMEM;
-      goto error;
-    } 
-    __hpx_network_ops->pin(recv_buffer, recv_size);
-    req = request_list_append(&recv_requests, recv_buffer);
-    __hpx_network_ops->recv(status.source, recv_buffer, recv_size, req);
-    outstanding_recvs++;
-#if 0
-    int temp_flag;
-    int temp_ret;
-    network_status_t temp_status;
-    temp_ret = __hpx_network_ops->sendrecv_test(req, &temp_flag, &temp_status);
-    printf("%d: recv for req %#tx: temp_ret_ = %d temp_flag = %d\n", hpx_get_rank(), (ptrdiff_t)req, temp_ret, temp_flag);
-#endif
-#if DEBUG_HANDLER
-#if HAVE_PHOTON
-    printf("%d: Receiving with request at %#tx (%zu) %zd bytes to buffer at %tx\n", hpx_get_rank(), (ptrdiff_t)req, (size_t)req->photon, recv_size, (ptrdiff_t)recv_buffer);
-#else
-    printf("%d: Receiving with request at %#tx (%#tx) %zd bytes to buffer at %tx\n", hpx_get_rank(), (ptrdiff_t)req, (ptrdiff_t)req->mpi, recv_size, (ptrdiff_t)recv_buffer);
-#endif
-    fflush(stdout);
-#endif
-  }
-  
-  
-#if DEBUG_HANDLER
-  if (initiated_something != 0 || completed_something != 0) {
-    printf("rank %d: initiated: %d\tcompleted %d\tprobes=%d\trecvs=%d\tsend=%d\n", hpx_get_rank(), initiated_something, completed_something, (int)probe_successes, (int)recv_successes, (int)send_successes);
-    initiated_something = 0;
-    completed_something = 0;
-  }
-#endif
-  
-  if (hpx_lco_future_isset(quit) == true && outstanding_sends == 0 && outstanding_recvs == 0 && parcelqueue_empty(__hpx_send_queue))
-    break;
-  /* If we don't yield occasionally, any thread that get scheduled to this core will get stuck. */
-  i++;
-  if (i % 1000 == 0)
-    hpx_thread_yield();    
->>>>>>> d61b6edf
   }
   
   dbg_printf("%d: Handler done after iter %d\n", hpx_get_rank(), (int)i);
 
-<<<<<<< HEAD
 error:  
-=======
-#ifdef DEBUG_HANDLER
-  printf("%d: Handler done after iter %d\n", hpx_get_rank(), (int)i);
-  fflush(stdout);
-#endif
-
- error:  
->>>>>>> d61b6edf
   hpx_thread_exit((void*)retval);
 }
 
@@ -496,13 +289,8 @@
 parcelhandler_create(hpx_context_t *ctx)
 {
   int ret = HPX_ERROR;
-<<<<<<< HEAD
   parcelhandler_t *ph = NULL;
 
-=======
-  hpx_parcelhandler_t *ph = NULL;
-  
->>>>>>> d61b6edf
   /* create and initialize send queue */
   ret = parcelqueue_create(&__hpx_send_queue);
   if (ret != 0) {
@@ -526,40 +314,12 @@
   return ph;
 }
 
-<<<<<<< HEAD
 void
 parcelhandler_destroy(parcelhandler_t *ph)
 {
   if (!ph)
     return;
   
-  network_barrier();
-=======
-void hpx_parcelhandler_destroy(hpx_parcelhandler_t * ph) {
-  unsigned i;
-  unsigned num_localities;
-  
-  /* First, we need to wait for all other localities to reach this point. */
-  num_localities = hpx_get_num_localities();
-
-  for (i = 0; i < num_localities; i++) {
-    hpx_parcel_t* p = hpx_alloc(sizeof(hpx_parcel_t));
-    if (p == NULL) {
-      __hpx_errno = HPX_ERROR_NOMEM;
-      return;
-    }
-    struct {size_t rank;} *arg;
-    arg = hpx_alloc(sizeof(*arg));
-    arg->rank = (size_t)hpx_get_rank();
-    hpx_new_parcel(action_set_shutdown_future, arg, sizeof(*arg), p); /* should check error but how would we handle it? */
-    hpx_locality_t *loc = hpx_locality_from_rank(i);
-    hpx_send_parcel(loc, p); 
-    hpx_locality_destroy(loc);
-  }
-  for (i = 0; i < num_localities; i++)
-    hpx_thread_wait(&shutdown_futures[i]);
->>>>>>> d61b6edf
-
   /* Now shut down the parcel handler */
   hpx_lco_future_set_state(ph->quit);
   hpx_thread_wait(ph->fut);
