/*
  ====================================================================
  High Performance ParalleX Library (libhpx)
  
  Parcel Handler Functions
  hpx_parcelhandler.c

  Copyright (c) 2013, Trustees of Indiana University 
  All rights reserved.

  This software may be modified and distributed under the terms of
  the BSD license.  See the COPYING file for details.

  This software was created at the Indiana University Center for
  Research in Extreme Scale Technologies (CREST).

  Authors:
  Benjamin D. Martin <benjmart [at] indiana.edu>
  ====================================================================
*/

#ifdef HAVE_CONFIG_H
#include <config.h>
#endif

#include "parcelhandler.h"                      /* public interface */
#include "hpx/error.h"
#include "hpx/globals.h"                        /* __hpx_network_ops */
#include "hpx/lco.h"                            /* hpx_future_t */
#include "hpx/parcel.h"                         /* hpx_parcel_* */
#include "hpx/thread/ctx.h"                     /* hpx_context_t */
#include "block.h"                              /* parcel_block_t and get_block()  */
#include "debug.h"                              /* dbg_ routines */
#include "hashstr.h"                            /* hashstr() */
#include "network.h"                            /* struct network_status */
#include "parcel.h"                             /* struct hpx_parcel */
#include "parcelqueue.h"                        /* struct parcelqueue */
#include "request_buffer.h"                     /* struct request_buffer */
#include "request_list.h"                       /* struct request_list */

// #define HPX_PARCELHANDLER_GET_THRESHOLD 0 // force all payloads to be sent via put/get
/* At present, the threshold is used with the payload_size. BUT doesn't it make more sense to compare against total parcel size? The action name factors in then... */
#define HPX_PARCELHANDLER_GET_THRESHOLD SIZE_MAX /* SIZE_MAX ensures all parcels go through send/recv not put/get */

/* TODO: make configurable (and find a good, sane size) */
static const size_t REQUEST_BUFFER_SIZE     = 2048;
/* TODO: make configurable (and use a real size) */ 
static const size_t RECV_BUFFER_SIZE        = 1024*1024*16; 

/**
 * The send queue for this locality.
 */
struct parcelqueue *__hpx_send_queue = NULL;

/**
 * The parcel handler structure.
 *
 * This is what is returned by parcelhandler_create().
 */
typedef struct parcelhandler {
  hpx_context_t        *ctx;
  struct hpx_thread *thread;  
  hpx_future_t        *quit;              /*!< signals parcel handler to quit */
  hpx_future_t         *fut;
} parcelhandler_t;

/* Check if the block this parcel belongs to is pinned, and if not, pin it */
/* BDM At present, this is done by the parcel handler. For a variety
of reasons, including performance and simplicity, it might be
preferable to do this elsewhere (e.g. when parcels are
allocated). HOWEVER, network backends that both (1) require
pinning/registration and (2) are not thread safe will blow up. */ 
static void 
pin_if_necessary(struct hpx_parcel_t* parcel) 
{
  /* pin this parcel's block, if necessary */
  parcel_block_t *block = get_block(parcel);
  if (block->header.pinned == false) {
    int block_size = get_block_size(block);
    __hpx_network_ops->pin(block, block_size);
  }
  return;
}

/**
 * Take a header from the network and create a local thread to process it.
 *
 * @param[in] header - the header to process
 *
 * @returns HPX_SUCCESS or an error code
 */
static hpx_error_t
complete(struct hpx_parcel* header, bool send)
{
  dbg_assert_precondition(header);

  /* just free the header on a send completion */
  if (send) {
    hpx_parcel_release(header);
    return HPX_SUCCESS;
  }

<<<<<<< HEAD
  /* deserialize and free the header */
  struct hpx_parcel* parcel = deserialize(header);
  __hpx_network_ops->unpin(header, header->size);
  hpx_free(header);
=======
  dbg_printf("%d: Received %d bytes to buffer at %p "
             "action=%" HPX_PRIu_hpx_action_t "\n",
             hpx_get_rank(), header->size, (void*)header,
             header->action);
>>>>>>> a3034736

  return hpx_action_invoke_parcel(header, NULL);
}

typedef int(*test_function_t)(network_request_t*, int*, network_status_t*);

static int
complete_requests(request_list_t* list, test_function_t test, bool send)
{
  int count = 0;

  request_list_begin(list);
  network_request_t* req;                       /* loop iterator */
  int flag;                                     /* used in test */
  while ((req = request_list_curr(list)) != NULL) {
    int success = test(req, &flag, NULL);
    if (flag == 1 && success == 0) {
      struct hpx_parcel* header = request_list_curr_parcel(list);
      request_list_del(list);
      if (send)
	dbg_printf("%d: Completed sending %zd bytes from buffer at %p (request at %p) "
		   "with parcel_id=%u action=%" HPX_PRIu_hpx_action_t "\n",
		   hpx_get_rank(), header->size, (void*)header, (void*)req,
		   header->parcel_id, header->action);
      dbg_check_success(complete(header, send));
      if (!send)
	dbg_printf("%d: Received %zd bytes to buffer at %p (request at %p) "
		   "with parcel_id=%u action=%" HPX_PRIu_hpx_action_t "\n",
		   hpx_get_rank(), header->size, (void*)header, (void*)req,
		   header->parcel_id, header->action);
      ++count;
    } 
    request_list_next(list);
  }
  return count;
}

#if HAVE_PHOTON
static int *recv_request_counts;
static int *send_request_counts;

static int
complete_requests_photon(request_list_t* lists, int *count_lists, test_function_t test, bool send)
{
  int num_processes = hpx_get_num_localities();
  int count = 0;
  for (int i = 0; i < num_processes; ++i) {
    request_list_t* list = &lists[i];
    request_list_begin(list);
    network_request_t* req;                       /* loop iterator */
    int flag;                                     /* used in test */
    if ((req = request_list_curr(list)) != NULL) {
      int success = test(req, &flag, NULL);
      
      if (flag == 1 && success == 0) {
	header_t* header = request_list_curr_parcel(list);
	if (send) {
	  dbg_printf("%d: Completed sending %zd bytes from buffer at %p (request at %p) "
		     "with parcel_id=%u action=%" HPX_PRIu_hpx_action_t "\n",
		     hpx_get_rank(), header->size, (void*)header, (void*)req,
		     header->parcel_id, header->action);
	}
	dbg_check_success(complete(header, send));
	if (!send)
	  dbg_printf("%d: Received %zd bytes to buffer at %p (request at %p) "
		     "with parcel_id=%u action=%" HPX_PRIu_hpx_action_t "\n",
		     hpx_get_rank(), header->size, (void*)header, (void*)req,
		     header->parcel_id, header->action);
	++count;
	request_list_del(list);
	--count_lists[i];
	if (send) {
	  if (count_lists[i] > 0) {
	    request_list_next(list);
	    req = request_list_curr(list);
	    struct header *header = request_list_curr_parcel(list);
	    size_t size = request_list_curr_size(list);
	    if (send)
	      __hpx_network_ops->send(i, header, header->size, req);
	    else
	      __hpx_network_ops->recv(i, header, size, req);
	  }
	} /* if (send) */

      } /*if (flag == 1 && success == 0) */
    } /* if (flag == 1 && success == 0) */
  } /* for(i) */
  return count;
}
#endif

static void
parcelhandler_main(parcelhandler_t *args)
{
  hpx_waitfor_action_registration_complete(); /* make sure action registration is done or else the parcel handler can't invoke actions */

  int success;

  hpx_future_t* quit = args->quit;

  request_list_t send_requests;
  request_list_init(&send_requests);
#if !HAVE_PHOTON 
  request_list_t recv_requests;
  request_list_init(&recv_requests);
#else
  int num_processes = hpx_get_num_localities();
  request_list_t* recv_request_arr = hpx_alloc(num_processes*sizeof(request_list_t));
  for (int i = 0; i < num_processes;  ++i)
    request_list_init(&recv_request_arr[i]);
  recv_request_counts = hpx_calloc(num_processes, sizeof(recv_request_counts[0]));
  request_list_t* send_request_arr = hpx_alloc(num_processes*sizeof(request_list_t));
  for (int i = 0; i < num_processes;  ++i)
    request_list_init(&send_request_arr[i]);
  send_request_counts = hpx_calloc(num_processes, sizeof(send_request_counts[0]));
#endif

  struct hpx_parcel* header;
  size_t i;
  int completions;

  network_request_t* req;

  size_t probe_successes, recv_successes, send_successes;
  int initiated_something, completed_something;

  int dst_rank; /* raw network address as opposed to internal hpx address */

  int outstanding_recvs;
  int outstanding_sends;

  hpx_parcel_t *recv_buffer;
  size_t recv_size;
  int *retval;
  int flag;
  network_status_t status;

  outstanding_recvs = 0;
  outstanding_sends = 0;
  retval = hpx_alloc(sizeof(int));
  *retval = 0;

  i = 0;

  if (HPX_DEBUG) {
    probe_successes= 0;
    recv_successes = 0;
    send_successes = 0;
    initiated_something = 0;
    completed_something = 0;
  }

  while (1) {
    
    /* ==================================
       Phase 1: Deal with sends 
       ==================================
       
       (1) cleanup outstanding sends/puts
       (2) check __hpx_send_queue
       + call network ops to send
    */

    /* cleanup outstanding sends/puts */
    if (outstanding_sends > 0) {
#if !HAVE_PHOTON
      completions = complete_requests(&send_requests, __hpx_network_ops->send_test, true);
#else
      completions = complete_requests_photon(send_request_arr, send_request_counts, __hpx_network_ops->send_test, true);      
#endif
      outstanding_sends -= completions;
      if (HPX_DEBUG && (completions > 0)) {
        completed_something = 1;
        send_successes++;
      }
    } /* if (outstanding_sends > 0) */
    
    /* check send queue */
    header = parcelqueue_trypop(__hpx_send_queue);
    if (header != NULL) {
      if (HPX_DEBUG) {
        initiated_something = 1;
      }
      if (header == NULL) {
        /* TODO: signal error to somewhere else! */
      }
      pin_if_necessary(header);
      /* now send */
      dst_rank = header->dest.locality.rank;
<<<<<<< HEAD
      dbg_printf("%d: Sending %zd bytes from buffer at %p with "
                 "parcel_id=%u action=%" HPX_PRIu_hpx_action_t "\n",
                 hpx_get_rank(), header->size, (void*)header, header->parcel_id,
                 header->action);
#if !HAVE_PHOTON
      req = request_list_append(&send_requests, header, header->size);
      dbg_printf("%d: Sending with request at %p from buffer at %p (request at %p)\n",
                 hpx_get_rank(), (void*)req, (void*)header, (void*)req); 
=======
      dbg_printf("%d: Sending %d bytes from buffer at %p with "
                 "action=%" HPX_PRIu_hpx_action_t "\n",
                 hpx_get_rank(), parcel_size(header), (void*)header, header->action);
      req = request_list_append(&send_requests, header);
      dbg_printf("%d: Sending with request at %p from buffer at %p\n",
                 hpx_get_rank(), (void*)req, (void*)header); 
>>>>>>> a3034736
      __hpx_network_ops->send(dst_rank, 
                              header,
                              parcel_size(header),
                              req);
#else
      __hpx_network_ops->pin(header, header->size);
      req = request_list_append(&send_request_arr[dst_rank], header, header->size);
      if (send_request_counts[dst_rank] == 0) {
	dbg_printf("%d: Sending with request at %p from buffer at %p (request at %p)\n",
		   hpx_get_rank(), (void*)req, (void*)header, (void*)req); 
	__hpx_network_ops->send(dst_rank, 
				header,
				header->size,
				req);
      }
      ++send_request_counts[dst_rank];
#endif
      outstanding_sends++;
    }

    /* ==================================
       Phase 2: Deal with remote parcels 
       ==================================
    */
    if (outstanding_recvs > 0) {
#if !HAVE_PHOTON
      completions = complete_requests(&recv_requests, __hpx_network_ops->recv_test, false);
#else
      completions = complete_requests_photon(recv_request_arr, recv_request_counts, __hpx_network_ops->recv_test, false);      
#endif
      outstanding_recvs -= completions;
      if (HPX_DEBUG && (completions > 0)) {
        completed_something = 1;
        recv_successes += completions;
      }
    }
  
    /* Now check for new receives */
    success = __hpx_network_ops->probe(NETWORK_ANY_SOURCE, &flag, &status);
    if (success == 0 && flag > 0) { /* there is a message to receive */
      if (HPX_DEBUG) {
        initiated_something = 1;
        probe_successes++;
      }
      else {
	/* TODO: handle error */
      }
    
      recv_size = status.count;
      recv_buffer = hpx_parcel_acquire(recv_size - sizeof(struct hpx_parcel));
      if (recv_buffer == NULL) {
        __hpx_errno = HPX_ERROR_NOMEM;
        *retval = HPX_ERROR_NOMEM;
        goto error;
      } 
<<<<<<< HEAD
      __hpx_network_ops->pin(recv_buffer, recv_size);
#if !HAVE_PHOTON
      req = request_list_append(&recv_requests, recv_buffer, recv_size);
=======
      pin_if_necessary(recv_buffer);
      dbg_printf("%d: Receiving %zd bytes to buffer at %p\n", hpx_get_rank(),
                 recv_size, (void*)recv_buffer); 
      req = request_list_append(&recv_requests, recv_buffer);
>>>>>>> a3034736
      __hpx_network_ops->recv(status.source, recv_buffer, recv_size, req);
#else
      req = request_list_append(&recv_request_arr[status.source], recv_buffer, recv_size);
      if (recv_request_counts[status.source] == 0)
	__hpx_network_ops->recv(status.source, recv_buffer, recv_size, req);
      ++recv_request_counts[status.source];
#endif
      dbg_printf("%d: Receiving %zd bytes to buffer at %p with request %p\n", hpx_get_rank(),
                 recv_size, (void*)recv_buffer, (void*)req); 
      outstanding_recvs++;
    }
  
  
    if (HPX_DEBUG) {
      if (initiated_something != 0 || completed_something != 0) {
        dbg_printf("rank %d: initiated: %d\tcompleted "
                   "%d\tprobes=%d\trecvs=%d\tsend=%d\n", hpx_get_rank(),
                   initiated_something, 
                   completed_something, (int)probe_successes, (int)recv_successes, 
                   (int)send_successes); 
        initiated_something = 0;
        completed_something = 0;
      }
    }
  
  if (hpx_lco_future_isset(quit) == true && outstanding_sends == 0 && outstanding_recvs == 0 && parcelqueue_empty(__hpx_send_queue))
      break;
    /* If we don't yield occasionally, any thread that get scheduled to this core will get stuck. */
    i++;
    if (i % 1000 == 0)
      hpx_thread_yield();    
  }
  
  dbg_printf("%d: Handler done after iter %d\n", hpx_get_rank(), (int)i);

error:  
  hpx_thread_exit((void*)retval);
}

parcelhandler_t *
parcelhandler_create(hpx_context_t *ctx)
{
  int ret = HPX_ERROR;
  parcelhandler_t *ph = NULL;

  /* create and initialize send queue */
  ret = parcelqueue_create(&__hpx_send_queue);
  if (ret != 0) {
    __hpx_errno = HPX_ERROR;
    return NULL;
  }

  /* create thread */
  ph = hpx_alloc(sizeof(*ph));
  ph->ctx = ctx;
  ph->quit = hpx_alloc(sizeof(hpx_future_t));
  hpx_lco_future_init(ph->quit);
  hpx_error_t e = hpx_thread_create(ph->ctx, HPX_THREAD_OPT_SERVICE_COREGLOBAL,
                                    (hpx_func_t)parcelhandler_main,
                                    (void*)ph,
                                    &ph->fut,
                                    &ph->thread);
  if (e == HPX_ERROR)
    dbg_print_error(e, "Failed to start the parcel handler core service");
  
  return ph;
}

void
parcelhandler_destroy(parcelhandler_t *ph)
{
  if (!ph)
    return;
  
  /* Now shut down the parcel handler */
  hpx_lco_future_set_state(ph->quit);
  hpx_thread_wait(ph->fut);

  /* Now cleanup any remaining variables */
  hpx_lco_future_destroy(ph->quit);
  hpx_free(ph->quit);
  hpx_free(ph);
  parcelqueue_destroy(&__hpx_send_queue);

  return;
}

/**
 *
 */
int
parcelhandler_send(hpx_locality_t *dest,
                   struct hpx_parcel *parcel,
                   hpx_future_t *complete,
                   hpx_future_t *thread,
                   hpx_future_t **result)
{
  /* need this hack for now, because we don't have global addresses */
  parcel->dest.locality = *dest;
  
  int e = parcelqueue_push(__hpx_send_queue, parcel);
  if (e != HPX_SUCCESS) {
    dbg_print_error(e, "Failed to add a parcel to the send queue");
    __hpx_errno = e;
    return e;
  }

  /* TODO FIXME: where are futures for complete and thread??? */

  return HPX_SUCCESS;
}<|MERGE_RESOLUTION|>--- conflicted
+++ resolved
@@ -71,7 +71,7 @@
 allocated). HOWEVER, network backends that both (1) require
 pinning/registration and (2) are not thread safe will blow up. */ 
 static void 
-pin_if_necessary(struct hpx_parcel_t* parcel) 
+pin_if_necessary(struct hpx_parcel* parcel) 
 {
   /* pin this parcel's block, if necessary */
   parcel_block_t *block = get_block(parcel);
@@ -100,23 +100,12 @@
     return HPX_SUCCESS;
   }
 
-<<<<<<< HEAD
-  /* deserialize and free the header */
-  struct hpx_parcel* parcel = deserialize(header);
-  __hpx_network_ops->unpin(header, header->size);
-  hpx_free(header);
-=======
-  dbg_printf("%d: Received %d bytes to buffer at %p "
-             "action=%" HPX_PRIu_hpx_action_t "\n",
-             hpx_get_rank(), header->size, (void*)header,
-             header->action);
->>>>>>> a3034736
-
   return hpx_action_invoke_parcel(header, NULL);
 }
 
 typedef int(*test_function_t)(network_request_t*, int*, network_status_t*);
 
+#if !HAVE_PHOTON
 static int
 complete_requests(request_list_t* list, test_function_t test, bool send)
 {
@@ -131,24 +120,23 @@
       struct hpx_parcel* header = request_list_curr_parcel(list);
       request_list_del(list);
       if (send)
-	dbg_printf("%d: Completed sending %zd bytes from buffer at %p (request at %p) "
-		   "with parcel_id=%u action=%" HPX_PRIu_hpx_action_t "\n",
-		   hpx_get_rank(), header->size, (void*)header, (void*)req,
-		   header->parcel_id, header->action);
+	dbg_printf("%d: Completed sending %d bytes from buffer at %p (request at %p) "
+		   "with action=%" HPX_PRIu_hpx_action_t "\n",
+		   hpx_get_rank(), parcel_size(header), (void*)header, (void*)req,
+		   header->action);
       dbg_check_success(complete(header, send));
       if (!send)
-	dbg_printf("%d: Received %zd bytes to buffer at %p (request at %p) "
-		   "with parcel_id=%u action=%" HPX_PRIu_hpx_action_t "\n",
-		   hpx_get_rank(), header->size, (void*)header, (void*)req,
-		   header->parcel_id, header->action);
+	dbg_printf("%d: Received %d bytes to buffer at %p (request at %p) "
+		   "with action=%" HPX_PRIu_hpx_action_t "\n",
+		   hpx_get_rank(), parcel_size(header), (void*)header, (void*)req,
+		   header->action);
       ++count;
     } 
     request_list_next(list);
   }
   return count;
 }
-
-#if HAVE_PHOTON
+#else
 static int *recv_request_counts;
 static int *send_request_counts;
 
@@ -166,19 +154,19 @@
       int success = test(req, &flag, NULL);
       
       if (flag == 1 && success == 0) {
-	header_t* header = request_list_curr_parcel(list);
+	struct hpx_parcel* header = request_list_curr_parcel(list);
 	if (send) {
-	  dbg_printf("%d: Completed sending %zd bytes from buffer at %p (request at %p) "
-		     "with parcel_id=%u action=%" HPX_PRIu_hpx_action_t "\n",
-		     hpx_get_rank(), header->size, (void*)header, (void*)req,
-		     header->parcel_id, header->action);
+	  dbg_printf("%d: Completed sending %d bytes from buffer at %p (request at %p) "
+		     "with action=%" HPX_PRIu_hpx_action_t "\n",
+		     hpx_get_rank(), parcel_size(header), (void*)header, (void*)req,
+		     header->action);
 	}
 	dbg_check_success(complete(header, send));
 	if (!send)
-	  dbg_printf("%d: Received %zd bytes to buffer at %p (request at %p) "
-		     "with parcel_id=%u action=%" HPX_PRIu_hpx_action_t "\n",
-		     hpx_get_rank(), header->size, (void*)header, (void*)req,
-		     header->parcel_id, header->action);
+	  dbg_printf("%d: Received %d bytes to buffer at %p (request at %p) "
+		     "with action=%" HPX_PRIu_hpx_action_t "\n",
+		     hpx_get_rank(), parcel_size(header), (void*)header, (void*)req,
+		     header->action);
 	++count;
 	request_list_del(list);
 	--count_lists[i];
@@ -186,10 +174,10 @@
 	  if (count_lists[i] > 0) {
 	    request_list_next(list);
 	    req = request_list_curr(list);
-	    struct header *header = request_list_curr_parcel(list);
+	    struct hpx_parcel *header = request_list_curr_parcel(list);
 	    size_t size = request_list_curr_size(list);
 	    if (send)
-	      __hpx_network_ops->send(i, header, header->size, req);
+	      __hpx_network_ops->send(i, header, parcel_size(header), req);
 	    else
 	      __hpx_network_ops->recv(i, header, size, req);
 	  }
@@ -243,7 +231,7 @@
   int outstanding_sends;
 
   hpx_parcel_t *recv_buffer;
-  size_t recv_size;
+  int recv_size;
   int *retval;
   int flag;
   network_status_t status;
@@ -300,36 +288,26 @@
       pin_if_necessary(header);
       /* now send */
       dst_rank = header->dest.locality.rank;
-<<<<<<< HEAD
-      dbg_printf("%d: Sending %zd bytes from buffer at %p with "
-                 "parcel_id=%u action=%" HPX_PRIu_hpx_action_t "\n",
-                 hpx_get_rank(), header->size, (void*)header, header->parcel_id,
-                 header->action);
-#if !HAVE_PHOTON
-      req = request_list_append(&send_requests, header, header->size);
-      dbg_printf("%d: Sending with request at %p from buffer at %p (request at %p)\n",
-                 hpx_get_rank(), (void*)req, (void*)header, (void*)req); 
-=======
       dbg_printf("%d: Sending %d bytes from buffer at %p with "
                  "action=%" HPX_PRIu_hpx_action_t "\n",
                  hpx_get_rank(), parcel_size(header), (void*)header, header->action);
-      req = request_list_append(&send_requests, header);
+#if !HAVE_PHOTON
+      req = request_list_append(&send_requests, header, parcel_size(header));
       dbg_printf("%d: Sending with request at %p from buffer at %p\n",
                  hpx_get_rank(), (void*)req, (void*)header); 
->>>>>>> a3034736
       __hpx_network_ops->send(dst_rank, 
                               header,
                               parcel_size(header),
                               req);
 #else
-      __hpx_network_ops->pin(header, header->size);
-      req = request_list_append(&send_request_arr[dst_rank], header, header->size);
+      __hpx_network_ops->pin(header, parcel_size(header));
+      req = request_list_append(&send_request_arr[dst_rank], header, parcel_size(header));
       if (send_request_counts[dst_rank] == 0) {
 	dbg_printf("%d: Sending with request at %p from buffer at %p (request at %p)\n",
 		   hpx_get_rank(), (void*)req, (void*)header, (void*)req); 
 	__hpx_network_ops->send(dst_rank, 
 				header,
-				header->size,
+				parcel_size(header),
 				req);
       }
       ++send_request_counts[dst_rank];
@@ -372,16 +350,9 @@
         *retval = HPX_ERROR_NOMEM;
         goto error;
       } 
-<<<<<<< HEAD
-      __hpx_network_ops->pin(recv_buffer, recv_size);
+      pin_if_necessary(recv_buffer);
 #if !HAVE_PHOTON
       req = request_list_append(&recv_requests, recv_buffer, recv_size);
-=======
-      pin_if_necessary(recv_buffer);
-      dbg_printf("%d: Receiving %zd bytes to buffer at %p\n", hpx_get_rank(),
-                 recv_size, (void*)recv_buffer); 
-      req = request_list_append(&recv_requests, recv_buffer);
->>>>>>> a3034736
       __hpx_network_ops->recv(status.source, recv_buffer, recv_size, req);
 #else
       req = request_list_append(&recv_request_arr[status.source], recv_buffer, recv_size);
@@ -389,7 +360,7 @@
 	__hpx_network_ops->recv(status.source, recv_buffer, recv_size, req);
       ++recv_request_counts[status.source];
 #endif
-      dbg_printf("%d: Receiving %zd bytes to buffer at %p with request %p\n", hpx_get_rank(),
+      dbg_printf("%d: Receiving %d bytes to buffer at %p with request %p\n", hpx_get_rank(),
                  recv_size, (void*)recv_buffer, (void*)req); 
       outstanding_recvs++;
     }
