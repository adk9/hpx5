/*
 ====================================================================
  High Performance ParalleX Library (libhpx)
  
  Parcel Registration
  register.c

  Copyright (c) 2013, Trustees of Indiana University 
  All rights reserved.

  This software may be modified and distributed under the terms of
  the BSD license.  See the COPYING file for details.

  This software was created at the Indiana University Center for
  Research in Extreme Scale Technologies (CREST).
 ====================================================================
*/

#include <stdlib.h>

#include "serialization.h"
#include "parcelqueue.h"                        /* __send_queue */
#include "hpx/action.h"
#include "hpx/error.h"
#include "hpx/network.h"
#include "hpx/parcel.h"
<<<<<<< HEAD
=======
#include "hpx/parcelhandler.h"
#include "hpx.h"

struct hsearch_data action_table;
>>>>>>> 54f2089d

hpx_error_t hpx_parcel_init(void) {
  /* LD: action table is initialized lazilty, nothing to do */
    return HPX_SUCCESS;
}


void hpx_parcel_fini(void) {
  /* destroy the action table */
  /* shutdown the parcel handler thread */
}

/**
 --------------------------------------------------------------------
  hpx_new_parcel

  Create a new parcel. We pass in an action @act, instead of the
  action's name so that we can save the lookup cost at the remote
  locality if we are running under the SPMD/symmetric heap assumption.
  -------------------------------------------------------------------
*/
hpx_error_t hpx_new_parcel(hpx_action_t act, void* args, size_t len,
                           hpx_parcel_t *out) {

  /* where do args go? to what does len refer to (i.e. args or data or either)? */
  /* I'm going to assume args is args or payload, depending
     Also, I'm going to assume new_parcel doesn't allocate it... */

  
  /* TODO: set parcel_id */

  /* put this back in if we're responsibe for allocating room for data
  handle->payload = hpx_alloc(len);
  if (handle->payload == NULL) {
    __hpx_errno = HPX_ERROR_NOMEM;
    ret = HPX_ERROR_NOMEM;
    goto error;
  }
  */
  
  out->action = act;
  out->payload = args;
  out->payload_size = len;

  return HPX_SUCCESS;
}

hpx_thread_t *hpx_call(hpx_locality_t *dest, hpx_action_t action,
                       void *args, size_t len) {
  hpx_parcel_t p;
  /* create a parcel from action, args, len */
  hpx_new_parcel(action, args, len, &p);
  /* send parcel to the destination locality */
  hpx_send_parcel(dest, &p);

  return NULL; /* TODO */
}

<<<<<<< HEAD
hpx_error_t hpx_send_parcel(hpx_locality_t *loc, hpx_parcel_t *p) {
=======
/**
   Caller is responsible for freeing *blob.
   Will return HPX_ERROR if (1) payload size is not 0 and (2) payload is NULL (a NULL pointer is allowed if payload size is 0)
*/
hpx_error_t hpx_parcel_serialize(hpx_parcel_t *p, char** blob) {
  /* TODO: do something better than using char* for everything? maybe a struct? and make sure alignments are better taken care of */
  /* TODO: check size? */
  hpx_error_t ret;
  size_t size_of_action_name;
  size_t size_of_payload;
  size_t size_of_blob;
  size_t blobi; /* where we are at in the blob */

  blobi = 0;
  ret = HPX_ERROR;

  /* sanity check parcel to catch a common mistake */
  if (p->payload_size != 0 && p->payload == NULL) {
    __hpx_errno = HPX_ERROR;
    return HPX_ERROR;
  }
    

  /* figure out how much space we need */
  size_of_payload = p->payload_size;
  size_of_action_name = sizeof(char)*(strlen(p->action.name) + 1);
  size_of_blob = sizeof(hpx_parcel_t) + size_of_action_name + size_of_payload;
  size_of_blob = FOURBYTE_ALIGN(size_of_blob);

  /* allocate space for binary blob */
  hpx_alloc_align((void**)blob, 64, size_of_blob);
  if (*blob == NULL) {
    __hpx_errno = HPX_ERROR_NOMEM;
    ret = HPX_ERROR_NOMEM;
    goto error;
  }

#ifdef HAVE_PHOTON
  /* need to unpin this again somewhere */
  __hpx_network_ops->pin((void*)*blob, size_of_blob);
#endif

  /* copy the parcel struct to the blob */
  memcpy(*blob, (void*)p, sizeof(hpx_parcel_t));
  blobi += sizeof(hpx_parcel_t);

  /* copy the action name to the blob */
  strncpy(*blob + blobi, p->action.name, size_of_action_name);
  blobi += size_of_action_name; /* We have ALREADY included +1 for nul terminator */
  (*blob)[blobi - 1] = '\0'; /* just in case some other thread did something very bad, we will limit the damage here */

  /* copy the payload to the blob */
  if (size_of_payload > 0)
    memcpy(*blob + blobi, (char*)p->payload, size_of_payload);
  blobi += size_of_payload;

  ret = HPX_SUCCESS;
 error:
  return ret;
}

/* DO NOT FREE THE RETURN VALUE */
/* FIXME CAUTION for some reason using this causes a bug (alisaing issues?). gcc interprets the return value as a 32 bit integer and sign extends it to 64 bits resulting in BAD THINGS happening... */
hpx_parcel_t* hpx_read_serialized_parcel(char* blob) {
  return (hpx_parcel_t*)blob;
}

/** caller is reponsible for free()ing *p and *p->payload */
hpx_error_t hpx_parcel_deserialize(char* blob, hpx_parcel_t** p) {
  hpx_error_t ret;
  size_t size_of_action_name;
  size_t size_of_payload;
  size_t size_of_blob;
  size_t blobi; /* where we are at in the blob */
  void* payload;

  blobi = 0;
  ret = HPX_ERROR;

  /* we know we need room for the parcel so make room for that */
  *p = hpx_alloc(sizeof(hpx_parcel_t));
  if (*p == NULL) {
    __hpx_errno = HPX_ERROR_NOMEM;
    ret = HPX_ERROR_NOMEM;
    goto error;
  }
  memcpy((char*)*p, blob, sizeof(hpx_parcel_t));
  blobi += sizeof(hpx_parcel_t);

  /* now we can figure out the size of our payload */
  size_of_payload = ((hpx_parcel_t*)blob)->payload_size;

  /* now we can figure out the size of our action name */
  size_of_action_name = sizeof(char) * strlen((char*)blob + blobi) + 1;
  
  /* allocate space for payload */
  payload = hpx_alloc(size_of_payload);
  if (payload == NULL) {
    __hpx_errno = HPX_ERROR_NOMEM;
    ret = HPX_ERROR_NOMEM;
    free(*p);
    goto error;
  }

  /* lookup our local action - that way we avoid problems with who is responsible for free()ing action.name */
  hpx_action_lookup_local((char*)blob + blobi, &((*p)->action));
  blobi += size_of_action_name;
  
  /* move payload to new payload space */
  if (size_of_payload > 0)
    memcpy((char*)payload, blob + blobi, size_of_payload);
  blobi += size_of_payload;

  /* fix up our payload pointer in our parcel */
  (*p)->payload = payload;

  ret = HPX_SUCCESS;
 error:
  return ret;
}

hpx_error_t hpx_send_parcel(hpx_locality_t * loc, hpx_parcel_t *p) {
>>>>>>> 54f2089d
  hpx_error_t ret;
  struct header* serialized_parcel;
  ret = HPX_ERROR;

  if (loc->rank != hpx_get_rank()) {
    p->dest.locality = *loc;
    ret = serialize(p, &serialized_parcel);
    if (ret != 0) {   
      __hpx_errno = ret;
      return ret;
    }
    
    ret = parcelqueue_push(__hpx_send_queue, serialized_parcel);
    if (ret != 0) {   
      __hpx_errno = ret;
      return ret;
    }
  }
  else {
    hpx_action_invoke(p->action, p->payload, NULL);
    free(p);
  }  

  ret = HPX_SUCCESS;
  return ret;
}<|MERGE_RESOLUTION|>--- conflicted
+++ resolved
@@ -24,13 +24,6 @@
 #include "hpx/error.h"
 #include "hpx/network.h"
 #include "hpx/parcel.h"
-<<<<<<< HEAD
-=======
-#include "hpx/parcelhandler.h"
-#include "hpx.h"
-
-struct hsearch_data action_table;
->>>>>>> 54f2089d
 
 hpx_error_t hpx_parcel_init(void) {
   /* LD: action table is initialized lazilty, nothing to do */
@@ -89,132 +82,7 @@
   return NULL; /* TODO */
 }
 
-<<<<<<< HEAD
-hpx_error_t hpx_send_parcel(hpx_locality_t *loc, hpx_parcel_t *p) {
-=======
-/**
-   Caller is responsible for freeing *blob.
-   Will return HPX_ERROR if (1) payload size is not 0 and (2) payload is NULL (a NULL pointer is allowed if payload size is 0)
-*/
-hpx_error_t hpx_parcel_serialize(hpx_parcel_t *p, char** blob) {
-  /* TODO: do something better than using char* for everything? maybe a struct? and make sure alignments are better taken care of */
-  /* TODO: check size? */
-  hpx_error_t ret;
-  size_t size_of_action_name;
-  size_t size_of_payload;
-  size_t size_of_blob;
-  size_t blobi; /* where we are at in the blob */
-
-  blobi = 0;
-  ret = HPX_ERROR;
-
-  /* sanity check parcel to catch a common mistake */
-  if (p->payload_size != 0 && p->payload == NULL) {
-    __hpx_errno = HPX_ERROR;
-    return HPX_ERROR;
-  }
-    
-
-  /* figure out how much space we need */
-  size_of_payload = p->payload_size;
-  size_of_action_name = sizeof(char)*(strlen(p->action.name) + 1);
-  size_of_blob = sizeof(hpx_parcel_t) + size_of_action_name + size_of_payload;
-  size_of_blob = FOURBYTE_ALIGN(size_of_blob);
-
-  /* allocate space for binary blob */
-  hpx_alloc_align((void**)blob, 64, size_of_blob);
-  if (*blob == NULL) {
-    __hpx_errno = HPX_ERROR_NOMEM;
-    ret = HPX_ERROR_NOMEM;
-    goto error;
-  }
-
-#ifdef HAVE_PHOTON
-  /* need to unpin this again somewhere */
-  __hpx_network_ops->pin((void*)*blob, size_of_blob);
-#endif
-
-  /* copy the parcel struct to the blob */
-  memcpy(*blob, (void*)p, sizeof(hpx_parcel_t));
-  blobi += sizeof(hpx_parcel_t);
-
-  /* copy the action name to the blob */
-  strncpy(*blob + blobi, p->action.name, size_of_action_name);
-  blobi += size_of_action_name; /* We have ALREADY included +1 for nul terminator */
-  (*blob)[blobi - 1] = '\0'; /* just in case some other thread did something very bad, we will limit the damage here */
-
-  /* copy the payload to the blob */
-  if (size_of_payload > 0)
-    memcpy(*blob + blobi, (char*)p->payload, size_of_payload);
-  blobi += size_of_payload;
-
-  ret = HPX_SUCCESS;
- error:
-  return ret;
-}
-
-/* DO NOT FREE THE RETURN VALUE */
-/* FIXME CAUTION for some reason using this causes a bug (alisaing issues?). gcc interprets the return value as a 32 bit integer and sign extends it to 64 bits resulting in BAD THINGS happening... */
-hpx_parcel_t* hpx_read_serialized_parcel(char* blob) {
-  return (hpx_parcel_t*)blob;
-}
-
-/** caller is reponsible for free()ing *p and *p->payload */
-hpx_error_t hpx_parcel_deserialize(char* blob, hpx_parcel_t** p) {
-  hpx_error_t ret;
-  size_t size_of_action_name;
-  size_t size_of_payload;
-  size_t size_of_blob;
-  size_t blobi; /* where we are at in the blob */
-  void* payload;
-
-  blobi = 0;
-  ret = HPX_ERROR;
-
-  /* we know we need room for the parcel so make room for that */
-  *p = hpx_alloc(sizeof(hpx_parcel_t));
-  if (*p == NULL) {
-    __hpx_errno = HPX_ERROR_NOMEM;
-    ret = HPX_ERROR_NOMEM;
-    goto error;
-  }
-  memcpy((char*)*p, blob, sizeof(hpx_parcel_t));
-  blobi += sizeof(hpx_parcel_t);
-
-  /* now we can figure out the size of our payload */
-  size_of_payload = ((hpx_parcel_t*)blob)->payload_size;
-
-  /* now we can figure out the size of our action name */
-  size_of_action_name = sizeof(char) * strlen((char*)blob + blobi) + 1;
-  
-  /* allocate space for payload */
-  payload = hpx_alloc(size_of_payload);
-  if (payload == NULL) {
-    __hpx_errno = HPX_ERROR_NOMEM;
-    ret = HPX_ERROR_NOMEM;
-    free(*p);
-    goto error;
-  }
-
-  /* lookup our local action - that way we avoid problems with who is responsible for free()ing action.name */
-  hpx_action_lookup_local((char*)blob + blobi, &((*p)->action));
-  blobi += size_of_action_name;
-  
-  /* move payload to new payload space */
-  if (size_of_payload > 0)
-    memcpy((char*)payload, blob + blobi, size_of_payload);
-  blobi += size_of_payload;
-
-  /* fix up our payload pointer in our parcel */
-  (*p)->payload = payload;
-
-  ret = HPX_SUCCESS;
- error:
-  return ret;
-}
-
 hpx_error_t hpx_send_parcel(hpx_locality_t * loc, hpx_parcel_t *p) {
->>>>>>> 54f2089d
   hpx_error_t ret;
   struct header* serialized_parcel;
   ret = HPX_ERROR;
