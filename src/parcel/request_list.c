/*
  ====================================================================
  High Performance ParalleX Library (libhpx)
  
  ParcelQueue Functions
  src/parcel/parcelqueue.c

  Copyright (c) 2013, Trustees of Indiana University 
  All rights reserved.

  This software may be modified and distributed under the terms of
  the BSD license.  See the COPYING file for details.

  This software was created at the Indiana University Center for
  Research in Extreme Scale Technologies (CREST).

  Authors:
  Benjamin D. Martin <benjmart [at] indiana.edu>
  Luke Dalessandro   <ldalessa [at] indiana.edu>
  ====================================================================
*/

#include "request_list.h"
#include "hpx/error.h"                          /* __hpx_errno, HPX_* */
#include "hpx/mem.h"                            /* hpx_{alloc,free} */
<<<<<<< HEAD
#include "network.h"                            /* network_request_t */

/* !order matters for this struct!
   We depend on the fact that the request_list_node ISA request. */
struct request_list_node {
  network_request_t      request;               /* must be 1st */
  struct header          *parcel;
  struct request_list_node *next;
};

void
request_list_init(request_list_t *list)
{
=======
#if DEBUG
#include <stdio.h>
#include "serialization.h"
#endif

void request_list_init(struct request_list *list) {
>>>>>>> 8401ecb9
  list->head = NULL;
  list->tail = NULL;
  list->prev = NULL;
  list->curr = NULL;
  list->size = 0;
}

/* Perhaps confusingly, this function returns a struct network_request* so
   that it can be used in the get() call. It's done this way so we can
   avoid an extra alloc() we really don't need. */
struct network_request*
request_list_append(request_list_t *list, struct header *parcel)
{
  request_list_node_t* node = hpx_alloc(sizeof(*node));
  if (!node) {
    __hpx_errno = HPX_ERROR_NOMEM;
    return NULL;
  }    
  node->parcel = parcel;
  node->next = NULL;
  if (list->head == NULL)
    list->head = node;
  if (list->tail != NULL)
    list->tail->next = node;
  list->tail = node;

  list->size++;

#if DEBUG
  printf("%d: Request list at %p appended parcel at %p with id %d and action %zu; new size is %d\n", hpx_get_rank(), (void*)list, (void*)parcel, parcel->parcel_id, (size_t)parcel->action, list->size);
  fflush(stdout);
#endif

  return &node->request;
}

void
request_list_begin(request_list_t *list)
{
  list->prev = NULL;
  list->curr = list->head;

#if DEBUG
  if (list->curr != NULL)
    printf("%d: -- Request list at %p begin() == %p with id %d and action %zu; size is %d\n", hpx_get_rank(), (void*)list, (void*)list->curr->parcel, list->curr->parcel->parcel_id, (size_t)list->curr->parcel->action, list->size);
  else
    printf("%d: -- Request list at %p begin() == NULL;          size is %d\n", hpx_get_rank(), (void*)list, list->size);
  fflush(stdout);
#endif

} 

struct network_request*
request_list_curr(request_list_t *list)
{
  return (list->curr) ? &list->curr->request : NULL;
} 

struct header*
request_list_curr_parcel(request_list_t *list)
{
  return (list->curr) ? list->curr->parcel : NULL;
} 

void
request_list_next(request_list_t *list)
{
  if (list->curr != NULL) {
    list->prev = list->curr;
    list->curr = list->curr->next;
  }
  else if (list->size > 0) {
    list->prev = NULL;
    list->curr = list->head;
    }

#if DEBUG
  if (list->curr != NULL)
    printf("%d: -- Request list at %p next() == %p with id %d and action %zu; size is %d\n", hpx_get_rank(), (void*)list, (void*)list->curr->parcel, list->curr->parcel->parcel_id, (size_t)list->curr->parcel->action, list->size);
  else
    printf("%d: -- Request list at %p next() == NULL;          size is %d\n", hpx_get_rank(), (void*)list, list->size);
  fflush(stdout);
#endif

}

void
request_list_del(request_list_t *list)
{
  request_list_node_t* node = list->curr;
  if (!node)
    return;
  
  /* take care of head and tail if necessary */
  if (node == list->head) /* if curr is head, change head to next */
    list->head = list->head->next;
  if (node == list->tail) /* if curr is tail, change tail to prev */
    list->tail = list->prev;

  /* now fix up curr and prev */
  if (list->prev != NULL)
    list->prev->next = node->next; 
  list->curr = list->prev; /* do this instead of making it next since we want
                              next() to still work in a for loop if we delete */ 
  list->size--;
#if DEBUG
  printf("%d: Request list at %p deleted parcel at %p with id %d and action %zu; new size is %d\n", hpx_get_rank(), (void*)list, (void*)node->parcel, node->parcel->parcel_id, (size_t)node->parcel->action, list->size);
  fflush(stdout);
#endif
  hpx_free(node);
}<|MERGE_RESOLUTION|>--- conflicted
+++ resolved
@@ -23,7 +23,6 @@
 #include "request_list.h"
 #include "hpx/error.h"                          /* __hpx_errno, HPX_* */
 #include "hpx/mem.h"                            /* hpx_{alloc,free} */
-<<<<<<< HEAD
 #include "network.h"                            /* network_request_t */
 
 /* !order matters for this struct!
@@ -37,14 +36,6 @@
 void
 request_list_init(request_list_t *list)
 {
-=======
-#if DEBUG
-#include <stdio.h>
-#include "serialization.h"
-#endif
-
-void request_list_init(struct request_list *list) {
->>>>>>> 8401ecb9
   list->head = NULL;
   list->tail = NULL;
   list->prev = NULL;
@@ -73,11 +64,6 @@
 
   list->size++;
 
-#if DEBUG
-  printf("%d: Request list at %p appended parcel at %p with id %d and action %zu; new size is %d\n", hpx_get_rank(), (void*)list, (void*)parcel, parcel->parcel_id, (size_t)parcel->action, list->size);
-  fflush(stdout);
-#endif
-
   return &node->request;
 }
 
@@ -86,15 +72,6 @@
 {
   list->prev = NULL;
   list->curr = list->head;
-
-#if DEBUG
-  if (list->curr != NULL)
-    printf("%d: -- Request list at %p begin() == %p with id %d and action %zu; size is %d\n", hpx_get_rank(), (void*)list, (void*)list->curr->parcel, list->curr->parcel->parcel_id, (size_t)list->curr->parcel->action, list->size);
-  else
-    printf("%d: -- Request list at %p begin() == NULL;          size is %d\n", hpx_get_rank(), (void*)list, list->size);
-  fflush(stdout);
-#endif
-
 } 
 
 struct network_request*
@@ -120,15 +97,6 @@
     list->prev = NULL;
     list->curr = list->head;
     }
-
-#if DEBUG
-  if (list->curr != NULL)
-    printf("%d: -- Request list at %p next() == %p with id %d and action %zu; size is %d\n", hpx_get_rank(), (void*)list, (void*)list->curr->parcel, list->curr->parcel->parcel_id, (size_t)list->curr->parcel->action, list->size);
-  else
-    printf("%d: -- Request list at %p next() == NULL;          size is %d\n", hpx_get_rank(), (void*)list, list->size);
-  fflush(stdout);
-#endif
-
 }
 
 void
@@ -150,9 +118,5 @@
   list->curr = list->prev; /* do this instead of making it next since we want
                               next() to still work in a for loop if we delete */ 
   list->size--;
-#if DEBUG
-  printf("%d: Request list at %p deleted parcel at %p with id %d and action %zu; new size is %d\n", hpx_get_rank(), (void*)list, (void*)node->parcel, node->parcel->parcel_id, (size_t)node->parcel->action, list->size);
-  fflush(stdout);
-#endif
   hpx_free(node);
 }