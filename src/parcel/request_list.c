/*
  ====================================================================
  High Performance ParalleX Library (libhpx)
  
  ParcelQueue Functions
  src/parcel/parcelqueue.c

  Copyright (c) 2013, Trustees of Indiana University 
  All rights reserved.

  This software may be modified and distributed under the terms of
  the BSD license.  See the COPYING file for details.

  This software was created at the Indiana University Center for
  Research in Extreme Scale Technologies (CREST).

  Authors:
  Benjamin D. Martin <benjmart [at] indiana.edu>
  Luke Dalessandro   <ldalessa [at] indiana.edu>
  ====================================================================
*/

#include "request_list.h"
#include "hpx/error.h"                          /* __hpx_errno, HPX_* */
#include "hpx/mem.h"                            /* hpx_{alloc,free} */
#include "network.h"                            /* network_request_t */

/* !order matters for this struct!
   We depend on the fact that the request_list_node ISA request. */
struct request_list_node {
  network_request_t      request;               /* must be 1st */
<<<<<<< HEAD
  struct header          *parcel;
  size_t                 size;
=======
  struct hpx_parcel          *parcel;
>>>>>>> 43b520c3
  struct request_list_node *next;
};

void
request_list_init(request_list_t *list)
{
  list->head = NULL;
  list->tail = NULL;
  list->prev = NULL;
  list->curr = NULL;
  list->size = 0;
}

/* Perhaps confusingly, this function returns a struct network_request* so
   that it can be used in the get() call. It's done this way so we can
   avoid an extra alloc() we really don't need. */
struct network_request*
<<<<<<< HEAD
request_list_append(request_list_t *list, struct header *parcel, size_t size)
=======
request_list_append(request_list_t *list, struct hpx_parcel *parcel)
>>>>>>> 43b520c3
{
  request_list_node_t* node = hpx_alloc(sizeof(*node));
  if (!node) {
    __hpx_errno = HPX_ERROR_NOMEM;
    return NULL;
  }    
  node->parcel = parcel;
  node->next = NULL;
  node->size = size;
  if (list->head == NULL)
    list->head = node;
  if (list->tail != NULL)
    list->tail->next = node;
  list->tail = node;

  list->size++;

  return &node->request;
}

void
request_list_begin(request_list_t *list)
{
  list->prev = NULL;
  list->curr = list->head;
} 

struct network_request*
request_list_curr(request_list_t *list)
{
  return (list->curr) ? &list->curr->request : NULL;
} 

struct hpx_parcel*
request_list_curr_parcel(request_list_t *list)
{
  return (list->curr) ? list->curr->parcel : NULL;
} 

size_t
request_list_curr_size(request_list_t *list)
{
  return (list->curr) ? list->curr->size : 0;
} 

void
request_list_next(request_list_t *list)
{
  if (list->curr != NULL) {
    list->prev = list->curr;
    list->curr = list->curr->next;
  }
  else if (list->size > 0) {
    list->prev = NULL;
    list->curr = list->head;
    }
}

void
request_list_del(request_list_t *list)
{
  request_list_node_t* node = list->curr;
  if (!node)
    return;
  
  /* take care of head and tail if necessary */
  if (node == list->head) /* if curr is head, change head to next */
    list->head = list->head->next;
  if (node == list->tail) /* if curr is tail, change tail to prev */
    list->tail = list->prev;

  /* now fix up curr and prev */
  if (list->prev != NULL)
    list->prev->next = node->next; 
  list->curr = list->prev; /* do this instead of making it next since we want
                              next() to still work in a for loop if we delete */ 
  list->size--;
  hpx_free(node);
}<|MERGE_RESOLUTION|>--- conflicted
+++ resolved
@@ -29,12 +29,10 @@
    We depend on the fact that the request_list_node ISA request. */
 struct request_list_node {
   network_request_t      request;               /* must be 1st */
-<<<<<<< HEAD
-  struct header          *parcel;
-  size_t                 size;
-=======
-  struct hpx_parcel          *parcel;
->>>>>>> 43b520c3
+  struct hpx_parcel      *parcel;
+  size_t                    size;               /* we keep track of the size so that we
+						   can start receiving an incoming request
+						   after a delay */
   struct request_list_node *next;
 };
 
@@ -52,11 +50,7 @@
    that it can be used in the get() call. It's done this way so we can
    avoid an extra alloc() we really don't need. */
 struct network_request*
-<<<<<<< HEAD
-request_list_append(request_list_t *list, struct header *parcel, size_t size)
-=======
-request_list_append(request_list_t *list, struct hpx_parcel *parcel)
->>>>>>> 43b520c3
+request_list_append(request_list_t *list, struct hpx_parcel *parcel, size_t size)
 {
   request_list_node_t* node = hpx_alloc(sizeof(*node));
   if (!node) {
