--- conflicted
+++ resolved
@@ -38,7 +38,7 @@
 #include "debug.h"                              /* dbg_ stuff */
 #include "network.h"
 
-#define EAGER_THRESHOLD_MPI_DEFAULT 10240
+#define EAGER_THRESHOLD_MPI_DEFAULT INT_MAX /* make sure all messages go through send/recv and not put/get (which are not implemented) */
 /* TODO: make reasonable once we have puts/gets working */
 
 static int init(void);
@@ -58,7 +58,6 @@
 
 /* MPI network operations */
 network_ops_t mpi_ops = {
-<<<<<<< HEAD
   .init              = init,
   .finalize          = finalize,
   .progress          = progress,
@@ -66,31 +65,18 @@
   .send              = send,
   .recv              = recv,
   .sendrecv_test     = test,
+  .send_test         = test,
+  .recv_test         = test,
   .put               = put,
   .get               = get,
   .putget_test       = test,
+  .put_test          = test,
+  .get_test          = test,
   .pin               = pin,
   .unpin             = unpin,
   .phys_addr         = phys_addr,
   .get_network_bytes = get_network_bytes,
   .barrier           = barrier
-=======
-    .init     = init_mpi,
-    .finalize = finalize_mpi,
-    .progress = progress_mpi,
-    .probe    = probe_mpi,
-    .send     = send_mpi,
-    .recv     = recv_mpi,
-    .sendrecv_test     = test_mpi,
-    .send_test     = test_mpi,
-    .recv_test     = test_mpi,
-    .put      = put_mpi,
-    .get      = get_mpi,
-    .putget_test = test_mpi,
-    .pin      = pin_mpi,
-    .unpin    = unpin_mpi,
-    .phys_addr= phys_addr_mpi,
->>>>>>> 8401ecb9
 };
 
 static int eager_threshold_mpi = EAGER_THRESHOLD_MPI_DEFAULT;
@@ -221,22 +207,10 @@
       retval = 0;
     else
       __hpx_errno = HPX_ERROR; /* TODO: replace with more specific error */
-<<<<<<< HEAD
+    dbg_printf("thread_support_provided = %d\n", thread_support_provided);
   }
   else
     retval = HPX_SUCCESS;
-
-#if DEBUG
-  printf("thread_support_provided = %d\n", thread_support_provided);
-#endif
-=======
-  #if DEBUG
-  printf("thread_support_provided = %d\n", thread_support_provided);
-  #endif
-  }
-  else
-    retval = HPX_SUCCESS;
->>>>>>> 8401ecb9
 
   /* cache size and rank */
   _rank_mpi = bootmgr->get_rank();
