--- conflicted
+++ resolved
@@ -68,10 +68,6 @@
 /* unpin memory for put/get */
 int unpin_photon(void* buffer, size_t len);
 
-<<<<<<< HEAD
-int phys_addr_photon(hpx_locality_t* loc);
-=======
 int phys_addr_photon(hpx_locality_t *l);
->>>>>>> afd44471
 
 #endif