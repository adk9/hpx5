--- conflicted
+++ resolved
@@ -35,15 +35,10 @@
   .init     = _init_photon,
   .finalize = _finalize_photon,
   .progress = _progress_photon,
-<<<<<<< HEAD
-  .send     = _send_mpi,
-  .recv     = _recv_mpi,
-=======
   .probe    = _probe_photon,
   .send     = _put_photon,
   .recv     = _get_photon,
   .sendrecv_test = _test_photon,
->>>>>>> 405dae24
   .put      = _put_photon,
   .get      = _get_photon,
   .test     = _test_photon,
