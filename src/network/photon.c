/*
 ====================================================================
  High Performance ParalleX Library (libhpx)
  
  Photon Network Interface 
  photon.c

  Copyright (c) 2013, Trustees of Indiana University 
  All rights reserved.

  This software may be modified and distributed under the terms of
  the BSD license.  See the COPYING file for details.

  This software was created at the Indiana University Center for
  Research in Extreme Scale Technologies (CREST).
 ====================================================================
*/

#ifdef HAVE_CONFIG_H
#include <config.h>
#endif

#include <stdio.h>
#include <stdlib.h>
#include <mpi.h>
#include <photon.h>

#include "network.h"
#include "hpx/error.h"
#include "hpx/globals.h"                        /* bootmgr */
#include "bootstrap.h"                          /* typedef hpx_bootstrap_t */

#define PHOTON_TAG 0xdead
#define EAGER_THRESHOLD_PHOTON_DEFAULT 256

static int init(void);
static int finalize(void);
static void progress(void *data);
static int probe(int source, int* flag, network_status_t* status);
static int put(int dest, void* buffer, size_t len, network_request_t *request);
static int get(int src, void* buffer, size_t len, network_request_t *request);
static int test(network_request_t *request, int *flag, network_status_t *status);
static int pin(void* buffer, size_t len);
static int unpin(void* buffer, size_t len);
static int phys_addr(hpx_locality_t *l);

/* Photon network operations */
network_ops_t photon_ops = {
  .init     = init,
  .finalize = finalize,
  .progress = progress,
  .probe    = probe,
  .send     = put,
  .recv     = get,
  .sendrecv_test     = test,
  .put      = put,
  .get      = get,
  .putget_test     = test,
  .pin      = pin,
  .unpin    = unpin,
  .phys_addr= phys_addr,
};

/* static int eager_threshold_PHOTON = EAGER_THRESHOLD_PHOTON_DEFAULT; */
static int _rank;
static int _size;

static char* ETH_DEV_ROCE0 = "roce0";
static char* IB_DEV_MLX4_1 = "mlx4_1";
static char* BACKEND_UGNI = "ugni";
//static char* BACKEND_VERBS = "verbs";

/* If using Photon, call this instead of _init_mpi */
int init(void) {
  int retval;
  int temp;
  //  int thread_support_provided;

  /* runtime configuration options */
  char* eth_dev;
  char* ib_dev;
  char* backend;
  int use_cma;

  retval = HPX_ERROR;

  /* TODO: see if we really need thread multiple */
  //  temp = MPI_Init_thread(0, NULL, MPI_THREAD_MULTIPLE, &thread_support_provided); /* TODO: should be argc and argv if possible */
  MPI_Initialized(&retval);
  if (!retval) {
    temp = MPI_Init(0, NULL); /* TODO: should be argc and argv if possible */
    if (temp == MPI_SUCCESS)
      retval = 0;
    else {
      __hpx_errno = HPX_ERROR; /* TODO: replace with more specific error */
      goto error;
    }
  }

  _rank = bootmgr->get_rank();
  _size = bootmgr->size();

  // TODO: make eth_dev and ib_dev runtime configurable!
  eth_dev = getenv("HPX_USE_ETH_DEV");
  ib_dev = getenv("HPX_USE_IB_DEV");
  backend = getenv("HPX_USE_BACKEND");

  if (eth_dev == NULL)
    eth_dev = ETH_DEV_ROCE0;
  if (ib_dev == NULL)
    ib_dev = IB_DEV_MLX4_1;
  if (backend == NULL)
    backend = BACKEND_UGNI;
  if(getenv("HPX_USE_CMA") == NULL)
    use_cma = 1;
  else
    use_cma = atoi(getenv("HPX_USE_CMA"));

  struct photon_config_t photon_conf = {
	  .meta_exch = PHOTON_EXCH_MPI,
	  .nproc = _size,
	  .address = _rank,
	  .comm = MPI_COMM_WORLD,
	  .use_forwarder = 0,
	  .use_cma = use_cma,
	  .eth_dev = eth_dev,
	  .ib_dev = ib_dev,
	  .ib_port = 1,
	  .backend = backend
  };

  temp =  photon_init(&photon_conf);
  if (temp == 0)
    retval = HPX_SUCCESS;
  else
    __hpx_errno = HPX_ERROR; /* TODO: replace with more specific error */

 error:
  return retval;
}

/* If you're using Photon, call this instead of _finalize_mpi */
int finalize(void) {
  int retval;
  int temp;
  retval = HPX_ERROR;

  MPI_Finalized(&retval);
  if (!retval) {
    temp = MPI_Finalize();
    if (temp != MPI_SUCCESS) {
      __hpx_errno = HPX_ERROR; /* TODO: replace with more specific error */
      goto error;
    }
  }

  temp = photon_finalize();
  if (temp == 0)
    retval = 0;

 error:
  return retval;
}


/* just tell the other side we have a buffer ready to be retrieved */
int put(int dst, void* buffer, size_t len, network_request_t *request) {
  int temp;
  int retval;

  retval = HPX_ERROR;

  if (len > UINT32_MAX) {
    __hpx_errno = HPX_ERROR;
    retval = HPX_ERROR;
    goto error;
  }

  temp = photon_post_send_buffer_rdma(dst, buffer, (uint32_t)len, PHOTON_TAG, &(request->photon));
  if (temp != 0) {
    __hpx_errno = HPX_ERROR; /* TODO: replace with more specific error */
    goto error;
  }

 error:
  return retval;
}

int get(int src, void* buffer, size_t len, network_request_t *request) {
  int temp;
  int retval;

  retval = HPX_ERROR;
  if (len > UINT32_MAX) {
    __hpx_errno = HPX_ERROR;
    retval = HPX_ERROR;    
    goto error;
  }

  /* make sure we have remote buffer metadata */
  temp = photon_wait_send_buffer_rdma(src, PHOTON_TAG);
  if (temp != 0) {
	  __hpx_errno = HPX_ERROR;
	  goto error;
  }
  /* get the remote buffer */
  temp = photon_post_os_get(src, buffer, (uint32_t)len, PHOTON_TAG, 0, &(request->photon));
  if (temp != 0) {
    __hpx_errno = HPX_ERROR; /* TODO: replace with more specific error */
    goto error;
  }
  /* tell the source ledger saying we retrieved its buffer */
  temp = photon_send_FIN(src);
  if (temp != 0) {
    __hpx_errno = HPX_ERROR; /* TODO: replace with more specific error */
    goto error;
  }

 error:
  return retval;
}

int test(network_request_t *request, int *flag, network_status_t *status) {
  int retval;
  int temp;
  struct photon_status_t stat;
  int type; /* 0=RDMA completion event, 1=ledger entry */

  retval = HPX_ERROR;

  if (status == NULL) {
    temp = photon_test((request->photon), flag, &type, &stat);
  }
  else {
    temp = photon_test((request->photon), flag, &type, &(status->photon));
	status->source = (int)status->photon.src_addr;
  }

  if (temp == 0)
    retval = 0;
  else
    __hpx_errno = HPX_ERROR; /* TODO: replace with more specific error */

  return retval;  
}

<<<<<<< HEAD
int probe(int src, int *flag, network_status_t* status) {
=======
int send_photon(int peer, void *payload, size_t len, network_request_t *request) {

	return HPX_SUCCESS;
}

int recv_photon(int src, void *buffer, size_t len, network_request_t *request) {
	
	return HPX_SUCCESS;
}

int probe_photon(int src, int *flag, network_status_t* status) {
>>>>>>> 8821861f
	int retval;
	int temp;
	int phot_src;
	// struct photon_status_t stat;
	
	retval = HPX_ERROR;

	if (src == NETWORK_ANY_SOURCE) {
		phot_src = PHOTON_ANY_SOURCE;
	}
	else {
		phot_src = src;
	}
	
	if (status == NULL) {
		temp = photon_probe_ledger(phot_src, flag, PHOTON_SEND_LEDGER, &status->photon);
	}
	else {
		temp = photon_probe_ledger(phot_src, flag, PHOTON_SEND_LEDGER, &status->photon);
		status->source = (int)status->photon.src_addr;
	}

	if (temp == 0)
		retval = HPX_SUCCESS;
	else
		__hpx_errno = HPX_ERROR;

	status->count = status->photon.size;

	return retval;
}

void progress(void *data) {	
}

/* pin memory for put/get */
int pin(void* buffer, size_t len) {
  int temp;
  int retval;

  retval = HPX_ERROR;

  temp = photon_register_buffer(buffer, len);
  if (temp != 0) {
    __hpx_errno = HPX_ERROR; /* TODO: replace with more specific error */
    goto error;
  }

 error:
  return retval;
}

/* unpin memory for put/get */
int unpin(void* buffer, size_t len) {
  int temp;
  int retval;

  retval = HPX_ERROR;

  temp = photon_unregister_buffer(buffer, len);
  if (temp != 0) {
    __hpx_errno = HPX_ERROR; /* TODO: replace with more specific error */
    goto error;
  }

 error:
  return retval;
}

/* Return the physical network ID of the current process */
int phys_addr(hpx_locality_t *l) {
  int ret;
  ret = HPX_ERROR;

  if (!l) {
    /* TODO: replace with more specific error */
    __hpx_errno = HPX_ERROR;
    return ret;
  }

  l->rank = bootmgr->get_rank();
  return 0;
}<|MERGE_RESOLUTION|>--- conflicted
+++ resolved
@@ -46,19 +46,19 @@
 
 /* Photon network operations */
 network_ops_t photon_ops = {
-  .init     = init,
-  .finalize = finalize,
-  .progress = progress,
-  .probe    = probe,
-  .send     = put,
-  .recv     = get,
-  .sendrecv_test     = test,
-  .put      = put,
-  .get      = get,
-  .putget_test     = test,
-  .pin      = pin,
-  .unpin    = unpin,
-  .phys_addr= phys_addr,
+  .init          = init,
+  .finalize      = finalize,
+  .progress      = progress,
+  .probe         = probe,
+  .send          = put,
+  .recv          = get,
+  .sendrecv_test = test,
+  .put           = put,
+  .get           = get,
+  .putget_test   = test,
+  .pin           = pin,
+  .unpin         = unpin,
+  .phys_addr     = phys_addr,
 };
 
 /* static int eager_threshold_PHOTON = EAGER_THRESHOLD_PHOTON_DEFAULT; */
@@ -71,7 +71,9 @@
 //static char* BACKEND_VERBS = "verbs";
 
 /* If using Photon, call this instead of _init_mpi */
-int init(void) {
+int
+init(void)
+{
   int retval;
   int temp;
   //  int thread_support_provided;
@@ -140,7 +142,9 @@
 }
 
 /* If you're using Photon, call this instead of _finalize_mpi */
-int finalize(void) {
+int
+finalize(void)
+{
   int retval;
   int temp;
   retval = HPX_ERROR;
@@ -164,7 +168,9 @@
 
 
 /* just tell the other side we have a buffer ready to be retrieved */
-int put(int dst, void* buffer, size_t len, network_request_t *request) {
+int
+put(int dst, void* buffer, size_t len, network_request_t *request)
+{
   int temp;
   int retval;
 
@@ -186,7 +192,9 @@
   return retval;
 }
 
-int get(int src, void* buffer, size_t len, network_request_t *request) {
+int
+get(int src, void* buffer, size_t len, network_request_t *request)
+{
   int temp;
   int retval;
 
@@ -220,7 +228,9 @@
   return retval;
 }
 
-int test(network_request_t *request, int *flag, network_status_t *status) {
+int
+test(network_request_t *request, int *flag, network_status_t *status)
+{
   int retval;
   int temp;
   struct photon_status_t stat;
@@ -244,21 +254,10 @@
   return retval;  
 }
 
-<<<<<<< HEAD
-int probe(int src, int *flag, network_status_t* status) {
-=======
-int send_photon(int peer, void *payload, size_t len, network_request_t *request) {
-
-	return HPX_SUCCESS;
-}
-
-int recv_photon(int src, void *buffer, size_t len, network_request_t *request) {
-	
-	return HPX_SUCCESS;
-}
-
-int probe_photon(int src, int *flag, network_status_t* status) {
->>>>>>> 8821861f
+
+int
+probe(int src, int *flag, network_status_t *status)
+{
 	int retval;
 	int temp;
 	int phot_src;
@@ -291,11 +290,15 @@
 	return retval;
 }
 
-void progress(void *data) {	
+void
+progress(void *data)
+{  
 }
 
 /* pin memory for put/get */
-int pin(void* buffer, size_t len) {
+int
+pin(void* buffer, size_t len)
+{
   int temp;
   int retval;
 
@@ -312,7 +315,9 @@
 }
 
 /* unpin memory for put/get */
-int unpin(void* buffer, size_t len) {
+int
+unpin(void* buffer, size_t len)
+{
   int temp;
   int retval;
 
@@ -329,7 +334,9 @@
 }
 
 /* Return the physical network ID of the current process */
-int phys_addr(hpx_locality_t *l) {
+int
+phys_addr(hpx_locality_t *l)
+{
   int ret;
   ret = HPX_ERROR;
 
