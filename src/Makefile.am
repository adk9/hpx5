--- conflicted
+++ resolved
@@ -5,8 +5,6 @@
 AM_CPPFLAGS =
 
 SUBDIRS = .
-
-libhpx_la_LIBADD = 
 
 lib_LTLIBRARIES = libhpx.la
 
@@ -45,7 +43,11 @@
   libhpx_la_LIBADD += -lrt
 endif
 
-<<<<<<< HEAD
+if HAVE_TCMALLOC
+  libhpx_la_CFLAGS += @TCMALLOC_CFLAGS@
+  libhpx_la_LIBADD += @TCMALLOC_LIBS@
+endif
+
 if HAVE_MPI
 MPI_DEFS = -DHAVE_MPI=1
 libhpx_la_SOURCES += network/mpi.c
@@ -57,10 +59,8 @@
   libhpx_la_LIBADD += -lphoton -libverbs -lrdmacm
 endif
 
-AM_CPPFLAGS += $(MPI_DEFS) $(PHOTON_DEFS)
-=======
-if HAVE_TCMALLOC
-  libhpx_la_CFLAGS += @TCMALLOC_CFLAGS@
-  libhpx_la_LIBADD += @TCMALLOC_LIBS@
+if HAVE_NETWORK
+  NETWORK_DEFS = -DHAVE_NETWORK
 endif
->>>>>>> 40179e15
+
+AM_CPPFLAGS += $(MPI_DEFS) $(PHOTON_DEFS) $(NETWORK_DEFS)