####################
# Makefile for HPX #
####################

lib_LTLIBRARIES          = libhpx.la

pkgconfigdir             = $(libdir)/pkgconfig
nodist_pkgconfig_DATA    = libhpx.pc

libhpx_la_SOURCES        = parcel/parcelqueue.c parcel/request_buffer.c \
                           parcel/request_list.c parcel/serialization.c \
                           parcel/action.c parcel/hashstr.c parcel/handler.c \
                           parcel/parcel.c parcel/future.c \
                           parcel/predefined_actions.c parcel/allocator.c \
                           runtime/globals.c runtime/init.c runtime/locality.c \
                           runtime/abort.c \
                           thread/ctx.c thread/thread.c thread/kthread.c \
                           utils/error.c utils/timer.c utils/config.c \
                           utils/map.c

if CPU_X86_64
    libhpx_la_SOURCES   += thread/arch/x86_64/mctx.S \
                           thread/arch/x86_64/mconfig.S \
                           thread/arch/x86_64/mctx_mk.c

    libhpx_la_arch_x86_64_HEADERS \
                         = $(top_srcdir)/include/hpx/thread/arch/x86_64/*.h
    libhpx_la_arch_x86_64dir \
                         = $(includedir)/hpx/arch/x86_64
endif

if HAVE_NETWORK
<<<<<<< HEAD
    libhpx_la_SOURCES   += network/network.c
                           bootstrap/bootstrap.c
=======
    libhpx_la_SOURCES   += network/forwards.c
    libhpx_la_SOURCES   += network/default.c
    libhpx_la_SOURCES   += bootstrap/default.c
>>>>>>> 66023ec4
endif

if HAVE_MPI
    libhpx_la_SOURCES   += network/mpi.c
    libhpx_la_SOURCES   += bootstrap/mpirun.c
endif

if HAVE_PMI
    libhpx_la_SOURCES   += bootstrap/pmi.c
endif

if HAVE_PHOTON
    libhpx_la_SOURCES   += network/photon.c
endif

libhpx_ladir             = $(includedir)/hpx
nodist_libhpx_la_HEADERS = $(top_builddir)/include/config.h
libhpx_la_HEADERS        = $(top_srcdir)/include/hpx/*.h

libhpx_la_CPPFLAGS       = -I$(top_srcdir)/include -I$(top_srcdir)/include/libhpx

libhpx_la_CFLAGS         = $(HPX_PEDANTIC) $(HPX_W_ALL) $(HPX_W_ERROR)
libhpx_la_CFLAGS        += @CRYPTO_CFLAGS@ @MPI_CFLAGS@ @PHOTON_CFLAGS@
libhpx_la_CFLAGS        += @HWLOC_CFLAGS@ @PAPI_CFLAGS@ @TCMALLOC_CFLAGS@
libhpx_la_CFLAGS        += @GLIB_CFLAGS@ @PMI_CFLAGS@
libhpx_la_CFLAGS        += -std=c99

libhpx_la_LIBADD         = $(top_builddir)/libsync/libsync.la
libhpx_la_LIBADD        += @MPI_LIBS@ @PHOTON_LIBS@ @CRYPTO_LIBS@
libhpx_la_LIBADD        += @HWLOC_LIBS@ @PAPI_LIBS@ @TCMALLOC_LIBS@
libhpx_la_LIBADD        += @GLIB_LIBS@ @PMI_LIBS@ @PLATFORM_LIBS@<|MERGE_RESOLUTION|>--- conflicted
+++ resolved
@@ -30,14 +30,9 @@
 endif
 
 if HAVE_NETWORK
-<<<<<<< HEAD
-    libhpx_la_SOURCES   += network/network.c
-                           bootstrap/bootstrap.c
-=======
     libhpx_la_SOURCES   += network/forwards.c
     libhpx_la_SOURCES   += network/default.c
     libhpx_la_SOURCES   += bootstrap/default.c
->>>>>>> 66023ec4
 endif
 
 if HAVE_MPI
