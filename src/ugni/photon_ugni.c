--- conflicted
+++ resolved
@@ -34,19 +34,11 @@
 static int ugni_rdma_put(int proc, uintptr_t laddr, uintptr_t raddr, uint64_t size,
                          photonBuffer lbuf, photonBuffer rbuf, uint64_t id);
 static int ugni_rdma_get(int proc, uintptr_t laddr, uintptr_t raddr, uint64_t size,
-<<<<<<< HEAD
-                         photonBuffer lbuf, photonRemoteBuffer rbuf, uint64_t id);
-static int ugni_rdma_send(photonAddr addr, uintptr_t laddr, uintptr_t raddr, uint64_t size,
-                          photonBuffer lbuf, photonRemoteBuffer rbuf, uint64_t id);
-static int ugni_rdma_recv(photonAddr addr, uintptr_t laddr, uintptr_t raddr, uint64_t size,
-                          photonBuffer lbuf, photonRemoteBuffer rbuf, uint64_t id);
-=======
                          photonBuffer lbuf, photonBuffer rbuf, uint64_t id);
 static int ugni_rdma_send(photonAddr addr, uintptr_t laddr, uint64_t size,
                           photonBuffer lbuf, uint64_t id);
 static int ugni_rdma_recv(photonAddr addr, uintptr_t laddr, uint64_t size,
                           photonBuffer lbuf, uint64_t id);
->>>>>>> 1e3b796d
 static int ugni_get_event(photonEventStatus stat);
 
 static int __ugni_do_rdma(struct rdma_args_t *args, int opcode);
@@ -258,32 +250,6 @@
   return __ugni_do_rdma(&args, GNI_POST_RDMA_GET);
 }
 
-<<<<<<< HEAD
-static int ugni_rdma_send(photonAddr addr, uintptr_t laddr, uintptr_t raddr, uint64_t size,
-                          photonBuffer lbuf, photonRemoteBuffer rbuf, uint64_t id) {
-  struct rdma_args_t args;
-  args.proc = addr->global.proc_id;
-  args.id = id;
-  args.laddr = (uint64_t)laddr;
-  args.raddr = (uint64_t)raddr;
-  args.size = size;
-  args.lmdh = lbuf->mdh;
-  args.rmdh = rbuf->mdh;
-  return __ugni_do_fma(&args, GNI_POST_FMA_PUT);
-}
-
-static int ugni_rdma_recv(photonAddr addr, uintptr_t laddr, uintptr_t raddr, uint64_t size,
-                          photonBuffer lbuf, photonRemoteBuffer rbuf, uint64_t id) {
-  struct rdma_args_t args;
-  args.proc = addr->global.proc_id;
-  args.id = id;
-  args.laddr = (uint64_t)laddr;
-  args.raddr = (uint64_t)raddr;
-  args.size = size;
-  args.lmdh = lbuf->mdh;
-  args.rmdh = rbuf->mdh;
-  return __ugni_do_fma(&args, GNI_POST_FMA_GET);
-=======
 static int ugni_rdma_send(photonAddr addr, uintptr_t laddr, uint64_t size,
                           photonBuffer lbuf, uint64_t id) {
   return PHOTON_OK;
@@ -292,7 +258,6 @@
 static int ugni_rdma_recv(photonAddr addr, uintptr_t laddr, uint64_t size,
                           photonBuffer lbuf, uint64_t id) {
   return PHOTON_OK;
->>>>>>> 1e3b796d
 }
 
 static int ugni_get_event(photonEventStatus stat) {
