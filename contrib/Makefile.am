<<<<<<< HEAD
SUBDIRS       =
DIST_SUBDIRS  = libffi hwloc-1.11.0 photon libcuckoo
=======
SUBDIRS       = lz4
DIST_SUBDIRS  = libffi hwloc-1.11.0 photon libcuckoo dlmalloc lz4
>>>>>>> 53b603e2
EXTRA_DIST    = jemalloc libffi-mic uthash valgrind

if BUILD_LIBFFI
SUBDIRS      += $(LIBFFI_CONTRIB_DIR)
endif

if BUILD_HWLOC
SUBDIRS      += hwloc-1.11.0
endif

if BUILD_PHOTON
SUBDIRS      += photon
endif

if BUILD_JEMALLOC
SUBDIRS      += jemalloc
endif

if BUILD_LIBCUCKOO
SUBDIRS      += libcuckoo
endif

check-recursive: all-recursive
	echo "HPX ignore above warnings, we do not check contrib projects"<|MERGE_RESOLUTION|>--- conflicted
+++ resolved
@@ -1,10 +1,5 @@
-<<<<<<< HEAD
-SUBDIRS       =
-DIST_SUBDIRS  = libffi hwloc-1.11.0 photon libcuckoo
-=======
 SUBDIRS       = lz4
-DIST_SUBDIRS  = libffi hwloc-1.11.0 photon libcuckoo dlmalloc lz4
->>>>>>> 53b603e2
+DIST_SUBDIRS  = libffi hwloc-1.11.0 photon libcuckoo lz4
 EXTRA_DIST    = jemalloc libffi-mic uthash valgrind
 
 if BUILD_LIBFFI
